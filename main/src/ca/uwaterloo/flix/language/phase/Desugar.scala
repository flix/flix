/*
 * Copyright 2023 Jakob Schneider Villumsen
 *
 * Licensed under the Apache License, Version 2.0 (the "License");
 * you may not use this file except in compliance with the License.
 * You may obtain a copy of the License at
 *
 *   http://www.apache.org/licenses/LICENSE-2.0
 *
 * Unless required by applicable law or agreed to in writing, software
 * distributed under the License is distributed on an "AS IS" BASIS,
 * WITHOUT WARRANTIES OR CONDITIONS OF ANY KIND, either express or implied.
 * See the License for the specific language governing permissions and
 * limitations under the License.
 */

package ca.uwaterloo.flix.language.phase

import ca.uwaterloo.flix.api.Flix
import ca.uwaterloo.flix.language.ast.DesugaredAst.Expr
import ca.uwaterloo.flix.language.ast.{Ast, ChangeSet, DesugaredAst, Name, SourceLocation, WeededAst}
import ca.uwaterloo.flix.util.ParOps

object Desugar {

  /**
    * Performs desugaring on `root`.
    */
  def run(root: WeededAst.Root, oldRoot: DesugaredAst.Root, changeSet: ChangeSet)(implicit flix: Flix): DesugaredAst.Root = flix.phase("Desugar") {
    // Compute the stale and fresh sources.
    val (stale, fresh) = changeSet.partition(root.units, oldRoot.units)

    val units = ParOps.parMapValues(stale)(visitUnit)
    val allUnits = units ++ fresh
    DesugaredAst.Root(allUnits, root.entryPoint, root.names)
  }

  /**
    * Desugars the given [[WeededAst.CompilationUnit]] `unit`.
    */
  private def visitUnit(unit: WeededAst.CompilationUnit)(implicit flix: Flix): DesugaredAst.CompilationUnit = unit match {
    case WeededAst.CompilationUnit(usesAndImports0, decls0, loc) =>
      val usesAndImports = usesAndImports0.map(visitUseOrImport)
      val decls = decls0.map(visitDecl)
      DesugaredAst.CompilationUnit(usesAndImports, decls, loc)
  }

  /**
    * Maps `useOrImport0` to a corresponding [[DesugaredAst.UseOrImport]].
    */
  private def visitUseOrImport(useOrImport0: WeededAst.UseOrImport): DesugaredAst.UseOrImport = useOrImport0 match {
    case WeededAst.UseOrImport.Use(qname, alias, loc) =>
      DesugaredAst.UseOrImport.Use(qname, alias, loc)

    case WeededAst.UseOrImport.Import(name, alias, loc) =>
      DesugaredAst.UseOrImport.Import(name, alias, loc)
  }

  /**
    * Compiles `decl0` to a [[DesugaredAst.Declaration]].
    */
  private def visitDecl(decl0: WeededAst.Declaration)(implicit flix: Flix): DesugaredAst.Declaration = decl0 match {
    case WeededAst.Declaration.Namespace(ident, usesAndImports0, decls0, loc) =>
      val usesAndImports = usesAndImports0.map(visitUseOrImport)
      val decls = decls0.map(visitDecl)
      DesugaredAst.Declaration.Namespace(ident, usesAndImports, decls, loc)

    case d: WeededAst.Declaration.Class => visitClass(d)
    case d: WeededAst.Declaration.Instance => visitInstance(d)
    case d: WeededAst.Declaration.Def => visitDef(d)
    case d: WeededAst.Declaration.Law => visitLaw(d)
    case d: WeededAst.Declaration.Enum => visitEnum(d)
    case d: WeededAst.Declaration.RestrictableEnum => visitRestrictableEnum(d)
    case d: WeededAst.Declaration.TypeAlias => visitTypeAlias(d)
    case d: WeededAst.Declaration.Effect => visitEffect(d)
  }

  /**
    * Desugars the given [[WeededAst.Declaration.Class]] `class0`.
    */
  private def visitClass(class0: WeededAst.Declaration.Class)(implicit flix: Flix): DesugaredAst.Declaration.Class = class0 match {
    case WeededAst.Declaration.Class(doc, ann, mod, ident, tparam0, superClasses0, assocs0, sigs0, laws0, loc) =>
      val tparam = visitTypeParam(tparam0)
      val superClasses = superClasses0.map(visitTypeConstraint)
      val assocs = assocs0.map(visitAssocTypeSig)
      val sigs = sigs0.map(visitSig)
      val laws = laws0.map(visitDef)
      DesugaredAst.Declaration.Class(doc, ann, mod, ident, tparam, superClasses, assocs, sigs, laws, loc)
  }

  /**
    * Desugars the given [[WeededAst.Declaration.Instance]] `instance0`.
    */
  private def visitInstance(instance0: WeededAst.Declaration.Instance)(implicit flix: Flix): DesugaredAst.Declaration.Instance = instance0 match {
    case WeededAst.Declaration.Instance(doc, ann, mod, clazz, tpe0, tconstrs0, assocs0, defs0, loc) =>
      val tpe = visitType(tpe0)
      val tconstrs = tconstrs0.map(visitTypeConstraint)
      val assocs = assocs0.map(visitAssocTypeDef)
      val defs = defs0.map(visitDef)
      DesugaredAst.Declaration.Instance(doc, ann, mod, clazz, tpe, tconstrs, assocs, defs, loc)
  }

  /**
    * Desugars the given [[WeededAst.Declaration.Def]] `def0`.
    */
  private def visitDef(def0: WeededAst.Declaration.Def)(implicit flix: Flix): DesugaredAst.Declaration.Def = def0 match {
    case WeededAst.Declaration.Def(doc, ann, mod, ident, tparams0, fparams0, exp0, tpe0, eff0, tconstrs0, constrs0, loc) =>
      flix.subtask(ident.name, sample = true)
      val tparams = visitKindedTypeParams(tparams0)
      val fparams = visitFormalParams(fparams0)
      val exp = visitExp(exp0)
      val tpe = visitType(tpe0)
      val eff = eff0.map(visitType)
      val tconstrs = tconstrs0.map(visitTypeConstraint)
      val constrs = constrs0.map(visitEqualityConstraint)
      DesugaredAst.Declaration.Def(doc, ann, mod, ident, tparams, fparams, exp, tpe, eff, tconstrs, constrs, loc)
  }

  /**
    * Desugars the given [[WeededAst.Declaration.Law]] `law0`.
    */
  private def visitLaw(law0: WeededAst.Declaration.Law)(implicit flix: Flix): DesugaredAst.Declaration.Law = law0 match {
    case WeededAst.Declaration.Law(doc, ann, mod, ident, tparams0, fparams0, exp0, tpe0, eff0, tconstrs0, loc) =>
      val tparams = visitKindedTypeParams(tparams0)
      val fparams = visitFormalParams(fparams0)
      val exp = visitExp(exp0)
      val tpe = visitType(tpe0)
      val eff = visitType(eff0)
      val tconstrs = tconstrs0.map(visitTypeConstraint)
      DesugaredAst.Declaration.Law(doc, ann, mod, ident, tparams, fparams, exp, tpe, eff, tconstrs, loc)
  }

  /**
    * Desugars the given [[WeededAst.Declaration.Enum]] `enum0`.
    */
  private def visitEnum(enum0: WeededAst.Declaration.Enum): DesugaredAst.Declaration.Enum = enum0 match {
    case WeededAst.Declaration.Enum(doc, ann, mod, ident, tparams0, derives0, cases0, loc) =>
      val tparams = visitTypeParams(tparams0)
      val derives = visitDerivations(derives0)
      val cases = cases0.map(visitCase)
      DesugaredAst.Declaration.Enum(doc, ann, mod, ident, tparams, derives, cases, loc)
  }

  /**
    * Desugars the given [[WeededAst.Declaration.RestrictableEnum]] `restrictableEnum0`.
    */
  private def visitRestrictableEnum(restrictableEnum0: WeededAst.Declaration.RestrictableEnum): DesugaredAst.Declaration.RestrictableEnum = restrictableEnum0 match {
    case WeededAst.Declaration.RestrictableEnum(doc, ann, mod, ident, index0, tparams0, derives0, cases0, loc) =>
      val index = visitTypeParam(index0)
      val tparams = visitTypeParams(tparams0)
      val derives = visitDerivations(derives0)
      val cases = cases0.map(visitRestrictableCase)
      DesugaredAst.Declaration.RestrictableEnum(doc, ann, mod, ident, index, tparams, derives, cases, loc)
  }

  /**
    * Desugars the given [[WeededAst.Declaration.TypeAlias]] `typeAlias0`.
    */
  private def visitTypeAlias(typeAlias0: WeededAst.Declaration.TypeAlias): DesugaredAst.Declaration.TypeAlias = typeAlias0 match {
    case WeededAst.Declaration.TypeAlias(doc, mod, ident, tparams0, tpe0, loc) =>
      val tparams = visitTypeParams(tparams0)
      val tpe = visitType(tpe0)
      DesugaredAst.Declaration.TypeAlias(doc, mod, ident, tparams, tpe, loc)
  }

  /**
    * Desugars the given [[WeededAst.Declaration.Effect]] `eff0`.
    */
  private def visitEffect(eff0: WeededAst.Declaration.Effect): DesugaredAst.Declaration.Effect = eff0 match {
    case WeededAst.Declaration.Effect(doc, ann, mod, ident, ops0, loc) =>
      val ops = ops0.map(visitOp)
      DesugaredAst.Declaration.Effect(doc, ann, mod, ident, ops, loc)
  }

  /**
    * Desugars the given [[WeededAst.TypeParam]] `tparam0`.
    */
  private def visitTypeParam(tparam0: WeededAst.TypeParam): DesugaredAst.TypeParam = tparam0 match {
    case WeededAst.TypeParam.Unkinded(ident) => DesugaredAst.TypeParam.Unkinded(ident)
    case WeededAst.TypeParam.Kinded(ident, kind0) =>
      val kind = visitKind(kind0)
      DesugaredAst.TypeParam.Kinded(ident, kind)
  }

  /**
    * Desugars the given [[WeededAst.TypeConstraint]] `tconstr0`.
    */
  private def visitTypeConstraint(tconstr0: WeededAst.TypeConstraint): DesugaredAst.TypeConstraint = tconstr0 match {
    case WeededAst.TypeConstraint(clazz, tpe0, loc) =>
      val tpe = visitType(tpe0)
      DesugaredAst.TypeConstraint(clazz, tpe, loc)
  }

  /**
    * Desugars the given [[WeededAst.Declaration.AssocTypeSig]] `assoc0`.
    */
  private def visitAssocTypeSig(assoc0: WeededAst.Declaration.AssocTypeSig): DesugaredAst.Declaration.AssocTypeSig = assoc0 match {
    case WeededAst.Declaration.AssocTypeSig(doc, mod, ident, tparam0, kind0, loc) =>
      val tparam = visitTypeParam(tparam0)
      val kind = visitKind(kind0)
      DesugaredAst.Declaration.AssocTypeSig(doc, mod, ident, tparam, kind, loc)
  }

  /**
    * Desugars the given [[WeededAst.Declaration.Sig]] `sig0`.
    */
  private def visitSig(sig0: WeededAst.Declaration.Sig)(implicit flix: Flix): DesugaredAst.Declaration.Sig = sig0 match {
    case WeededAst.Declaration.Sig(doc, ann, mod, ident, tparams0, fparams0, exp0, tpe0, eff0, tconstrs0, loc) =>
      val tparams = visitKindedTypeParams(tparams0)
      val fparams = visitFormalParams(fparams0)
      val exp = exp0.map(visitExp)
      val tpe = visitType(tpe0)
      val eff = eff0.map(visitType)
      val tconstrs = tconstrs0.map(visitTypeConstraint)
      DesugaredAst.Declaration.Sig(doc, ann, mod, ident, tparams, fparams, exp, tpe, eff, tconstrs, loc)
  }

  /**
    * Desugars the given [[WeededAst.Type]] `tpe0`.
    */
  private def visitType(tpe0: WeededAst.Type): DesugaredAst.Type = tpe0 match {
    case WeededAst.Type.Var(ident, loc) =>
      DesugaredAst.Type.Var(ident, loc)

    case WeededAst.Type.Ambiguous(qname, loc) =>
      DesugaredAst.Type.Ambiguous(qname, loc)

    case WeededAst.Type.Unit(loc) =>
      DesugaredAst.Type.Unit(loc)

    case WeededAst.Type.Tuple(elms, loc) =>
      val ts = elms.map(visitType)
      DesugaredAst.Type.Tuple(ts, loc)

    case WeededAst.Type.RecordRowEmpty(loc) =>
      DesugaredAst.Type.RecordRowEmpty(loc)

    case WeededAst.Type.RecordRowExtend(label, tpe, rest, loc) =>
      val t = visitType(tpe)
      val r = visitType(rest)
      DesugaredAst.Type.RecordRowExtend(label, t, r, loc)

    case WeededAst.Type.Record(row, loc) =>
      DesugaredAst.Type.Record(visitType(row), loc)

    case WeededAst.Type.SchemaRowEmpty(loc) =>
      DesugaredAst.Type.SchemaRowEmpty(loc)

    case WeededAst.Type.SchemaRowExtendByAlias(qname, targs, rest, loc) =>
      val targs1 = targs.map(visitType)
      val r = visitType(rest)
      DesugaredAst.Type.SchemaRowExtendByAlias(qname, targs1, r, loc)

    case WeededAst.Type.SchemaRowExtendByTypes(name, den, tpes, rest, loc) =>
      val ts = tpes.map(visitType)
      val r = visitType(rest)
      DesugaredAst.Type.SchemaRowExtendByTypes(name, den, ts, r, loc)

    case WeededAst.Type.Schema(row, loc) =>
      val r = visitType(row)
      DesugaredAst.Type.Schema(r, loc)

    case WeededAst.Type.Native(fqn, loc) =>
      DesugaredAst.Type.Native(fqn, loc)

    case WeededAst.Type.Arrow(tparams, eff, tresult, loc) =>
      val tparams1 = tparams.map(visitType)
      val eff1 = eff.map(visitType)
      val t = visitType(tresult)
      DesugaredAst.Type.Arrow(tparams1, eff1, t, loc)

    case WeededAst.Type.Apply(tpe1, tpe2, loc) =>
      val t1 = visitType(tpe1)
      val t2 = visitType(tpe2)
      DesugaredAst.Type.Apply(t1, t2, loc)

    case WeededAst.Type.True(loc) =>
      DesugaredAst.Type.True(loc)

    case WeededAst.Type.False(loc) =>
      DesugaredAst.Type.False(loc)

    case WeededAst.Type.Not(tpe, loc) =>
      val t = visitType(tpe)
      DesugaredAst.Type.Not(t, loc)

    case WeededAst.Type.And(tpe1, tpe2, loc) =>
      val t1 = visitType(tpe1)
      val t2 = visitType(tpe2)
      DesugaredAst.Type.And(t1, t2, loc)

    case WeededAst.Type.Or(tpe1, tpe2, loc) =>
      val t1 = visitType(tpe1)
      val t2 = visitType(tpe2)
      DesugaredAst.Type.Or(t1, t2, loc)

    case WeededAst.Type.Complement(tpe, loc) =>
      val t = visitType(tpe)
      DesugaredAst.Type.Complement(t, loc)

    case WeededAst.Type.Union(tpe1, tpe2, loc) =>
      val t1 = visitType(tpe1)
      val t2 = visitType(tpe2)
      DesugaredAst.Type.Union(t1, t2, loc)

    case WeededAst.Type.Intersection(tpe1, tpe2, loc) =>
      val t1 = visitType(tpe1)
      val t2 = visitType(tpe2)
      DesugaredAst.Type.Intersection(t1, t2, loc)

    case WeededAst.Type.Pure(loc) =>
      DesugaredAst.Type.Pure(loc)

    case WeededAst.Type.CaseSet(cases, loc) =>
      DesugaredAst.Type.CaseSet(cases, loc)

    case WeededAst.Type.CaseUnion(tpe1, tpe2, loc) =>
      val t1 = visitType(tpe1)
      val t2 = visitType(tpe2)
      DesugaredAst.Type.CaseUnion(t1, t2, loc)

    case WeededAst.Type.CaseIntersection(tpe1, tpe2, loc) =>
      val t1 = visitType(tpe1)
      val t2 = visitType(tpe2)
      DesugaredAst.Type.CaseIntersection(t1, t2, loc)

    case WeededAst.Type.CaseComplement(tpe, loc) =>
      val t = visitType(tpe)
      DesugaredAst.Type.CaseComplement(t, loc)

    case WeededAst.Type.Ascribe(tpe, kind, loc) =>
      val t = visitType(tpe)
      val k = visitKind(kind)
      DesugaredAst.Type.Ascribe(t, k, loc)
  }

  /**
    * Desugars the given [[WeededAst.Declaration.AssocTypeDef]] `assoc0`.
    */
  private def visitAssocTypeDef(assoc0: WeededAst.Declaration.AssocTypeDef): DesugaredAst.Declaration.AssocTypeDef = assoc0 match {
    case WeededAst.Declaration.AssocTypeDef(doc, mod, ident, arg0, tpe0, loc) =>
      val arg = visitType(arg0)
      val tpe = visitType(tpe0)
      DesugaredAst.Declaration.AssocTypeDef(doc, mod, ident, arg, tpe, loc)
  }

  /**
    * Desugars the given [[WeededAst.KindedTypeParams]] `tparams0`.
    */
  private def visitKindedTypeParams(tparams0: WeededAst.KindedTypeParams): DesugaredAst.KindedTypeParams = tparams0 match {
    case WeededAst.TypeParams.Elided => DesugaredAst.TypeParams.Elided
    case WeededAst.TypeParams.Kinded(tparams1) =>
      val tparams = tparams1.map(visitTypeParam).collect { case t: DesugaredAst.TypeParam.Kinded => t }
      DesugaredAst.TypeParams.Kinded(tparams)
  }

  /**
    * Desugars the given list of [[WeededAst.FormalParam]] `fparams0`.
    */
  private def visitFormalParams(fparams0: List[WeededAst.FormalParam]): List[DesugaredAst.FormalParam] =
    fparams0.map(visitFormalParam)

  /**
    * Desugars the given [[WeededAst.FormalParam]] `fparam0`.
    */
  private def visitFormalParam(fparam0: WeededAst.FormalParam): DesugaredAst.FormalParam = fparam0 match {
    case WeededAst.FormalParam(ident, mod, tpe0, loc) =>
      val tpe = tpe0.map(visitType)
      DesugaredAst.FormalParam(ident, mod, tpe, loc)
  }

  /**
    * Desugars the given [[WeededAst.EqualityConstraint]] `econstr0`.
    */
  private def visitEqualityConstraint(econstr0: WeededAst.EqualityConstraint): DesugaredAst.EqualityConstraint = econstr0 match {
    case WeededAst.EqualityConstraint(qname, tpe01, tpe02, loc) =>
      val tpe1 = visitType(tpe01)
      val tpe2 = visitType(tpe02)
      DesugaredAst.EqualityConstraint(qname, tpe1, tpe2, loc)
  }

  /**
    * Desugars the given [[WeededAst.TypeParams]] `tparams0`.
    */
  private def visitTypeParams(tparams0: WeededAst.TypeParams): DesugaredAst.TypeParams = tparams0 match {
    case params: WeededAst.KindedTypeParams => visitKindedTypeParams(params)
    case WeededAst.TypeParams.Unkinded(tparams1) =>
      val tparams = tparams1.map(visitTypeParam).collect { case t: DesugaredAst.TypeParam.Unkinded => t }
      DesugaredAst.TypeParams.Unkinded(tparams)
  }

  /**
    * Desugars the given [[WeededAst.Derivations]] `derives0`.
    */
  private def visitDerivations(derives0: WeededAst.Derivations): DesugaredAst.Derivations = derives0 match {
    case WeededAst.Derivations(classes, loc) =>
      DesugaredAst.Derivations(classes, loc)
  }

  /**
    * Desugars the given [[WeededAst.Case]] `case0`.
    */
  private def visitCase(case0: WeededAst.Case): DesugaredAst.Case = case0 match {
    case WeededAst.Case(ident, tpe0, loc) =>
      val tpe = visitType(tpe0)
      DesugaredAst.Case(ident, tpe, loc)
  }

  /**
    * Desugars the given [[WeededAst.RestrictableCase]] `case0`.
    */
  private def visitRestrictableCase(case0: WeededAst.RestrictableCase): DesugaredAst.RestrictableCase = case0 match {
    case WeededAst.RestrictableCase(ident, tpe0, loc) =>
      val tpe = visitType(tpe0)
      DesugaredAst.RestrictableCase(ident, tpe, loc)
  }

  /**
    * Desugars the given [[WeededAst.Declaration.Op]] `op0`.
    */
  private def visitOp(op0: WeededAst.Declaration.Op): DesugaredAst.Declaration.Op = op0 match {
    case WeededAst.Declaration.Op(doc, ann, mod, ident, fparams0, tpe0, tconstrs0, loc) =>
      val fparams = visitFormalParams(fparams0)
      val tpe = visitType(tpe0)
      val tconstrs = tconstrs0.map(visitTypeConstraint)
      DesugaredAst.Declaration.Op(doc, ann, mod, ident, fparams, tpe, tconstrs, loc)
  }

  /**
    * Desugars the given [[WeededAst.Kind]] `kind0`.
    */
  private def visitKind(kind0: WeededAst.Kind): DesugaredAst.Kind = kind0 match {
    case WeededAst.Kind.Ambiguous(qname, loc) =>
      DesugaredAst.Kind.Ambiguous(qname, loc)

    case WeededAst.Kind.Arrow(kind1, kind2, loc) =>
      val k1 = visitKind(kind1)
      val k2 = visitKind(kind2)
      DesugaredAst.Kind.Arrow(k1, k2, loc)
  }

  /**
    * Desugars the given [[WeededAst.Expr]] `exp0`.
    */
  private def visitExp(exp0: WeededAst.Expr)(implicit flix: Flix): DesugaredAst.Expr = exp0 match {
    case WeededAst.Expr.Ambiguous(qname, loc) =>
      Expr.Ambiguous(qname, loc)

    case WeededAst.Expr.Open(qname, loc) =>
      Expr.Open(qname, loc)

    case WeededAst.Expr.OpenAs(qname, exp, loc) =>
      val e = visitExp(exp)
      Expr.OpenAs(qname, e, loc)

    case WeededAst.Expr.Hole(name, loc) =>
      Expr.Hole(name, loc)

    case WeededAst.Expr.HoleWithExp(exp, loc) =>
      val e = visitExp(exp)
      Expr.HoleWithExp(e, loc)

    case WeededAst.Expr.Use(uses, exp, loc) =>
      val u1 = uses.map(visitUseOrImport)
      val e = visitExp(exp)
      Expr.Use(u1, e, loc)

    case WeededAst.Expr.Cst(cst, loc) =>
      Expr.Cst(cst, loc)

    case WeededAst.Expr.Apply(exp, exps, loc) =>
      val e = visitExp(exp)
      val es = visitExps(exps)
      Expr.Apply(e, es, loc)

    case WeededAst.Expr.Infix(exp1, exp2, exp3, loc) =>
      desugarInfix(exp1, exp2, exp3, loc)

    case WeededAst.Expr.Lambda(fparam, exp, loc) =>
      val fparam1 = visitFormalParam(fparam)
      val e = visitExp(exp)
      Expr.Lambda(fparam1, e, loc)

    case WeededAst.Expr.LambdaMatch(pat, exp, loc) =>
      val p = visitPattern(pat)
      val e = visitExp(exp)
      mkLambdaMatch(p, e, loc)

    case WeededAst.Expr.Unary(sop, exp, loc) =>
      val e = visitExp(exp)
      Expr.Unary(sop, e, loc)

    case WeededAst.Expr.Binary(sop, exp1, exp2, loc) =>
      val e1 = visitExp(exp1)
      val e2 = visitExp(exp2)
      Expr.Binary(sop, e1, e2, loc)

    case WeededAst.Expr.IfThenElse(exp1, exp2, exp3, loc) =>
      val e1 = visitExp(exp1)
      val e2 = visitExp(exp2)
      val e3 = visitExp(exp3)
      Expr.IfThenElse(e1, e2, e3, loc)

    case WeededAst.Expr.Stm(exp1, exp2, loc) =>
      val e1 = visitExp(exp1)
      val e2 = visitExp(exp2)
      Expr.Stm(e1, e2, loc)

    case WeededAst.Expr.Discard(exp, loc) =>
      val e = visitExp(exp)
      Expr.Discard(e, loc)

    case WeededAst.Expr.Let(ident, mod, exp1, exp2, loc) =>
      val e1 = visitExp(exp1)
      val e2 = visitExp(exp2)
      Expr.Let(ident, mod, e1, e2, loc)

    case WeededAst.Expr.LetRec(ident, ann, mod, exp1, exp2, loc) =>
      val e1 = visitExp(exp1)
      val e2 = visitExp(exp2)
      Expr.LetRec(ident, ann, mod, e1, e2, loc)

    case WeededAst.Expr.Region(tpe, loc) =>
      Expr.Region(tpe, loc)

    case WeededAst.Expr.Scope(ident, exp, loc) =>
      val e = visitExp(exp)
      Expr.Scope(ident, e, loc)

    case WeededAst.Expr.ScopeExit(exp1, exp2, loc) =>
      val e1 = visitExp(exp1)
      val e2 = visitExp(exp2)
      Expr.ScopeExit(e1, e2, loc)

    case WeededAst.Expr.Match(exp, rules, loc) =>
      val e = visitExp(exp)
      val rs = rules.map(visitMatchRule)
      Expr.Match(e, rs, loc)

    case WeededAst.Expr.TypeMatch(exp, rules, loc) =>
      val e = visitExp(exp)
      val rs = rules.map(visitTypeMatchRule)
      Expr.TypeMatch(e, rs, loc)

    case WeededAst.Expr.RestrictableChoose(star, exp, rules, loc) =>
      val e = visitExp(exp)
      val rs = rules.map(visitRestrictableChooseRule)
      Expr.RestrictableChoose(star, e, rs, loc)

    case WeededAst.Expr.ApplicativeFor(frags, exp, loc) =>
      desugarApplicativeFor(frags, exp, loc)

    case WeededAst.Expr.ForEach(frags, exp, loc) =>
      desugarForEach(frags, exp, loc)

    case WeededAst.Expr.MonadicFor(frags, exp, loc) =>
      desugarMonadicFor(frags, exp, loc)

    case WeededAst.Expr.ForEachYield(frags, exp, loc) =>
      desugarForEachYield(frags, exp, loc)

    case WeededAst.Expr.LetMatch(pat, mod, tpe, exp1, exp2, loc) =>
      desugarLetMatch(pat, mod, tpe, exp1, exp2, loc)

    case WeededAst.Expr.Tuple(exps, loc) =>
      // Rewrites empty tuples to Unit and eliminate single-element tuples.
      val es = visitExps(exps)
      es match {
        case Nil => DesugaredAst.Expr.Cst(Ast.Constant.Unit, loc)
        case x :: Nil => x
        case xs => DesugaredAst.Expr.Tuple(xs, loc)
      }

    case WeededAst.Expr.RecordEmpty(loc) =>
      Expr.RecordEmpty(loc)

    case WeededAst.Expr.RecordSelect(exp, label, loc) =>
      val e = visitExp(exp)
      Expr.RecordSelect(e, label, loc)

    case WeededAst.Expr.RecordExtend(label, exp1, exp2, loc) =>
      val e1 = visitExp(exp1)
      val e2 = visitExp(exp2)
      Expr.RecordExtend(label, e1, e2, loc)

    case WeededAst.Expr.RecordRestrict(label, exp, loc) =>
      val e = visitExp(exp)
      Expr.RecordRestrict(label, e, loc)

    case WeededAst.Expr.ArrayLit(exps, exp, loc) =>
      val es = visitExps(exps)
      val e = visitExp(exp)
      Expr.ArrayLit(es, e, loc)

    case WeededAst.Expr.ArrayNew(exp1, exp2, exp3, loc) =>
      val e1 = visitExp(exp1)
      val e2 = visitExp(exp2)
      val e3 = visitExp(exp3)
      Expr.ArrayNew(e1, e2, e3, loc)

    case WeededAst.Expr.ArrayLoad(exp1, exp2, loc) =>
      val e1 = visitExp(exp1)
      val e2 = visitExp(exp2)
      Expr.ArrayLoad(e1, e2, loc)

    case WeededAst.Expr.ArrayLength(exp, loc) =>
      val e = visitExp(exp)
      Expr.ArrayLength(e, loc)

    case WeededAst.Expr.ArrayStore(exp1, exp2, exp3, loc) =>
      val e1 = visitExp(exp1)
      val e2 = visitExp(exp2)
      val e3 = visitExp(exp3)
      Expr.ArrayStore(e1, e2, e3, loc)

    case WeededAst.Expr.VectorLit(exps, loc) =>
      val e = visitExps(exps)
      Expr.VectorLit(e, loc)

    case WeededAst.Expr.VectorLoad(exp1, exp2, loc) =>
      val e1 = visitExp(exp1)
      val e2 = visitExp(exp2)
      Expr.VectorLoad(e1, e2, loc)

    case WeededAst.Expr.VectorLength(exp, loc) =>
      val e = visitExp(exp)
      Expr.VectorLength(e, loc)

<<<<<<< HEAD
    case WeededAst.Expr.FCons(exp1, exp2, loc) =>
      val e1 = visitExp(exp1)
      val e2 = visitExp(exp2)
      mkApplyFqn("List.Cons", List(e1, e2), loc)
=======
    case WeededAst.Expr.FAppend(exp1, exp2, loc) =>
      // Rewrites a `FAppend` expr into a call to `List.append`.
      // NB: We painstakingly construct the qualified name
      // to ensure that source locations are available.
      val e1 = visitExp(exp1)
      val e2 = visitExp(exp2)
      mkApplyFqn("List.append", List(e1, e2), loc)
>>>>>>> 53cd2d27

    case WeededAst.Expr.SetLit(exps, loc) =>
      // Rewrites a `FSet` expression into `Set/empty` and a `Set/insert` calls.
      val es = visitExps(exps)
      val empty = mkApplyFqn("Set.empty", List(DesugaredAst.Expr.Cst(Ast.Constant.Unit, loc)), loc)
      es.foldLeft(empty) {
        case (acc, e) => mkApplyFqn("Set.insert", List(e, acc), loc)
      }

    case WeededAst.Expr.Ref(exp1, exp2, loc) =>
      val e1 = visitExp(exp1)
      val e2 = visitExp(exp2)
      Expr.Ref(e1, e2, loc)

    case WeededAst.Expr.Deref(exp, loc) =>
      val e = visitExp(exp)
      Expr.Deref(e, loc)

    case WeededAst.Expr.Assign(exp1, exp2, loc) =>
      val e1 = visitExp(exp1)
      val e2 = visitExp(exp2)
      Expr.Assign(e1, e2, loc)

    case WeededAst.Expr.Ascribe(exp, expectedType, expectedEff, loc) =>
      val e = visitExp(exp)
      val ts = expectedType.map(visitType)
      val effs = expectedEff.map(visitType)
      Expr.Ascribe(e, ts, effs, loc)

    case WeededAst.Expr.InstanceOf(exp, className, loc) =>
      val e = visitExp(exp)
      Expr.InstanceOf(e, className, loc)

    case WeededAst.Expr.CheckedCast(cast, exp, loc) =>
      val e = visitExp(exp)
      Expr.CheckedCast(cast, e, loc)

    case WeededAst.Expr.UncheckedCast(exp, declaredType, declaredEff, loc) =>
      val e = visitExp(exp)
      val t = declaredType.map(visitType)
      val eff = declaredEff.map(visitType)
      Expr.UncheckedCast(e, t, eff, loc)

    case WeededAst.Expr.UncheckedMaskingCast(exp, loc) =>
      val e = visitExp(exp)
      Expr.UncheckedMaskingCast(e, loc)

    case WeededAst.Expr.Without(exp, eff, loc) =>
      val e = visitExp(exp)
      Expr.Without(e, eff, loc)

    case WeededAst.Expr.TryCatch(exp, rules, loc) =>
      val e = visitExp(exp)
      val rs = rules.map(visitCatchRule)
      Expr.TryCatch(e, rs, loc)

    case WeededAst.Expr.TryWith(exp, eff, rules, loc) =>
      val e = visitExp(exp)
      val rs = rules.map(visitHandlerRule)
      Expr.TryWith(e, eff, rs, loc)

    case WeededAst.Expr.Do(op, exps, loc) =>
      val es = visitExps(exps)
      Expr.Do(op, es, loc)

    case WeededAst.Expr.Resume(exp, loc) =>
      val e = visitExp(exp)
      Expr.Resume(e, loc)

    case WeededAst.Expr.InvokeConstructor(className, exps, sig, loc) =>
      val es = visitExps(exps)
      val ts = sig.map(visitType)
      Expr.InvokeConstructor(className, es, ts, loc)

    case WeededAst.Expr.InvokeMethod(className, methodName, exp, exps, sig, retTpe, loc) =>
      val e = visitExp(exp)
      val es = visitExps(exps)
      val ts = sig.map(visitType)
      val rt = visitType(retTpe)
      Expr.InvokeMethod(className, methodName, e, es, ts, rt, loc)

    case WeededAst.Expr.InvokeStaticMethod(className, methodName, exps, sig, retTpe, loc) =>
      val es = visitExps(exps)
      val ts = sig.map(visitType)
      val rt = visitType(retTpe)
      Expr.InvokeStaticMethod(className, methodName, es, ts, rt, loc)

    case WeededAst.Expr.GetField(className, fieldName, exp, loc) =>
      val e = visitExp(exp)
      Expr.GetField(className, fieldName, e, loc)

    case WeededAst.Expr.PutField(className, fieldName, exp1, exp2, loc) =>
      val e1 = visitExp(exp1)
      val e2 = visitExp(exp2)
      Expr.PutField(className, fieldName, e1, e2, loc)

    case WeededAst.Expr.GetStaticField(className, fieldName, loc) =>
      Expr.GetStaticField(className, fieldName, loc)

    case WeededAst.Expr.PutStaticField(className, fieldName, exp, loc) =>
      val e = visitExp(exp)
      Expr.PutStaticField(className, fieldName, e, loc)

    case WeededAst.Expr.NewObject(tpe, methods, loc) =>
      val t = visitType(tpe)
      val ms = methods.map(visitJvmMethod)
      Expr.NewObject(t, ms, loc)

    case WeededAst.Expr.NewChannel(exp1, exp2, loc) =>
      val e1 = visitExp(exp1)
      val e2 = visitExp(exp2)
      Expr.NewChannel(e1, e2, loc)

    case WeededAst.Expr.GetChannel(exp, loc) =>
      val e = visitExp(exp)
      Expr.GetChannel(e, loc)

    case WeededAst.Expr.PutChannel(exp1, exp2, loc) =>
      val e1 = visitExp(exp1)
      val e2 = visitExp(exp2)
      Expr.PutChannel(e1, e2, loc)

    case WeededAst.Expr.SelectChannel(rules, exp, loc) =>
      val rs = rules.map(visitSelectChannelRule)
      val es = exp.map(visitExp)
      Expr.SelectChannel(rs, es, loc)

    case WeededAst.Expr.Spawn(exp1, exp2, loc) =>
      val e1 = visitExp(exp1)
      val e2 = visitExp(exp2)
      Expr.Spawn(e1, e2, loc)

    case WeededAst.Expr.ParYield(frags, exp, loc) =>
      val fs = frags.map(visitParYieldFragment)
      val e = visitExp(exp)
      Expr.ParYield(fs, e, loc)

    case WeededAst.Expr.Lazy(exp, loc) =>
      val e = visitExp(exp)
      Expr.Lazy(e, loc)

    case WeededAst.Expr.Force(exp, loc) =>
      val e = visitExp(exp)
      Expr.Force(e, loc)

    case WeededAst.Expr.FixpointConstraintSet(cs, loc) =>
      val cs1 = cs.map(visitConstraint)
      Expr.FixpointConstraintSet(cs1, loc)

    case WeededAst.Expr.FixpointLambda(pparams, exp, loc) =>
      val ps = pparams.map(visitPredicateParam)
      val e = visitExp(exp)
      Expr.FixpointLambda(ps, e, loc)

    case WeededAst.Expr.FixpointMerge(exp1, exp2, loc) =>
      val e1 = visitExp(exp1)
      val e2 = visitExp(exp2)
      Expr.FixpointMerge(e1, e2, loc)

    case WeededAst.Expr.FixpointSolve(exp, loc) =>
      val e = visitExp(exp)
      Expr.FixpointSolve(e, loc)

    case WeededAst.Expr.FixpointFilter(pred, exp, loc) =>
      val e = visitExp(exp)
      Expr.FixpointFilter(pred, e, loc)

    case WeededAst.Expr.FixpointInject(exp, pred, loc) =>
      val e = visitExp(exp)
      Expr.FixpointInject(e, pred, loc)

    case WeededAst.Expr.FixpointProject(pred, exp1, exp2, loc) =>
      val e1 = visitExp(exp1)
      val e2 = visitExp(exp2)
      Expr.FixpointProject(pred, e1, e2, loc)

    case WeededAst.Expr.Error(m) =>
      DesugaredAst.Expr.Error(m)
  }

  /**
    * Desugars the given list of [[WeededAst.Expr]] `exps`.
    */
  private def visitExps(exps: List[WeededAst.Expr])(implicit flix: Flix): List[DesugaredAst.Expr] =
    exps.map(visitExp)

  /**
    * Desugars the given [[WeededAst.MatchRule]] `rule0`.
    */
  private def visitMatchRule(rule0: WeededAst.MatchRule)(implicit flix: Flix): DesugaredAst.MatchRule = rule0 match {
    case WeededAst.MatchRule(pat, exp1, exp2) =>
      val p = visitPattern(pat)
      val e1 = exp1.map(visitExp)
      val e2 = visitExp(exp2)
      DesugaredAst.MatchRule(p, e1, e2)
  }

  /**
    * Desugars the given [[WeededAst.Pattern]] `pat0`.
    */
  private def visitPattern(pat0: WeededAst.Pattern): DesugaredAst.Pattern = pat0 match {
    case WeededAst.Pattern.Wild(loc) =>
      DesugaredAst.Pattern.Wild(loc)

    case WeededAst.Pattern.Var(ident, loc) =>
      DesugaredAst.Pattern.Var(ident, loc)

    case WeededAst.Pattern.Cst(cst, loc) =>
      DesugaredAst.Pattern.Cst(cst, loc)

    case WeededAst.Pattern.Tag(qname, pat, loc) =>
      val p = visitPattern(pat)
      DesugaredAst.Pattern.Tag(qname, p, loc)

    case WeededAst.Pattern.Tuple(elms, loc) =>
      val es = elms.map(visitPattern)
      DesugaredAst.Pattern.Tuple(es, loc)

    case WeededAst.Pattern.Record(pats, pat, loc) =>
      val ps = pats.map(visitRecordLabelPattern)
      val p = visitPattern(pat)
      DesugaredAst.Pattern.Record(ps, p, loc)

    case WeededAst.Pattern.RecordEmpty(loc) =>
      DesugaredAst.Pattern.RecordEmpty(loc)
  }

  /**
    * Desugars the given [[WeededAst.TypeMatchRule]] `rule0`.
    */
  private def visitTypeMatchRule(rule0: WeededAst.TypeMatchRule)(implicit flix: Flix): DesugaredAst.TypeMatchRule = rule0 match {
    case WeededAst.TypeMatchRule(ident, tpe, exp) =>
      val t = visitType(tpe)
      val e = visitExp(exp)
      DesugaredAst.TypeMatchRule(ident, t, e)
  }

  /**
    * Desugars the given [[WeededAst.RestrictableChooseRule]] `rule0`.
    */
  private def visitRestrictableChooseRule(rule0: WeededAst.RestrictableChooseRule)(implicit flix: Flix): DesugaredAst.RestrictableChooseRule = rule0 match {
    case WeededAst.RestrictableChooseRule(pat, exp) =>
      val p = visitRestrictableChoosePattern(pat)
      val e = visitExp(exp)
      DesugaredAst.RestrictableChooseRule(p, e)
  }

  /**
    * Desugars the given [[WeededAst.RestrictableChoosePattern]] `pat0`.
    */
  private def visitRestrictableChoosePattern(pat0: WeededAst.RestrictableChoosePattern): DesugaredAst.RestrictableChoosePattern = {
    def visitVarOrWild(varOrWild0: WeededAst.RestrictableChoosePattern.VarOrWild): DesugaredAst.RestrictableChoosePattern.VarOrWild =
      varOrWild0 match {
        case WeededAst.RestrictableChoosePattern.Wild(loc) =>
          DesugaredAst.RestrictableChoosePattern.Wild(loc)

        case WeededAst.RestrictableChoosePattern.Var(ident, loc) =>
          DesugaredAst.RestrictableChoosePattern.Var(ident, loc)
      }

    pat0 match {
      case WeededAst.RestrictableChoosePattern.Tag(qname, pat, loc) =>
        val p = pat.map(visitVarOrWild)
        DesugaredAst.RestrictableChoosePattern.Tag(qname, p, loc)
    }
  }

  /**
    * Desugars the given [[WeededAst.CatchRule]] `rule0`.
    */
  private def visitCatchRule(rule0: WeededAst.CatchRule)(implicit flix: Flix): DesugaredAst.CatchRule = rule0 match {
    case WeededAst.CatchRule(ident, className, exp) =>
      val e = visitExp(exp)
      DesugaredAst.CatchRule(ident, className, e)
  }

  /**
    * Desugars the given [[WeededAst.HandlerRule]] `rule0`.
    */
  private def visitHandlerRule(rule0: WeededAst.HandlerRule)(implicit flix: Flix): DesugaredAst.HandlerRule = rule0 match {
    case WeededAst.HandlerRule(op, fparams, exp) =>
      val fps = visitFormalParams(fparams)
      val e = visitExp(exp)
      DesugaredAst.HandlerRule(op, fps, e)
  }

  /**
    * Desugars the given [[WeededAst.JvmMethod]] `method0`.
    */
  private def visitJvmMethod(method0: WeededAst.JvmMethod)(implicit flix: Flix): DesugaredAst.JvmMethod = method0 match {
    case WeededAst.JvmMethod(ident, fparams, exp, tpe, eff, loc) =>
      val fps = visitFormalParams(fparams)
      val e = visitExp(exp)
      val t = visitType(tpe)
      val ef = eff.map(visitType)
      DesugaredAst.JvmMethod(ident, fps, e, t, ef, loc)
  }

  /**
    * Desugars the given [[WeededAst.SelectChannelRule]] `rule0`.
    */
  private def visitSelectChannelRule(rule0: WeededAst.SelectChannelRule)(implicit flix: Flix): DesugaredAst.SelectChannelRule = rule0 match {
    case WeededAst.SelectChannelRule(ident, exp1, exp2) =>
      val e1 = visitExp(exp1)
      val e2 = visitExp(exp2)
      DesugaredAst.SelectChannelRule(ident, e1, e2)
  }

  /**
    * Desugars the given [[WeededAst.ParYieldFragment]] `frag0`.
    */
  private def visitParYieldFragment(frag0: WeededAst.ParYieldFragment)(implicit flix: Flix): DesugaredAst.ParYieldFragment = frag0 match {
    case WeededAst.ParYieldFragment(pat, exp, loc) =>
      val p = visitPattern(pat)
      val e = visitExp(exp)
      DesugaredAst.ParYieldFragment(p, e, loc)
  }

  /**
    * Desugars the given [[WeededAst.Constraint]] `constraint0`.
    */
  private def visitConstraint(constraint0: WeededAst.Constraint)(implicit flix: Flix): DesugaredAst.Constraint = {
    def visitHead(head0: WeededAst.Predicate.Head): DesugaredAst.Predicate.Head = head0 match {
      case WeededAst.Predicate.Head.Atom(pred, den, exps, loc) =>
        val e = visitExps(exps)
        DesugaredAst.Predicate.Head.Atom(pred, den, e, loc)
    }

    def visitBody(body0: WeededAst.Predicate.Body)(implicit flix: Flix): DesugaredAst.Predicate.Body = body0 match {
      case WeededAst.Predicate.Body.Atom(pred, den, polarity, fixity, terms, loc) =>
        val ts = terms.map(visitPattern)
        DesugaredAst.Predicate.Body.Atom(pred, den, polarity, fixity, ts, loc)

      case WeededAst.Predicate.Body.Functional(idents, exp, loc) =>
        val e = visitExp(exp)
        DesugaredAst.Predicate.Body.Functional(idents, e, loc)

      case WeededAst.Predicate.Body.Guard(exp, loc) =>
        val e = visitExp(exp)
        DesugaredAst.Predicate.Body.Guard(e, loc)
    }

    constraint0 match {
      case WeededAst.Constraint(head, body, loc) =>
        val h = visitHead(head)
        val b = body.map(visitBody)
        DesugaredAst.Constraint(h, b, loc)
    }
  }

  /**
    * Desugars the given [[WeededAst.PredicateParam]] `param0`.
    */
  private def visitPredicateParam(param0: WeededAst.PredicateParam): DesugaredAst.PredicateParam = param0 match {
    case WeededAst.PredicateParam.PredicateParamUntyped(pred, loc) =>
      DesugaredAst.PredicateParam.PredicateParamUntyped(pred, loc)

    case WeededAst.PredicateParam.PredicateParamWithType(pred, den, tpes, loc) =>
      val ts = tpes.map(visitType)
      DesugaredAst.PredicateParam.PredicateParamWithType(pred, den, ts, loc)
  }

  /**
    * Desugars the given [[WeededAst.Pattern.Record.RecordLabelPattern]] `pat0`.
    */
  private def visitRecordLabelPattern(pat0: WeededAst.Pattern.Record.RecordLabelPattern): DesugaredAst.Pattern.Record.RecordLabelPattern = pat0 match {
    case WeededAst.Pattern.Record.RecordLabelPattern(label, pat, loc) =>
      val p = pat.map(visitPattern)
      DesugaredAst.Pattern.Record.RecordLabelPattern(label, p, loc)
  }

  /**
    * Rewrites an infix expression into a normal function application.
    * {{{
    *   a `f` b
    * }}}
    * desugars to
    * {{{
    *   f(a, b)
    * }}}
    */
  private def desugarInfix(exp1: WeededAst.Expr, exp2: WeededAst.Expr, exp3: WeededAst.Expr, loc: SourceLocation)(implicit flix: Flix): DesugaredAst.Expr.Apply = {
    val e1 = visitExp(exp1)
    val e2 = visitExp(exp2)
    val e3 = visitExp(exp3)
    Expr.Apply(e2, List(e1, e3), loc)
  }

  /**
    * Rewrites a `ForA` loop into a series of `Applicative.ap` calls.
    * {{{
    *   forA (
    *         x <- xs;
    *         y <- ys
    *     ) yield exp
    *
    * }}}
    * desugars to
    * {{{
    * Applicative.ap(Functor.map(x -> y -> exp, xs), ys)
    * }}}
    *
    */
  private def desugarApplicativeFor(frags: List[WeededAst.ForFragment.Generator], exp: WeededAst.Expr, loc: SourceLocation)(implicit flix: Flix): DesugaredAst.Expr = {
    val fqnAp = "Applicative.ap"
    val fqnMap = "Functor.map"
    val yieldExp = visitExp(exp)

    // Make lambda for Functor.map(lambda, ...). This lambda uses all patterns from the for-fragments.
    val lambda = frags.foldRight(yieldExp) {
      case (WeededAst.ForFragment.Generator(pat, _, loc1), acc) =>
        val p = visitPattern(pat)
        mkLambdaMatch(p, acc, loc1)
    }

    // Apply first fragment to Functor.map
    val xs = visitExp(frags.head.exp)
    val baseExp = mkApplyFqn(fqnMap, List(lambda, xs), loc)

    // Apply rest of fragments to Applicative.ap
    frags.tail.foldLeft(baseExp) {
      case (acc, WeededAst.ForFragment.Generator(_, fexp, loc1)) =>
        val e = visitExp(fexp)
        mkApplyFqn(fqnAp, List(acc, e), loc1)
    }
  }

  /**
    * Rewrites a `ForEach` loop into a series of `Iterator.forEach` calls.
    * {{{
    *   foreach (
    *           x <- xs;
    *           if x > 0;
    *           y <- ys
    *       ) println(x + y)
    * }}}
    * desugars to (omitting regions)
    * {{{
    *   Iterator.foreach(x -> if (x > 0) Iterator.foreach(y -> println(x + y), Iterable.iterator(ys)) else (), Iterable.iterator(xs))
    * }}}
    */
  private def desugarForEach(frags: List[WeededAst.ForFragment], exp: WeededAst.Expr, loc: SourceLocation)(implicit flix: Flix): DesugaredAst.Expr = {
    val fqnForEach = "Iterator.forEach"
    val fqnIterator = "Iterable.iterator"
    val regIdent = Name.Ident(loc.sp1, "reg" + Flix.Delimiter + flix.genSym.freshId(), loc.sp2).asSynthetic
    val regVar = DesugaredAst.Expr.Ambiguous(Name.mkQName(regIdent), loc.asSynthetic)

    val foreachExp = frags.foldRight(visitExp(exp)) {
      case (WeededAst.ForFragment.Generator(pat1, exp1, loc1), acc) =>
        val p1 = visitPattern(pat1)
        val e1 = visitExp(exp1)
        val lambda = mkLambdaMatch(p1, acc, loc1)
        val iterable = mkApplyFqn(fqnIterator, List(regVar, e1), e1.loc)
        val fparams = List(lambda, iterable)
        mkApplyFqn(fqnForEach, fparams, loc1.asSynthetic)

      case (WeededAst.ForFragment.Guard(exp1, loc1), acc) =>
        val e1 = visitExp(exp1)
        DesugaredAst.Expr.IfThenElse(e1, acc, DesugaredAst.Expr.Cst(Ast.Constant.Unit, loc1.asSynthetic), loc1.asSynthetic)
    }
    DesugaredAst.Expr.Scope(regIdent, foreachExp, loc)
  }

  /**
    * Rewrites a `MonadicFor` loop into a series of `Monad.flatMap` calls.
    * {{{
    *   forM (
    *           x <- xs;
    *           if x > 0;
    *           y <- ys
    *       ) yield x + y
    * }}}
    * desugars to
    * {{{
    *   Monad.flatMap(x -> if (x > 0) Monad.flatMap(y -> Applicative.point(x + y), ys) else MonadZero.empty(), xs)
    * }}}
    */
  private def desugarMonadicFor(frags: List[WeededAst.ForFragment], exp: WeededAst.Expr, loc: SourceLocation)(implicit flix: Flix): Expr = {
    val fqnFlatMap = "Monad.flatMap"
    val fqnPoint = "Applicative.point"
    val fqnZero = "MonadZero.empty"
    val e = visitExp(exp)
    val yieldExp = mkApplyFqn(fqnPoint, List(e), loc)
    frags.foldRight(yieldExp) {
      case (WeededAst.ForFragment.Generator(pat1, exp1, loc1), acc) =>
        val p1 = visitPattern(pat1)
        val e1 = visitExp(exp1)
        val lambda = mkLambdaMatch(p1, acc, loc1)
        val fparams = List(lambda, e1)
        mkApplyFqn(fqnFlatMap, fparams, loc1)

      case (WeededAst.ForFragment.Guard(exp1, loc1), acc) =>
        val e1 = visitExp(exp1)
        val zero = mkApplyFqn(fqnZero, List(DesugaredAst.Expr.Cst(Ast.Constant.Unit, loc1.asSynthetic)), loc1.asSynthetic)
        DesugaredAst.Expr.IfThenElse(e1, acc, zero, loc1.asSynthetic)
    }
  }

  /**
    *
    * Rewrites a `ForEachYield` loop into a series of iterators
    * wrapped in a `Collectable.collect`` call:
    * {{{
    * foreach (x <- xs) yield x
    * }}}
    *
    * desugars to
    * {{{
    *     region rc {
    *         Collectable.collect(
    *             Iterator.flatMap(
    *                 match x -> Iterator.singleton(rc, x),
    *                 Iterable.iterator(rc, xs)
    *             )
    *         )
    *     }
    * }}}
    */
  private def desugarForEachYield(frags: List[WeededAst.ForFragment], exp: WeededAst.Expr, loc: SourceLocation)(implicit flix: Flix): Expr = {
    // Declare functions
    val fqnEmpty = "Iterator.empty"
    val fqnSingleton = "Iterator.singleton"
    val fqnFlatMap = "Iterator.flatMap"
    val fqnIterator = "Iterable.iterator"
    val fqnCollect = "Collectable.collect"

    // Make region variable
    val regionSym = "forEachYieldIteratorRegion" + Flix.Delimiter + flix.genSym.freshId()
    val regionIdent = Name.Ident(loc.sp1, regionSym, loc.sp2).asSynthetic
    val regionVar = DesugaredAst.Expr.Ambiguous(Name.mkQName(regionIdent), loc)

    // Desugar yield-exp
    //    ... yield x
    // Becomes
    //     Iterator.singleton(rc, x)
    val e = visitExp(exp)
    val yieldExp = mkApplyFqn(fqnSingleton, List(regionVar, e), loc)

    // Desugar loop
    val loop = frags.foldRight(yieldExp) {
      case (WeededAst.ForFragment.Generator(pat1, exp1, loc1), acc) =>
        // Case 1: a generator fragment i.e. `pat <- exp`
        // This should be desugared into
        //     Iterator.flatMap(match pat -> accExp, Iterator.iterator(exp))
        val p1 = visitPattern(pat1)
        val e1 = visitExp(exp1)

        // 1. Create iterator from exp1
        val iter = mkApplyFqn(fqnIterator, List(regionVar, e1), loc1)

        // 2. Create match-lambda with pat1 as params and acc as body
        val lambda = mkLambdaMatch(p1, acc, loc1)

        // 3. Wrap in flatmap call
        val fparams = List(lambda, iter)
        mkApplyFqn(fqnFlatMap, fparams, loc1)

      case (WeededAst.ForFragment.Guard(exp1, loc1), acc) =>
        // Case 2: a guard fragment i.e. `if exp`
        // This should be desugared into
        //     if (exp) accExp else Iterator.empty(rc)
        val e1 = visitExp(exp1)

        // 1. Create empty iterator
        val empty = mkApplyFqn(fqnEmpty, List(regionVar), loc1)

        // 2. Wrap acc in if-then-else exp: if (exp1) acc else Iterator.empty(empty)
        DesugaredAst.Expr.IfThenElse(e1, acc, empty, loc1)
    }

    // Wrap in Collectable.collect function.
    // The nested calls to Iterator.flatMap are wrapped in
    // this function.
    val resultExp = mkApplyFqn(fqnCollect, List(loop), loc)

    // Wrap in region
    DesugaredAst.Expr.Scope(regionIdent, resultExp, loc)
  }

  /**
    * Rewrites a let-match to a regular let-binding or a full pattern match.
    */
  private def desugarLetMatch(pat: WeededAst.Pattern, mod: Ast.Modifiers, tpe: Option[WeededAst.Type], exp1: WeededAst.Expr, exp2: WeededAst.Expr, loc: SourceLocation)(implicit flix: Flix): Expr = {
    val p = visitPattern(pat)
    val t = tpe.map(visitType)
    val e1 = visitExp(exp1)
    val e2 = visitExp(exp2)
    p match {
      case DesugaredAst.Pattern.Var(ident, _) =>
        // No pattern match
        DesugaredAst.Expr.Let(ident, mod, withAscription(e1, t), e2, loc)
      case _ =>
        // Full pattern match
        val rule = DesugaredAst.MatchRule(p, None, e2)
        DesugaredAst.Expr.Match(withAscription(e1, t), List(rule), loc)
    }
  }

  /**
    * Returns a match lambda, i.e. a lambda with a pattern match on its arguments.
    *
    * This is also known as `ParsedAst.Expression.LambdaMatch`
    *
    * @param p the pattern of the parameter
    * @param e the body of the lambda
    * @return A lambda that matches on its parameter i.e. a [[DesugaredAst.Expr.Lambda]] that has a pattern match in its body.
    */
  private def mkLambdaMatch(p: DesugaredAst.Pattern, e: DesugaredAst.Expr, loc: SourceLocation)(implicit flix: Flix): DesugaredAst.Expr.Lambda = {
    // The name of the lambda parameter.
    val ident = Name.Ident(loc.sp1, "pat" + Flix.Delimiter + flix.genSym.freshId(), loc.sp2).asSynthetic

    // Construct the body of the lambda expression.
    val varOrRef = DesugaredAst.Expr.Ambiguous(Name.mkQName(ident), loc)
    val rule = DesugaredAst.MatchRule(p, None, e)

    val fparam = DesugaredAst.FormalParam(ident, Ast.Modifiers.Empty, None, loc)
    val body = DesugaredAst.Expr.Match(varOrRef, List(rule), loc)
    DesugaredAst.Expr.Lambda(fparam, body, loc)
  }

  /**
    * Returns an apply expression for the given fully-qualified name `fqn` and the given arguments `args`.
    */
  private def mkApplyFqn(fqn: String, args: List[DesugaredAst.Expr], loc: SourceLocation): DesugaredAst.Expr = {
    val l = loc.asSynthetic
    val lambda = DesugaredAst.Expr.Ambiguous(Name.mkQName(fqn), l)
    DesugaredAst.Expr.Apply(lambda, args, l)
  }

  /**
    * Returns the given expression `exp0` optionally wrapped in a type ascription if `tpe0` is `Some`.
    */
  private def withAscription(exp0: DesugaredAst.Expr, tpe0: Option[DesugaredAst.Type]): DesugaredAst.Expr = {
    val l = exp0.loc.asSynthetic
    tpe0 match {
      case None => exp0
      case Some(t) => DesugaredAst.Expr.Ascribe(exp0, Some(t), None, l)
    }
  }
}<|MERGE_RESOLUTION|>--- conflicted
+++ resolved
@@ -626,12 +626,11 @@
       val e = visitExp(exp)
       Expr.VectorLength(e, loc)
 
-<<<<<<< HEAD
     case WeededAst.Expr.FCons(exp1, exp2, loc) =>
       val e1 = visitExp(exp1)
       val e2 = visitExp(exp2)
       mkApplyFqn("List.Cons", List(e1, e2), loc)
-=======
+
     case WeededAst.Expr.FAppend(exp1, exp2, loc) =>
       // Rewrites a `FAppend` expr into a call to `List.append`.
       // NB: We painstakingly construct the qualified name
@@ -639,7 +638,6 @@
       val e1 = visitExp(exp1)
       val e2 = visitExp(exp2)
       mkApplyFqn("List.append", List(e1, e2), loc)
->>>>>>> 53cd2d27
 
     case WeededAst.Expr.SetLit(exps, loc) =>
       // Rewrites a `FSet` expression into `Set/empty` and a `Set/insert` calls.
