package ca.uwaterloo.flix.language.phase.jvm

import ca.uwaterloo.flix.api.Flix
import ca.uwaterloo.flix.language.ast.FinalAst.{Def, FormalParam, FreeVar, Root}
import org.objectweb.asm.Opcodes._
import org.objectweb.asm.{ClassWriter, Label}

/**
  * Generates byte code for the closure classes.
  */
object GenClosureClasses {

  /**
    * Returns the set of closures classes for the given set of definitions `defs`.
    */
  def gen(closures: Set[ClosureInfo])(implicit root: Root, flix: Flix): Map[JvmName, JvmClass] = {
    //
    // Generate a closure class for each closure and collect the results in a map.
    //
    closures.foldLeft(Map.empty[JvmName, JvmClass]) {
      case (macc, closure) =>
        val jvmType = JvmOps.getClosureClassType(closure)
        val jvmName = jvmType.name
        val bytecode = genByteCode(closure)
        macc + (jvmName -> JvmClass(jvmName, bytecode))
    }
  }

  /**
    * Returns the byte code for the closure with the given symbol `sym` and free variables `freeVars`.
    *
    * For example, given the symbol `mkAdder` with type (Int, Int) -> Int and the free variable `x`, we create:
    *
    * Clo$mkAdder extends Fn1$Int$Int {
    * private int x;
    * private int arg0;
    * private int res;
    *
    * public Clo$mkAdder(int x) {
    *     this.x = x;
    * }
    *
    * public setArg0(int arg0) {
    *     this.arg0 = arg0;
    * }
    *
    * public int getResult() {
    * return this.res;
    * }
    *
    * public void apply(Context ctx) {
    *     this.res = this.x + this.arg0;
    * }
    * }
    *
    */
  private def genByteCode(closure: ClosureInfo)(implicit root: Root, flix: Flix): Array[Byte] = {
    // Class visitor
    val visitor = AsmOps.mkClassWriter()

    // Args of the function
    val args = closure.tpe.typeArguments

    // `JvmType` of the interface for `closure.tpe`
    val functionInterface = JvmOps.getFunctionInterfaceType(closure.tpe)

    // The super interface.
    val superInterface = Array(functionInterface.name.toInternalName, JvmName.Spawnable.toInternalName)

    // `JvmType` of the class for `defn`
    val classType = JvmOps.getClosureClassType(closure)

    // Class visitor
    visitor.visit(AsmOps.JavaVersion, ACC_PUBLIC + ACC_FINAL, classType.name.toInternalName, null,
      JvmName.Object.toInternalName, superInterface)

    // Context at creation
    AsmOps.compileField(visitor, "creationContext", JvmType.Object, isStatic = false, isPrivate = true)

    // Generate a field for each closured captured variable.
    for ((freeVar, index) <- closure.freeVars.zipWithIndex) {
      // `JvmType` of `freeVar`
      val varType = JvmOps.getErasedJvmType(freeVar.tpe)

      // `clo$index` field
      AsmOps.compileField(visitor, s"clo$index", varType, isStatic = false, isPrivate = true)
    }

    // Adding a setter and a field for each argument of the function
    for ((arg, index) <- args.init.zipWithIndex) {
      // `JvmType` of `arg`
      val argType = JvmOps.getErasedJvmType(arg)

      // `arg$index` field
      AsmOps.compileField(visitor, s"arg$index", argType, isStatic = false, isPrivate = true)

      // `setArg$index()` method
      AsmOps.compileSetFieldMethod(visitor, classType.name, s"arg$index", s"setArg$index", argType)
    }

    // Jvm type of the result of the function
    val resultType = JvmOps.getErasedJvmType(args.last)

    // Field for the result
    AsmOps.compileField(visitor, "result", resultType, isStatic = false, isPrivate = true)

    // Getter for the result field
    AsmOps.compileGetFieldMethod(visitor, classType.name, "result", "getResult", resultType)

    // Invoke method of the class
    compileInvokeMethod(visitor, classType, root.defs(closure.sym), closure.freeVars, resultType)

    // Spawn method of the class
    compileSpawnMethod(visitor, classType, root.defs(closure.sym), resultType)

    // Constructor of the class
    compileConstructor(visitor, classType, closure.freeVars)

    visitor.toByteArray
  }

  /**
    * Apply method for the given `defn` and `classType`.
    */
  private def compileInvokeMethod(visitor: ClassWriter, classType: JvmType.Reference, defn: Def,
                                  freeVars: List[FreeVar], resultType: JvmType)(implicit root: Root, flix: Flix): Unit = {
    // Method header
    val invokeMethod = visitor.visitMethod(ACC_PUBLIC + ACC_FINAL, "invoke",
      AsmOps.getMethodDescriptor(List(JvmType.Context), JvmType.Void), null, null)

    // Free variables
    val frees = defn.formals.take(freeVars.length).map(x => FreeVar(x.sym, x.tpe))

    // Function parameters
    val params = defn.formals.takeRight(defn.formals.length - freeVars.length)

    // TODO Magnus, Jonathan, Simon: remove sanity checking
    // Sanity check
    val skipLabel = new Label
<<<<<<< HEAD
    applyMethod.visitVarInsn(ALOAD, 0)
//    applyMethod.visitFieldInsn(GETFIELD, classType.name.toInternalName, "creationContext", JvmType.Object.toDescriptor)
    applyMethod.visitVarInsn(ALOAD, 0)
=======
    invokeMethod.visitVarInsn(ALOAD, 0)
    invokeMethod.visitFieldInsn(GETFIELD, classType.name.toInternalName, "creationContext", JvmType.Object.toDescriptor)
    invokeMethod.visitVarInsn(ALOAD, 1)
>>>>>>> e17c3271

    // If contexts are equal, precede to evaluate
    invokeMethod.visitJumpInsn(IF_ACMPEQ, skipLabel)

    val message = "Closure is called with a different Context"
    // Create a new `Exception` object
    invokeMethod.visitTypeInsn(NEW, JvmName.Exception.toInternalName)
    invokeMethod.visitInsn(DUP)

    // add the message to the stack
    invokeMethod.visitLdcInsn(message)

    // invoke the constructor of the `Exception` object
    invokeMethod.visitMethodInsn(INVOKESPECIAL, JvmName.Exception.toInternalName, "<init>",
    AsmOps.getMethodDescriptor(List(JvmType.String), JvmType.Void), false)

    // throw the exception
    invokeMethod.visitInsn(ATHROW)

    // Visit skip label
    invokeMethod.visitLabel(skipLabel)

    // Enter label
    val enterLabel = new Label()
    invokeMethod.visitCode()

    // Saving free variables on variable stack
    for ((FreeVar(sym, tpe), ind) <- frees.zipWithIndex) {
      // Erased type of the free variable
      val erasedType = JvmOps.getErasedJvmType(tpe)

      // Getting the free variable from IFO
      invokeMethod.visitVarInsn(ALOAD, 0)
      invokeMethod.visitFieldInsn(GETFIELD, classType.name.toInternalName, s"clo$ind", erasedType.toDescriptor)

      // Saving the free variable on variable stack
      val iSTORE = AsmOps.getStoreInstruction(erasedType)
      invokeMethod.visitVarInsn(iSTORE, sym.getStackOffset + 3)
    }

    // Saving parameters on variable stack
    for ((FormalParam(sym, tpe), ind) <- params.zipWithIndex) {
      // Erased type of the parameter
      val erasedType = JvmOps.getErasedJvmType(tpe)

      // Getting the parameter from IFO
      invokeMethod.visitVarInsn(ALOAD, 0)
      invokeMethod.visitFieldInsn(GETFIELD, classType.name.toInternalName, s"arg$ind", erasedType.toDescriptor)

      // Saving the parameter on variable stack
      val iSTORE = AsmOps.getStoreInstruction(erasedType)
      invokeMethod.visitVarInsn(iSTORE, sym.getStackOffset + 3)
    }

    // Generating the expression
    GenExpression.compileExpression(defn.exp, invokeMethod, classType, Map(), enterLabel)

    // Loading `this`
    invokeMethod.visitVarInsn(ALOAD, 0)

    // Swapping `this` and result of the expression
    if (AsmOps.getStackSize(resultType) == 1) {
      invokeMethod.visitInsn(SWAP)
    } else {
      invokeMethod.visitInsn(DUP_X2)
      invokeMethod.visitInsn(POP)
    }

    // Saving the result on the `result` field of IFO
    invokeMethod.visitFieldInsn(PUTFIELD, classType.name.toInternalName, "result", resultType.toDescriptor)

    // Return
    invokeMethod.visitInsn(RETURN)
    invokeMethod.visitMaxs(1, 1)
    invokeMethod.visitEnd()
  }

  /**
    * Constructor of the class
    */
  private def compileConstructor(visitor: ClassWriter, classType: JvmType.Reference, freeVars: List[FreeVar])(implicit root: Root, flix: Flix): Unit = {
    val varTypes = freeVars.map(_.tpe).map(JvmOps.getErasedJvmType)

    // Constructor header
    val constructor = visitor.visitMethod(ACC_PUBLIC, "<init>", AsmOps.getMethodDescriptor(JvmType.Object +: varTypes, JvmType.Void), null, null)

    // Calling constructor of super
    constructor.visitVarInsn(ALOAD, 0)
    constructor.visitMethodInsn(INVOKESPECIAL, JvmName.Object.toInternalName, "<init>",
      AsmOps.getMethodDescriptor(Nil, JvmType.Void), false)

    // Saving the context
    constructor.visitVarInsn(ALOAD, 0)
    constructor.visitVarInsn(ALOAD, 1)
    constructor.visitFieldInsn(PUTFIELD, classType.name.toInternalName, "creationContext", JvmType.Object.toDescriptor)

    // Setting up closure args
    var offset: Int = 2
    for ((tpe, index) <- varTypes.zipWithIndex) {
      constructor.visitVarInsn(ALOAD, 0)

      val load = AsmOps.getLoadInstruction(tpe)
      constructor.visitVarInsn(load, offset)

      constructor.visitFieldInsn(PUTFIELD, classType.name.toInternalName, s"clo$index", tpe.toDescriptor)

      // Incrementing the offset
      offset += AsmOps.getStackSize(tpe)
    }

    constructor.visitInsn(RETURN)
    constructor.visitMaxs(1, 1)
    constructor.visitEnd()
  }

  /**
    * Spawn method for the given `defn` and `classType`.
    */
  private def compileSpawnMethod(visitor: ClassWriter,
                                 classType: JvmType.Reference,
                                 defn: Def, resultType: JvmType)(implicit root: Root, flix: Flix): Unit = {

    // Method header
    val mv = visitor.visitMethod(ACC_PUBLIC + ACC_FINAL, "spawn",
      AsmOps.getMethodDescriptor(List(), JvmType.Void), null, null)

    // Put this on stack
    mv.visitVarInsn(ALOAD, 0)

    // Create new Context
    mv.visitTypeInsn(NEW, JvmName.Context.toInternalName)
    mv.visitInsn(DUP)
    mv.visitMethodInsn(INVOKESPECIAL, JvmName.Context.toInternalName, "<init>", "()V", false)
    mv.visitVarInsn(ASTORE, 1)

    // Label for the loop
    val loop = new Label

    // Type of the function
    val fnType = root.defs(defn.sym).tpe

    // Type of the continuation interface
    val cont = JvmOps.getContinuationInterfaceType(fnType)

    // Store this ifo to the continuation field.
    mv.visitVarInsn(ALOAD, 1)
    mv.visitVarInsn(ALOAD, 0)
    mv.visitFieldInsn(PUTFIELD, JvmName.Context.toInternalName, "continuation", JvmType.Object.toDescriptor)

    // Begin of the loop
    mv.visitLabel(loop)

    // Getting `continuation` field on `Context`
    mv.visitVarInsn(ALOAD, 1)
    mv.visitFieldInsn(GETFIELD, JvmName.Context.toInternalName, "continuation", JvmType.Object.toDescriptor)

    // Setting `continuation` field of global to `null`
    mv.visitVarInsn(ALOAD, 1)
    mv.visitInsn(ACONST_NULL)
    mv.visitFieldInsn(PUTFIELD, JvmName.Context.toInternalName, "continuation", JvmType.Object.toDescriptor)

    // Cast to the continuation
    mv.visitTypeInsn(CHECKCAST, cont.name.toInternalName)

    // Duplicate
    mv.visitInsn(DUP)

    // Save it on the IFO local variable
    mv.visitVarInsn(ASTORE, 2)

    // Call invoke
    mv.visitVarInsn(ALOAD, 1)
    mv.visitMethodInsn(INVOKEINTERFACE, cont.name.toInternalName, "apply", AsmOps.getMethodDescriptor(List(JvmType.Context), JvmType.Void), true)

    // Getting `continuation` field on `Context`
    mv.visitVarInsn(ALOAD, 1)
    mv.visitFieldInsn(GETFIELD, JvmName.Context.toInternalName, "continuation", JvmType.Object.toDescriptor)
    mv.visitJumpInsn(IFNONNULL, loop)

    // Load IFO from local variable and invoke `getResult` on it
    mv.visitVarInsn(ALOAD, 2)
    mv.visitMethodInsn(INVOKEINTERFACE, cont.name.toInternalName, "getResult", AsmOps.getMethodDescriptor(Nil, resultType), true)
    AsmOps.boxIfPrim(mv, resultType)

    mv.visitInsn(RETURN)
    mv.visitMaxs(65535, 65535)
    mv.visitEnd()
  }

}<|MERGE_RESOLUTION|>--- conflicted
+++ resolved
@@ -137,15 +137,10 @@
     // TODO Magnus, Jonathan, Simon: remove sanity checking
     // Sanity check
     val skipLabel = new Label
-<<<<<<< HEAD
-    applyMethod.visitVarInsn(ALOAD, 0)
-//    applyMethod.visitFieldInsn(GETFIELD, classType.name.toInternalName, "creationContext", JvmType.Object.toDescriptor)
-    applyMethod.visitVarInsn(ALOAD, 0)
-=======
     invokeMethod.visitVarInsn(ALOAD, 0)
-    invokeMethod.visitFieldInsn(GETFIELD, classType.name.toInternalName, "creationContext", JvmType.Object.toDescriptor)
-    invokeMethod.visitVarInsn(ALOAD, 1)
->>>>>>> e17c3271
+    //invokeMethod.visitFieldInsn(GETFIELD, classType.name.toInternalName, "creationContext", JvmType.Object.toDescriptor)
+    // line below was: invokeMethod.visitVarInsn(ALOAD, 1)
+    invokeMethod.visitVarInsn(ALOAD, 0)
 
     // If contexts are equal, precede to evaluate
     invokeMethod.visitJumpInsn(IF_ACMPEQ, skipLabel)
@@ -318,7 +313,7 @@
 
     // Call invoke
     mv.visitVarInsn(ALOAD, 1)
-    mv.visitMethodInsn(INVOKEINTERFACE, cont.name.toInternalName, "apply", AsmOps.getMethodDescriptor(List(JvmType.Context), JvmType.Void), true)
+    mv.visitMethodInsn(INVOKEINTERFACE, cont.name.toInternalName, "invoke", AsmOps.getMethodDescriptor(List(JvmType.Context), JvmType.Void), true)
 
     // Getting `continuation` field on `Context`
     mv.visitVarInsn(ALOAD, 1)
