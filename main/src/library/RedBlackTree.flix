/*
 * Copyright 2020 Esben Bjerre
 *
 * Licensed under the Apache License, Version 2.0 (the "License");
 * you may not use this file except in compliance with the License.
 * You may obtain a copy of the License at
 *
 *   http://www.apache.org/licenses/LICENSE-2.0
 *
 * Unless required by applicable law or agreed to in writing, software
 * distributed under the License is distributed on an "AS IS" BASIS,
 * WITHOUT WARRANTIES OR CONDITIONS OF ANY KIND, either express or implied.
 * See the License for the specific language governing permissions and
 * limitations under the License.
 */

///
/// An immutable red-black tree implementation with keys
/// of type `k` and values of type `v`.
///
/// A red-black tree is a self-balancing binary search tree.
/// Each node is either red or black, although a transitory
/// color double-black is allowed during deletion.
/// The red-black tree satisfy the following invariants.
///
/// 1. For all nodes with key `x`,
/// the left subtree contains only nodes with keys `y` < `x` and
/// the right subtree contains only nodes with keys `z` > `x`.
/// 2. No red node has a red parent.
/// 3. Every path from the root to a leaf contains the same
/// number of black nodes.
///
pub enum RedBlackTree[k, v] with Sendable {

    ///
    /// A black leaf.
    ///
    case Leaf

    ///
    /// A double-black leaf.
    ///
    case DoubleBlackLeaf

    ///
    /// A tree node consists of a color, left subtree, key, value and right subtree.
    ///
    case Node(RedBlackTree.Color, RedBlackTree[k, v], k, v, RedBlackTree[k, v])

}

instance Eq[RedBlackTree[k, v]] with Eq[k], Eq[v] {
    pub def eq(t1: RedBlackTree[k, v], t2: RedBlackTree[k, v]): Bool =
        RedBlackTree.toList(t1) == RedBlackTree.toList(t2)
}

instance Functor[RedBlackTree[k]] {
    pub def map(f: a -> b \ ef, t: RedBlackTree[k, a]): RedBlackTree[k, b] \ ef = RedBlackTree.mapWithKey((_, v) -> f(v), t)
}

instance Foldable[RedBlackTree[k]] {
    pub def foldLeft(f: (b, v) -> b \ ef, s: b, t: RedBlackTree[k, v]): b \ ef = RedBlackTree.foldLeft((acc, _, v) -> f(acc, v), s, t)
    pub def foldRight(f: (v, b) -> b \ ef, s: b, t: RedBlackTree[k, v]): b \ ef = RedBlackTree.foldRight((_, v, acc) -> f(v, acc), s, t)
    pub def foldRightWithCont(f: (v, Unit -> b \ ef) -> b \ ef, s: b, t: RedBlackTree[k, v]): b \ ef = RedBlackTree.foldRightWithCont((_, v, acc) -> f(v, acc), s, t)
}

instance UnorderedFoldable[RedBlackTree[k]] {
    pub def foldMap(f: v -> b \ ef, t: RedBlackTree[k, v]): b \ ef with CommutativeMonoid[b] = RedBlackTree.foldMap(_ -> f, t)
    redef isEmpty(t: RedBlackTree[k, v]): Bool = RedBlackTree.isEmpty(t)
    redef exists(f: v -> Bool \ ef, t: RedBlackTree[k, v]): Bool \ ef = RedBlackTree.exists(_ -> f, t)
    redef forAll(f: v -> Bool \ ef, t: RedBlackTree[k, v]): Bool \ ef = RedBlackTree.forAll(_ -> f, t)
}

instance Traversable[RedBlackTree[k]] {
    pub def traverse(f: a -> m[b] \ ef, t: RedBlackTree[k, a]): m[RedBlackTree[k, b]] \ ef with Applicative[m] =
        RedBlackTree.mapAWithKey((_, v) -> f(v), t)

    redef sequence(t: RedBlackTree[k, m[a]]): m[RedBlackTree[k, a]] with Applicative[m] =
        RedBlackTree.mapAWithKey((_, v) -> v, t)
}

instance Filterable[RedBlackTree[k]] with Order[k] {
    pub def filterMap(f: a -> Option[b] \ ef, t: RedBlackTree[k, a]): RedBlackTree[k, b] \ ef = RedBlackTree.filterMap(f, t)
    redef filter(f: a -> Bool \ ef, t: RedBlackTree[k, a]): RedBlackTree[k, a] \ ef = RedBlackTree.filter(f, t)
}

instance Witherable[RedBlackTree[k]] with Order[k]

instance Iterable[RedBlackTree[k, v]] {
    type Elm = (k, v)
    pub def iterator(rc: Region[r], t: RedBlackTree[k, v]): Iterator[(k, v), r, r] \ r =
            RedBlackTree.iterator(rc, t)
}

mod RedBlackTree {

    ///
    /// The color of a red-black tree node.
    ///
    pub enum Color {

        case Red
        case Black

        ///
        /// The special color double-black is allowed temporarily during deletion.
        ///
        case DoubleBlack

    }

    ///
    /// Returns the number of threads to use for parallel evaluation.
    ///
    /// SAFETY:
    /// This accesses the system environment, which is an effect.
    /// It is assumed that this function is only used in contexts
    /// where this effect is not observable outside of the RedBlackTree module.
    ///
    def threads(): Int32 = unsafe {
        // Note: We use a multiple of the number of physical cores for better performance.
        let multiplier = 4;
        multiplier * Environment.handle(Environment.getVirtualProcessors)()
    }

    ///
    /// Determines whether to use parallel evaluation.
    ///
    /// By default we only enable parallel evaluation if the tree has a certain size.
    ///
    def useParallelEvaluation(t: RedBlackTree[k, v]): Bool =
        let minSize = Int32.pow(2, RedBlackTree.blackHeight(t));
        minSize >= 1024

    ///
    /// Returns the number of nodes in `t`.
    ///
    pub def size(t: RedBlackTree[k, v]): Int32 =
        def loop(tt, k) = match tt {
            case Node(_, a, _, _, b) => loop(a, ks -> k(loop(b, ys -> ks + ys + 1)))
            case _                   => k(0)
        };
        loop(t, identity)

    ///
    /// Returns the empty tree.
    ///
    pub def empty(): RedBlackTree[k, v] = Leaf

    ///
    /// Returns `true` if and only if `t` is the empty tree.
    ///
    pub def isEmpty(t: RedBlackTree[k, v]): Bool = match t {
        case Leaf => true
        case _    => false
    }

    ///
    /// Returns `true` if and only if `t` is a non-empty tree.
    ///
    pub def nonEmpty(t: RedBlackTree[k, v]): Bool = not isEmpty(t)

    ///
    /// Updates `t` with `k => v` if `k => v1` is in `t`.
    ///
    /// Otherwise, updates `t` with `k => v`.
    ///
    pub def insert(k: k, v: v, t: RedBlackTree[k, v]): RedBlackTree[k, v] with Order[k] =
        def loop(tt, sk) = match tt {
            case Leaf                  => sk(Node(Color.Red, Leaf, k, v, Leaf))
            case Node(c, a, k1, v1, b) => match k <=> k1 {
                case Comparison.LessThan    => loop(a, ks -> sk(balance(Node(c, ks, k1, v1, b))))
                case Comparison.EqualTo     => sk(Node(c, a, k, v, b))
                case Comparison.GreaterThan => loop(b, ks -> sk(balance(Node(c, a, k1, v1, ks))))
            }
            case _ => sk(tt)
        };
        blacken(loop(t, identity))

    ///
    /// Updates `t` with `k => f(k, v, v1)` if `k => v1` is in `t`.
    ///
    /// Otherwise, updates `t` with `k => v`.
    ///
    pub def insertWith(f: (k, v, v) -> v \ ef, k: k, v: v, t: RedBlackTree[k, v]): RedBlackTree[k, v] \ ef with Order[k] =
        def loop(tt, sk) = match tt {
            case Leaf                  => sk(Node(Color.Red, Leaf, k, v, Leaf))
            case Node(c, a, k1, v1, b) => match k <=> k1 {
                case Comparison.LessThan    => loop(a, ks -> sk(balance(Node(c, ks, k1, v1, b))))
                case Comparison.EqualTo     => sk(Node(c, a, k, f(k, v, v1), b))
                case Comparison.GreaterThan => loop(b, ks -> sk(balance(Node(c, a, k1, v1, ks))))
            }
            case _ => sk(tt)
        };
        blacken(loop(t, identity))

    ///
    /// Updates `t` with `k => v1` if `k => v` is in `t` and `f(k, v) = Some(v1)`.
    ///
    /// Otherwise, returns `t`.
    ///
    pub def updateWith(f: (k, v) -> Option[v] \ ef, k: k, t: RedBlackTree[k, v]): RedBlackTree[k, v] \ ef with Order[k] =
        def loop(tt, sk) = match tt {
            case Leaf                  => sk(tt)
            case Node(c, a, k1, v1, b) => match k <=> k1 {
                case Comparison.LessThan => loop(a, ks -> sk(balance(Node(c, ks, k1, v1, b))))
                case Comparison.EqualTo  => match f(k1, v1) {
                    case None    => sk(tt)
                    case Some(v) => sk(Node(c, a, k, v, b))
                }
                case Comparison.GreaterThan => loop(b, ks -> sk(balance(Node(c, a, k1, v1, ks))))
            }
            case _ => sk(tt)
        };
        blacken(loop(t, identity))

    ///
    /// Removes `k => v` from `t` if `t` contains the key `k`.
    ///
    /// Otherwise, returns `t`.
    ///
    pub def remove(k: k, t: RedBlackTree[k, v]): RedBlackTree[k, v] with Order[k] =
        def loop(tt, sk) = match tt {
        case Node(Color.Red, Leaf, k1, _, Leaf)   => sk(if ((k <=> k1) == Comparison.EqualTo) Leaf else tt)
        case Node(Color.Black, Leaf, k1, _, Leaf) => sk(if ((k <=> k1) == Comparison.EqualTo) DoubleBlackLeaf else tt)
        case Node(Color.Black, Node(Color.Red, Leaf, k1, v1, Leaf), k2, v2, Leaf) =>
            match k <=> k2 {
                case Comparison.LessThan    => loop(Node(Color.Red, Leaf, k1, v1, Leaf), ks -> sk(Node(Color.Black, ks, k2, v2, Leaf)))
                case Comparison.EqualTo     => sk(Node(Color.Black, Leaf, k1, v1, Leaf))
                case Comparison.GreaterThan => sk(Node(Color.Black, Node(Color.Red, Leaf, k1, v1, Leaf), k2, v2, Leaf))
            }
        case Node(c, a, k1, v1, b) =>
            match k <=> k1 {
                case Comparison.LessThan => loop(a, ks -> sk(rotate(Node(c, ks, k1, v1, b))))
                case Comparison.EqualTo  =>
                    let (k2, v2, e) = minDelete(b);
                    sk(rotate(Node(c, a, k2, v2, e)))
                case Comparison.GreaterThan => loop(b, ks -> sk(rotate(Node(c, a, k1, v1, ks))))
            }
            case _ => sk(tt)
        };
        redden(loop(t, identity))

    ///
    /// Returns `Some(v)` if `k => v` is in `t`.
    ///
    /// Otherwise returns `None`.
    ///
    pub def get(k: k, t: RedBlackTree[k, v]): Option[v] with Order[k] = match t {
        case Node(_, a, k1, v, b) => match k <=> k1 {
            case Comparison.LessThan    => get(k, a)
            case Comparison.EqualTo     => Some(v)
            case Comparison.GreaterThan => get(k, b)
        }
        case _ => None
    }

    ///
    /// Returns `true` if and only if `t` contains the key `k`.
    ///
    pub def memberOf(k: k, t: RedBlackTree[k, v]): Bool with Order[k] = match t {
        case Node(_, a, k1, _, b) => match k <=> k1 {
           case Comparison.LessThan    => memberOf(k, a)
           case Comparison.EqualTo     => true
           case Comparison.GreaterThan => memberOf(k, b)
        }
        case _ => false
    }

    ///
    /// Optionally returns the first key-value pair in `t` that satisfies the predicate `f` when searching from left to right.
    ///
    pub def findLeft(f: (k, v) -> Bool \ ef, t: RedBlackTree[k, v]): Option[(k, v)] \ ef =
        def loop(tt, sk) = match tt {
            case Node(_, a, k, v, b) => loop(a, kl -> match kl {
                case None => if (f(k, v)) Some((k, v)) else loop(b, kr -> match kr {
                    case None => sk(None)
                    case _    => kr
                })
                case _ => kl
            })
            case _ => sk(None)
        };
        loop(t, x -> checked_ecast(x))

    ///
    /// Optionally returns the first key-value pair in `t` that satisfies the predicate `f` when searching from right to left.
    ///
    pub def findRight(f: (k, v) -> Bool \ ef, t: RedBlackTree[k, v]): Option[(k, v)] \ ef =
        def loop(tt, sk) = match tt {
            case Node(_, a, k, v, b) => loop(b, kr -> match kr {
                case None => if (f(k, v)) Some((k, v)) else loop(a, kl -> match kl {
                    case None => sk(None)
                    case _    => kl
                })
                case _ => kr
            })
            case _ => sk(None)
        };
        loop(t, x -> checked_ecast(x))

    ///
    /// Applies `f` to a start value `s` and all key-value pairs in `t` going from left to right.
    ///
    /// That is, the result is of the form: `f(...f(f(s, k1, v1), k2, v2)..., vn)`.
    ///
    pub def foldLeft(f: (b, k, v) -> b \ ef, s: b, t: RedBlackTree[k, v]): b \ ef = match t {
        case Node(_, a, k, v, b) => foldLeft(f, f(foldLeft(f, s, a), k, v), b)
        case _                   => s
    }

    ///
    /// Applies `f` to a start value `s` and all key-value pairs in `tree` going from right to left.
    ///
    /// That is, the result is of the form: `f(k1, v1, ...f(kn-1, vn-1, f(kn, vn, s)))`.
    ///
    pub def foldRight(f: (k, v, b) -> b \ ef, s: b, t: RedBlackTree[k, v]): b \ ef = match t {
        case Node(_, a, k, v, b) => foldRight(f, f(k, v, foldRight(f, s, b)), a)
        case _ => s
    }

    ///
    /// Returns the result of mapping each key-value pair and combining the results.
    ///
    pub def foldMap(f: (k, v) -> b \ ef, t: RedBlackTree[k, v]): b \ ef with Monoid[b] =
        foldLeft((acc, k, v) -> Monoid.combine(acc, f(k, v)), Monoid.empty(), t)

    ///
    /// Applies `f` to a start value `z` and all key-value pairs in `t` going from right to left.
    ///
    /// That is, the result is of the form: `f(k1, v1, ...f(kn-1, vn-1, f(kn, vn, s)))`.
    /// A `foldRightWithCont` allows early termination by not calling the continuation.
    ///
    pub def foldRightWithCont(f: (k, v, Unit -> b \ ef) -> b \ ef, z: b, t: RedBlackTree[k, v]): b \ ef = match t {
        case Node(_, a, k, v, b) => foldRightWithCont(f, f(k, v, _ -> foldRightWithCont(f, z, b)), a)
        case _                   => z
    }

    ///
    /// Applies `f` to all key-value pairs in `tree` going from left to right until a single pair `(k, v)` is obtained.
    ///
    /// That is, the result is of the form: `Some(f(...f(f(k1, v1, k2, v2), k3, v3)..., kn, vn))`
    ///
    /// Returns `None` if `t` is the empty tree.
    ///
    pub def reduceLeft(f: (k, v, k, v) -> (k, v) \ ef, t: RedBlackTree[k, v]): Option[(k, v)] \ ef =
        foldLeft((x, k1, v1) -> match x {
            case Some((k2, v2)) => Some(f(k2, v2, k1, v1))
            case None           => Some((k1, v1))
        }, None, t)

    ///
    /// Applies `f` to all key-value pairs in `t` going from right to left until a single pair `(k, v)` is obtained.
    ///
    /// That is, the result is of the form: `Some(f(k1, v1, ...f(kn-2, vn-2, f(kn-1, vn-1, kn, vn))...))`.
    ///
    /// Returns `None` if `t` is the empty tree.
    ///
    pub def reduceRight(f: (k, v, k, v) -> (k, v) \ ef, t: RedBlackTree[k, v]): Option[(k, v)] \ ef =
        foldRight((k1, v1, acc) -> match acc {
            case Some((k2, v2)) => Some(f(k1, v1, k2, v2))
            case None           => Some((k1, v1))
        }, None, t)

    ///
    /// Returns `true` if and only if at least one key-value pair in `t` satisfies the predicate `f`.
    ///
    /// Returns `false` if `t` is the empty tree.
    ///
    pub def exists(f: (k, v) -> Bool \ ef, t: RedBlackTree[k, v]): Bool \ ef = match t {
        case Node(_, a, k, v, b) => if (f(k, v)) true else exists(f, a) or exists(f, b)
        case _                   => false
    }

    ///
    /// Returns `true` if and only if at least one key-value pair in `t` satisfies the predicate `f`.
    ///
    /// Returns `false` if `t` is the empty tree.
    ///
    /// The function `f` must be pure.
    ///
    /// Traverses the tree `t` in parallel.
    ///
    @Parallel
    pub def parExists(f: (k, v) -> Bool, t: RedBlackTree[k, v]): Bool = {
        def visitSubtree(n, st) = {
            if (n <= 1)
                seqExists(f, st)
            else
                match st {
                    case Node(_, a, k, v, b) =>
                        if (f(k, v))
                            true
                        else
                            par (
                                l <- visitSubtree((n - 2) / 2, a); // We divide the rest of the threads as follows:
                                r <- visitSubtree((n - 2) / 2, b)  // We spawn two new threads leaving us with n - 2
                            ) yield l or r                         // that we distribute over the two spanned threads.
                    case _ => false
                }
        };
        visitSubtree(threads() - 1, t)
    }


    ///
    /// Returns `true` if and only if at least one key-value pair in `t` satisfies the predicate `f`.
    ///
    /// Returns `false` if `t` is the empty tree.
    ///
    /// The function `f` must be pure.
    ///
    /// Note that this is equivalent to `exists` but for performance reasons -- to avoid
    /// megamorphic calls -- we use a copy here.
    ///
    def seqExists(f: (k, v) -> Bool, t: RedBlackTree[k, v]): Bool = match t {
        case Node(_, a, k, v, b) => if (f(k, v)) true else seqExists(f, a) or seqExists(f, b)
        case _                   => false
    }

    ///
    /// Returns `true` if and only if all key-value pairs in `t` satisfy the predicate `f`.
    ///
    /// Returns `true` if `t` is the empty tree.
    ///
    pub def forAll(f: (k, v) -> Bool \ ef, t: RedBlackTree[k, v]): Bool \ ef = match t {
        case Node(_, a, k, v, b) => if (f(k, v)) forAll(f, a) and forAll(f, b) else false
        case _                   => true
    }

    ///
    /// Returns `true` if and only if all key-value pairs in `t` satisfy the predicate `f`.
    ///
    /// Returns `true` if `t` is the empty tree.
    ///
    /// The function `f` must be pure.
    ///
    /// Traverses the tree `t` in parallel.
    ///
    @Parallel
    pub def parForAll(f: (k, v) -> Bool, t: RedBlackTree[k, v]): Bool = {
        def visitSubtree(n, st) = {
            if (n <= 1)
                seqForAll(f, st)
            else
                match st {
                    case Node(_, a, k, v, b) =>
                        if (not f(k, v))
                            false
                        else
                            par (
                                l <- visitSubtree((n - 2) / 2, a); // We divide the rest of the threads as follows:
                                r <- visitSubtree((n - 2) / 2, b)  // We spawn two new threads leaving us with n - 2
                            ) yield l and r                        // that we distribute over the two spanned threads.
                    case _ => false
            }
        };
<<<<<<< HEAD
            visitSubtree(threads() - 1, t)
=======
        visitSubtree(threads() - 1, t)
>>>>>>> c554aab9
    }

    ///
    /// Returns `true` if and only if all key-value pairs in `t` satisfy the predicate `f`.
    ///
    /// Returns `true` if `t` is the empty tree.
    ///
    /// The function `f` must be pure.
    ///
    /// Note that this is equivalent to `exists` but for performance reasons -- to avoid
    /// megamorphic calls -- we use a copy here.
    ///
    def seqForAll(f: (k, v) -> Bool, t: RedBlackTree[k, v]): Bool = match t {
        case Node(_, a, k, v, b) => if (f(k, v)) seqForAll(f, a) and seqForAll(f, b) else false
        case _                   => true
    }

    ///
    /// Applies `f` to every key-value pair of `t`.
    ///
    pub def forEach(f: (k, v) -> Unit \ ef, t: RedBlackTree[k, v]): Unit \ ef = match t {
        case Node(_, a, k, v, b) => forEach(f, a); f(k, v); forEach(f, b)
        case _                   => ()
    }

    ///
    /// Applies `f` to every key-value pair of `t` along with that element's index.
    ///
    pub def forEachWithIndex(f: (Int32, k, v) -> Unit \ ef, t: RedBlackTree[k, v]): Unit \ ef = region rc {
        let ix = Ref.fresh(rc, 0);
        def loop(tt) = match tt {
            case Node(_, a, k, v, b) =>
                loop(a);
                let i = Ref.get(ix); f(i, k, v);
                Ref.put(i + 1, ix); loop(b)
            case _                   => ()
        };
        loop(t)
    }

    ///
    /// Helper function for `insert` and `delete`.
    ///
    def balance(t: RedBlackTree[k, v]): RedBlackTree[k, v] = match t {
        case Node(Color.Black, Node(Color.Red, Node(Color.Red, a, k1, v1, b), k2, v2, c), k3, v3, d) =>
            Node(Color.Red, Node(Color.Black, a, k1, v1, b), k2, v2, Node(Color.Black, c, k3, v3, d))
        case Node(Color.Black, Node(Color.Red, a, k1, v1, Node(Color.Red, b, k2, v2, c)), k3, v3, d) =>
            Node(Color.Red, Node(Color.Black, a, k1, v1, b), k2, v2, Node(Color.Black, c, k3, v3, d))
        case Node(Color.Black, a, k1, v1, Node(Color.Red, Node(Color.Red, b, k2, v2, c), k3, v3, d)) =>
            Node(Color.Red, Node(Color.Black, a, k1, v1, b), k2, v2, Node(Color.Black, c, k3, v3, d))
        case Node(Color.Black, a, k1, v1, Node(Color.Red, b, k2, v2, Node(Color.Red, c, k3, v3, d))) =>
            Node(Color.Red, Node(Color.Black, a, k1, v1, b), k2, v2, Node(Color.Black, c, k3, v3, d))
        case Node(Color.DoubleBlack, a, k1, v1, Node(Color.Red, Node(Color.Red, b, k2, v2, c), k3, v3, d)) =>
            Node(Color.Black, Node(Color.Black, a, k1, v1, b), k2, v2, Node(Color.Black, c, k3, v3, d))
        case Node(Color.DoubleBlack, Node(Color.Red, a, k1, v1, Node(Color.Red, b, k2, v2, c)), k3, v3, d) =>
            Node(Color.Black, Node(Color.Black, a, k1, v1, b), k2, v2, Node(Color.Black, c, k3, v3, d))
        case _ => t
    }

    ///
    /// Helper function for `insert`.
    ///
    def blacken(t: RedBlackTree[k, v]): RedBlackTree[k, v] = match t {
        case Node(Color.Red, Node(Color.Red, a, k1, v1, b), k2, v2, c) =>
            Node(Color.Black, Node(Color.Red, a, k1, v1, b), k2, v2, c)
        case Node(Color.Red, a, k1, v1, Node(Color.Red, b, k2, v2, c)) =>
            Node(Color.Black, a, k1, v1, Node(Color.Red, b, k2, v2, c))
        case _ => t
    }

    ///
    /// Helper function for `delete`.
    ///
    def rotate(t: RedBlackTree[k, v]): RedBlackTree[k, v] = match t {
        case Node(Color.Red, Node(Color.DoubleBlack, a, k1, v1, b), k2, v2, Node(Color.Black, c, k3, v3, d)) =>
            balance(Node(Color.Black, Node(Color.Red, Node(Color.Black, a, k1, v1, b), k2, v2, c), k3, v3, d))
        case Node(Color.Red, DoubleBlackLeaf, k2, v2, Node(Color.Black, c, k3, v3, d)) =>
            balance(Node(Color.Black, Node(Color.Red, Leaf, k2, v2, c), k3, v3, d))
        case Node(Color.Red, Node(Color.Black, a, k1, v1, b), k2, v2, Node(Color.DoubleBlack, c, k3, v3, d)) =>
            balance(Node(Color.Black, a, k1, v1, Node(Color.Red, b, k2, v2, Node(Color.Black, c, k3, v3, d))))
        case Node(Color.Red, Node(Color.Black, a, k1, v1, b), k2, v2, DoubleBlackLeaf) =>
            balance(Node(Color.Black, a, k1, v1, Node(Color.Red, b, k2, v2, Leaf)))
        case Node(Color.Black, Node(Color.DoubleBlack, a, k1, v1, b), k2, v2, Node(Color.Black, c, k3, v3, d)) =>
            balance(Node(Color.DoubleBlack, Node(Color.Red, Node(Color.Black, a, k1, v1, b), k2, v2, c), k3, v3, d))
        case Node(Color.Black, DoubleBlackLeaf, k2, v2, Node(Color.Black, c, k3, v3, d)) =>
            balance(Node(Color.DoubleBlack, Node(Color.Red, Leaf, k2, v2, c), k3, v3, d))
        case Node(Color.Black, Node(Color.Black, a, k1, v1, b), k2, v2, Node(Color.DoubleBlack, c, k3, v3, d)) =>
            balance(Node(Color.DoubleBlack, a, k1, v1, Node(Color.Red, b, k2, v2, Node(Color.Black, c, k3, v3, d))))
        case Node(Color.Black, Node(Color.Black, a, k1, v1, b), k2, v2, DoubleBlackLeaf) =>
            balance(Node(Color.DoubleBlack, a, k1, v1, Node(Color.Red, b, k2, v2, Leaf)))
        case Node(Color.Black, Node(Color.DoubleBlack, a, k4, v4, b), k1, v1, Node(Color.Red, Node(Color.Black, c, k2, v2, d), k3, v3, e)) =>
            Node(Color.Black, balance(Node(Color.Black, Node(Color.Red, Node(Color.Black, a, k4, v4, b), k1, v1, c), k2, v2, d)), k3, v3, e)
        case Node(Color.Black, DoubleBlackLeaf, k1, v1, Node(Color.Red, Node(Color.Black, c, k2, v2, d), k3, v3, e)) =>
            Node(Color.Black, balance(Node(Color.Black, Node(Color.Red, Leaf, k1, v1, c), k2, v2, d)), k3, v3, e)
        case Node(Color.Black, Node(Color.Red, a, k4, v4, Node(Color.Black, b, k1, v1, c)), k2, v2, Node(Color.DoubleBlack, d, k3, v3, e)) =>
            Node(Color.Black, a, k4, v4, balance(Node(Color.Black, b, k1, v1, Node(Color.Red, c, k2, v2, Node(Color.Black, d, k3, v3, e)))))
        case Node(Color.Black, Node(Color.Red, a, k4, v4, Node(Color.Black, b, k1, v1, c)), k2, v2, DoubleBlackLeaf) =>
            Node(Color.Black, a, k4, v4, balance(Node(Color.Black, b, k1, v1, Node(Color.Red, c, k2, v2, Leaf))))
        case _ => t
    }

    ///
    /// Helper function for `delete`.
    ///
    def redden(t: RedBlackTree[k, v]): RedBlackTree[k, v] = match t {
        case Node(Color.Black, Node(Color.Black, a, k1, v1, b), k2, v2, Node(Color.Black, c, k3, v3, d)) =>
            Node(Color.Red, Node(Color.Black, a, k1, v1, b), k2, v2, Node(Color.Black, c, k3, v3, d))
        case DoubleBlackLeaf => Leaf
        case _ => t
    }

    ///
    /// Helper function for `delete`.
    ///
    def minDelete(t: RedBlackTree[k, v]): (k, v, RedBlackTree[k, v]) =
        def loop(tt, sk) = match tt {
            case Node(Color.Red, Leaf, k1, v1, Leaf)   => sk((k1, v1, Leaf))
            case Node(Color.Black, Leaf, k1, v1, Leaf) => sk((k1, v1, DoubleBlackLeaf))
            case Node(Color.Black, Leaf, k1, v1, Node(Color.Red, Leaf, k2, v2, Leaf)) =>
                sk((k1, v1, Node(Color.Black, Leaf, k2, v2, Leaf)))
            case Node(c, a, k1, v1, b) => loop(a, match (k3, v3, e) -> sk((k3, v3, rotate(Node(c, e, k1, v1, b)))))
            case _ => unreachable!()
        };
        loop(t, identity)

    ///
    /// Applies `f` to all key-value pairs from `t` where `p(k)` returns `Comparison.EqualTo`.
    ///
    /// The function `f` must be impure.
    ///
    pub def rangeQueryWith(p: k -> Comparison \ ef1, f: (k, v) -> Unit \ ef2, t: RedBlackTree[k, v]): Unit \ { ef1, ef2 } = match t {
        case Node(_, a, k, v, b) =>
            match p(k) {
                case Comparison.LessThan    => rangeQueryWith(p, f, b)
                case Comparison.EqualTo     => rangeQueryWith(p, f, a); f(k, v); rangeQueryWith(p, f, b)
                case Comparison.GreaterThan => rangeQueryWith(p, f, a)
            }
        case _ => ()
    }

    ///
    /// Extracts a range of key-value pairs from `t`.
    ///
    /// That is, the result is a list of all pairs `f(k, v)` where `p(k)` returns `Equal`.
    ///
    pub def rangeQuery(p: k -> Comparison \ ef1, f: (k, v) -> a \ ef2, t: RedBlackTree[k, v]): List[a] \ { ef1, ef2 } = region rc {
        let buffer = MutList.empty(rc);
        let g = k -> v -> MutList.push(f(k, v), buffer);
        rangeQueryWith(p, g, t);
        MutList.toList(buffer)
    }

    ///
    /// Extracts `k => v` where `k` is the leftmost (i.e. smallest) key in the tree.
    ///
    pub def minimumKey(t: RedBlackTree[k, v]): Option[(k, v)] = match t {
        case Node(_, Leaf, k, v, _) => Some((k, v))
        case Node(_, a, _, _, _)    => minimumKey(a)
        case _                      => None
    }

    ///
    /// Extracts `k => v` where `k` is the rightmost (i.e. largest) key in the tree.
    ///
    pub def maximumKey(t: RedBlackTree[k, v]): Option[(k, v)] = match t {
        case Node(_, _, k, v, Leaf) => Some((k, v))
        case Node(_, _, _, _, b)    => maximumKey(b)
        case _                      => None
    }

    ///
    /// Returns the black height of `t`.
    ///
    pub def blackHeight(t: RedBlackTree[k, v]): Int32 =
        def loop(tt, acc) = match tt {
            case Node(Color.Black, a, _, _, _) => loop(a, 1 + acc)
            case Node(_, a, _, _, _)     => loop(a, acc)
            case _                       => acc
        };
        loop(t, 0)

    ///
    /// Returns a RedBlackTree with mappings `k => f(k, v)` for every `k => v` in `t`.
    ///
    /// Purity reflective: Runs in parallel when given a pure function `f`.
    ///
    @ParallelWhenPure
    pub def mapWithKey(f: (k, v1) -> v2 \ ef, t: RedBlackTree[k, v1]): RedBlackTree[k, v2] \ ef =
        match purityOf2(f) {
            case Purity2.Pure(g) =>
                if (useParallelEvaluation(t))
                    parMapWithKey(g, t)
                else
                    seqMapWithKey(f, t)
            case Purity2.Impure(_) => seqMapWithKey(f, t)
        }

    ///
    /// Maps `f` over the tree `t` in parallel.
    ///
    /// The implementation spawns a number of threads each applying `f` sequentially
    /// from left to right on some subtree that is disjoint from the rest of
    /// the threads.
    ///
    @Parallel
    def parMapWithKey(f: (k, v1) -> v2, t: RedBlackTree[k, v1]): RedBlackTree[k, v2] = {
        def visitSubtree(n, st) = {
            if (n <= 1)
                parSeqMapWithKey(f, st)
            else
                match st {
                    case Leaf                   => Leaf
                    case DoubleBlackLeaf        => DoubleBlackLeaf
                    case Node(c, a, k, v, b)    =>
                        par (
                            l  <- visitSubtree((n - 2) / 2, a); // We divide the rest of the threads as follows:
                            r  <- visitSubtree((n - 2) / 2, b); // We spawn two new threads leaving us with n - 2
                            v1 <- f(k, v)                           // that we distribute over the two spanned threads.
                        ) yield Node(c, l, k, v1, r)
                }
        };
        visitSubtree(threads() - 1, t)
    }

    ///
    /// Maps `f` over the tree `t` sequentially from left to right.
    ///
    /// Note that this is equivalent to `seqMapWithKey` but for performance reasons -- to avoid
    /// megamorphic calls -- we use a copy here.
    ///
    def parSeqMapWithKey(f: (k, v1) -> v2, t: RedBlackTree[k, v1]): RedBlackTree[k, v2] = match t {
        // Note that while this is identical to `seqMapWithKey` it must still be its own function
        // because the parallel path must not be reuse the seq. path.
        case Leaf                   => Leaf
        case DoubleBlackLeaf        => DoubleBlackLeaf
        case Node(c, a, k, v, b)    =>
            let a1 = seqMapWithKey(f, a);
            let v1 = f(k, v);
            let b1 = seqMapWithKey(f, b);
            Node(c, a1, k, v1, b1)
    }

    ///
    /// Sequentially maps `f` over the tree `t`.
    ///
    def seqMapWithKey(f: (k, v1) -> v2 \ ef, t: RedBlackTree[k, v1]): RedBlackTree[k, v2] \ ef = match t {
        case Leaf                => Leaf
        case DoubleBlackLeaf     => DoubleBlackLeaf
        case Node(c, a, k, v, b) =>
            let a1 = seqMapWithKey(f, a);
            let v1 = f(k, v);
            let b1 = seqMapWithKey(f, b);
            Node(c, a1, k, v1, b1)
    }

    ///
    /// Applies `f` over the tree `t` in parallel and returns the number of elements
    /// that satisfy the predicate `f`.
    ///
    /// The implementation spawns a number of threads each applying `f` sequentially
    /// from left to right on some subtree that is disjoint from the rest of
    /// the threads.
    ///
    @Parallel
    pub def parCount(f: (k, v) -> Bool, t: RedBlackTree[k, v]): Int32 = {
        def visitSubtree(n, st) = {
            if (n <= 1)
                seqCount(f, st)
            else
                match st {
                    case Leaf                   => 0
                    case DoubleBlackLeaf        => 0
                    case Node(_, a, k, v, b)    =>
                        par (
                            l  <- visitSubtree((n - 2) / 2, a); // We divide the rest of the threads as follows:
                            r  <- visitSubtree((n - 2) / 2, b); // We spawn two new threads leaving us with n - 2
                            v1 <- if (f(k, v)) 1 else 0         // that we distribute over the two spanned threads.
                        ) yield l + v1 + r
                }
        };
<<<<<<< HEAD
            visitSubtree(threads() - 1, t)
=======
        visitSubtree(threads() - 1, t)
>>>>>>> c554aab9
    }

    ///
    /// Applies `f` over the tree `t` sequentially from left to right and returns the number of elements
    /// that satisfy the predicate `f`.
    ///
    def seqCount(f: (k, v) -> Bool, t: RedBlackTree[k, v]): Int32 = match t {
        case Leaf                => 0
        case DoubleBlackLeaf     => 0
        case Node(_, a, k, v, b) =>
            let a1 = seqCount(f, a);
            let v1 = if (f(k, v)) 1 else 0;
            let b1 = seqCount(f, b);
            a1 + v1 + b1
    }

    ///
    /// Returns the sum of all keys in the tree `t`.
    ///
    pub def sumKeys(t: RedBlackTree[Int32, v]): Int32 =
        sumWith((k, _) -> k, t)

    ///
    /// Returns the sum of all values in the tree `t`.
    ///
    pub def sumValues(t: RedBlackTree[k, Int32]): Int32 =
        sumWith((_, v) -> v, t)

    ///
    /// Returns the sum of all key-value pairs `k => v` in the tree `t`
    /// according to the function `f`.
    ///
    pub def sumWith(f: (k, v) -> Int32 \ ef, t: RedBlackTree[k, v]): Int32 \ ef = match t {
        case Leaf                => 0
        case DoubleBlackLeaf     => 0
        case Node(_, a, k, v, b) =>
            let x = sumWith(f, a);
            let y = f(k, v);
            let z = sumWith(f, b);
            x + y + z
    }

    ///
    /// Returns the sum of all key-value pairs `k => v` in the tree `t`
    /// according to the function `f`.
    ///
    /// The implementation spawns a number of threads each applying `f` sequentially
    /// from left to right on some subtree that is disjoint from the rest of
    /// the threads.
    ///
    @Parallel
    pub def parSumWith(f: (k, v) -> Int32, t: RedBlackTree[k, v]): Int32 = {
        def visitSubtree(n, st) = {
            if (n <= 1)
                seqSumWith(f, st)
            else
                match st {
                    case Leaf                   => 0
                    case DoubleBlackLeaf        => 0
                    case Node(_, a, k, v, b)    =>
                        par (
                            l  <- visitSubtree((n - 2) / 2, a); // We divide the rest of the threads as follows:
                            r  <- visitSubtree((n - 2) / 2, b); // We spawn two new threads leaving us with n - 2
                            v1 <- f(k, v)                       // that we distribute over the two spanned threads.
                        ) yield l + v1 + r
                }
        };
        visitSubtree(threads() - 1, t)
    }


    ///
    /// Returns the sum of all key-value pairs `k => v` in the tree `t`
    /// according to the function `f`.
    ///
    /// Note that this is equivalent to `sumWith` but for performance reasons -- to avoid
    /// megamorphic calls -- we use a copy here.
    ///
    def seqSumWith(f: (k, v) -> Int32, t: RedBlackTree[k, v]): Int32 = match t {
        case Leaf                => 0
        case DoubleBlackLeaf     => 0
        case Node(_, a, k, v, b) =>
            let x = seqSumWith(f, a);
            let y = f(k, v);
            let z = seqSumWith(f, b);
            x + y + z
    }

    ///
    /// Returns the tree `t` as a list. Elements are ordered from smallest (left) to largest (right).
    ///
    pub def toList(t: RedBlackTree[k, v]): List[(k, v)] =
        RedBlackTree.foldRight((k, v, acc) -> (k, v) :: acc, Nil, t)

    ///
    /// Returns the tree `t` as a MutDeque. Elements are ordered from smallest (left) to largest (right).
    ///
    pub def toMutDeque(rc: Region[r], t: RedBlackTree[k, v]): MutDeque[(k, v), r] \ r =
        let d = MutDeque.empty(rc);
        forEach((k, v) -> let x = (k, v); MutDeque.pushBack(x, d), t);
        d

    ///
    /// Build a node applicatively.
    ///
    /// This is a helper function for `mapAWithKey`.
    ///
    def nodeA(color: Color, left: m[RedBlackTree[k, v]], k: k, value: m[v], right: m[RedBlackTree[k, v]]): m[RedBlackTree[k, v]] with Applicative[m] =
        use Functor.{<$>};
        use Applicative.{<*>};
        ((((l, v, r) -> Node(color, l, k, v, r)) <$> left) <*> value) <*> right

    ///
    /// Returns a RedBlackTree with mappings `k => f(v)` for every `k => v` in `t`.
    ///
    pub def mapAWithKey(f: (k, v1) -> m[v2] \ ef, t: RedBlackTree[k, v1]): m[RedBlackTree[k, v2]] \ ef with Applicative[m] =
        def loop(tt, k) = match tt {
            case Node(color, left, key, v, right) => loop(left, kl -> {let ans = f(key, v); loop(right, kr -> k(nodeA(color, kl, key, ans, kr)))})
            case _                                => k(Applicative.point(Leaf))
        };
        loop(t, x -> checked_ecast(x))


    ///
    /// Applies `cmp` over the tree `t` in parallel and optionally returns the lowest
    /// element according to `cmp`.
    ///
    /// The implementation spawns a number of threads each applying `cmp` sequentially
    /// from left to right on some subtree that is disjoint from the rest of
    /// the threads.
    ///
    @Parallel
    pub def parMinimumBy(cmp: (k, v, k, v) -> Comparison, t: RedBlackTree[k, v]): Option[(k, v)] =
        parLimitBy((kl, vl, kr, vr) -> if (cmp(kl, vl, kr, vr) == Comparison.LessThan) (kl, vl) else (kr, vr), t)

    ///
    /// Applies `cmp` over the tree `t` in parallel and optionally returns the largest
    /// element according to `cmp`.
    ///
    /// The implementation spawns a number of threads each applying `cmp` sequentially
    /// from left to right on some subtree that is disjoint from the rest of
    /// the threads.
    ///
    @Parallel
    pub def parMaximumBy(cmp: (k, v, k, v) -> Comparison, t: RedBlackTree[k, v]): Option[(k, v)] =
        parLimitBy((kl, vl, kr, vr) -> if (cmp(kl, vl, kr, vr) == Comparison.GreaterThan) (kl, vl) else (kr, vr), t)

    ///
    /// Helper function for `minimumBy` & `maximumBy`.
    ///
    /// Applies `cmp` over the tree `t` in parallel and optionally returns the min/max (decided by `decider`)
    /// element according to `cmp`.
    ///
    /// The implementation spawns a number of threads each applying `cmp` sequentially
    /// from left to right on some subtree that is disjoint from the rest of
    /// the threads.
    ///
    @Parallel
    def parLimitBy(cmp: (k, v, k, v) -> (k, v), t: RedBlackTree[k, v]): Option[(k, v)] = {
        def visitSubtree(n, st) = {
            if (n <= 0)
                seqLimitBy(cmp, st)
            else
                match st {
                    case Leaf                => None
                    case DoubleBlackLeaf     => None
                    case Node(_, a, k, v, b) =>
                        par (
                            l <- visitSubtree((n - 2) / 2, a); // We divide the rest of the threads as follows:
                            r <- visitSubtree((n - 2) / 2, b)  // We spawn two new threads leaving us with n - 2
                        ) yield match (l, r) {                 // that we distribute over the two spanned threads.
                            case (None, None)                     => Some((k, v))
                            case (None, Some((kr, vr)))           => Some(cmp(k, v, kr, vr))
                            case (Some((kl, vl)), None)           => Some(cmp(kl, vl, k, v))
                            case (Some((kl, vl)), Some((kr, vr))) =>
                                let (km, vm) = cmp(kl, vl, k, v); // Compare "lesser" keys first
                                Some(cmp(km, vm, kr, vr))
                        }
                }
        };
        visitSubtree(threads() - 1, t)
    }

    ///
    /// Applies `cmp` over the tree `t` sequentially and optionally returns the lowest
    /// element according to `cmp`.
    ///
    def seqLimitBy(cmp: (k, v, k, v) -> (k, v) \ ef, t: RedBlackTree[k, v]): Option[(k, v)] \ ef = match t {
        case Node(_, a, k, v, b) =>
            let res = match seqLimitBy(cmp, a) {
                case None           => (k, v)
                case Some((kl, vl)) => cmp(kl, vl, k, v)
            };
            match seqLimitBy(cmp, b) {
                case None           => Some(res)
                case Some((kr, vr)) =>
                    let (ks, vs) = res;
                    Some(cmp(ks, vs, kr, vr))
            }
        case _ => None
    }

    ///
    /// Returns the concatenation of the string representation of each key `k`
    /// in `t` with `sep` inserted between each element.
    ///
    pub def joinKeys(sep: String, t: RedBlackTree[k, v]): String with ToString[k] =
        joinWith((k, _) -> ToString.toString(k), sep, t)

    ///
    /// Returns the concatenation of the string representation of each value `v`
    /// in `t` with `sep` inserted between each element.
    ///
    pub def joinValues(sep: String, t: RedBlackTree[k, v]): String with ToString[v] =
        joinWith((_, v) -> ToString.toString(v), sep, t)

    ///
    /// Returns the concatenation of the string representation of each key-value pair
    /// `k => v` in `t` according to `f` with `sep` inserted between each element.
    ///
    pub def joinWith(f: (k, v) -> String \ ef, sep: String, t: RedBlackTree[k, v]): String \ ef = region rc {
        use StringBuilder.append;
        let lastSep = String.length(sep);
        let sb = StringBuilder.empty(rc);
        forEach((k, v) -> { append(f(k, v), sb); append(sep, sb) }, t);
        StringBuilder.toString(sb) |> String.dropRight(lastSep)
    }

    ///
    /// Returns a new copy of tree `t` with just the nodes that satisfy the predicate `f`.
    ///
    pub def filter(f: v -> Bool \ ef, t: RedBlackTree[k, v]): RedBlackTree[k, v] \ ef with Order[k] =
        filterImplementation(f, t)

    ///
    /// Temporary hack!
    /// A concrete implementation of `filter` that the `Filterable` instance can use.
    /// If `Filterable.filter` calls `filter` it appears to invoke a cycle and the concrete
    /// implementation is never called.
    ///
    def filterImplementation(f: v -> Bool \ ef, t: RedBlackTree[k, v]): RedBlackTree[k, v] \ ef with Order[k] =
        foldLeft((acc, k, v) -> if (f(v)) insert(k, v, acc) else acc, empty(), t)

    ///
    /// Collects the results of applying the partial function `f` to every element in `t`.
    /// This traverses tree `t` and produces a new tree with just nodes where applying f
    /// produces `Some(_)`.
    ///
    pub def filterMap(f: a -> Option[b] \ ef, t: RedBlackTree[k, a]): RedBlackTree[k, b] \ ef with Order[k] =
        filterMapImplementation(f, t)

    ///
    /// Temporary hack!
    /// A concrete implementation of `filterMap` that the `Filterable` instance can use.
    ///
    def filterMapImplementation(f: a -> Option[b] \ ef, t: RedBlackTree[k, a]): RedBlackTree[k, b] \ ef with Order[k] =
        let step = (acc, k, a) -> match f(a) {
            case Some(b) => insert(k, b, acc)
            case None    => acc
        };
        foldLeft(step, empty(), t)

    ///
    /// Returns an iterator over `t`.
    ///
    pub def iterator(rc: Region[r], t: RedBlackTree[k, v]): Iterator[(k, v), r, r] \ r =
        let stack1 = leftmost(t, Nil);
        let state = Ref.fresh(rc, stack1);
        let next = () -> match Ref.get(state) {
            case Nil                 => None
            case (k, v, rtree) :: es =>
                Ref.put(leftmost(rtree, es), state);
                Some((k, v))
        };
        Iterator.iterate(rc, next)

    ///
    /// This represents pending items `(key, value, right-tree)` encountered while finding the
    /// leftmost node in a tree to start iterating from.
    ///
    type alias IterStack2[k, v] = List[(k, v, RedBlackTree[k,v])]

    ///
    /// Helper function for `iterator`.
    /// This is called before iteration starts to find the leftmost node of
    /// the tree and build a stack of pending items. As the iterator is run it will
    /// call `leftmost` on pending "right trees" in the stack.
    ///
    def leftmost(t: RedBlackTree[k, v], es: IterStack2[k, v]): IterStack2[k, v] = match t {
        case Leaf                        => es
        case DoubleBlackLeaf             => es
        case Node(_, ltree, k, v, rtree) => leftmost(ltree, (k, v, rtree) :: es)
    }

}<|MERGE_RESOLUTION|>--- conflicted
+++ resolved
@@ -455,11 +455,7 @@
                     case _ => false
             }
         };
-<<<<<<< HEAD
-            visitSubtree(threads() - 1, t)
-=======
         visitSubtree(threads() - 1, t)
->>>>>>> c554aab9
     }
 
     ///
@@ -740,11 +736,7 @@
                         ) yield l + v1 + r
                 }
         };
-<<<<<<< HEAD
-            visitSubtree(threads() - 1, t)
-=======
         visitSubtree(threads() - 1, t)
->>>>>>> c554aab9
     }
 
     ///
