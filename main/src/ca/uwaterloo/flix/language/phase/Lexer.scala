/*
 * Copyright 2024 Herluf Baggesen
 *
 * Licensed under the Apache License, Version 2.0 (the "License");
 * you may not use this file except in compliance with the License.
 * You may obtain a copy of the License at
 *
 *   http://www.apache.org/licenses/LICENSE-2.0
 *
 * Unless required by applicable law or agreed to in writing, software
 * distributed under the License is distributed on an "AS IS" BASIS,
 * WITHOUT WARRANTIES OR CONDITIONS OF ANY KIND, either express or implied.
 * See the License for the specific language governing permissions and
 * limitations under the License.
 */
package ca.uwaterloo.flix.language.phase

import ca.uwaterloo.flix.api.Flix
import ca.uwaterloo.flix.language.ast.*
import ca.uwaterloo.flix.language.ast.shared.Source
import ca.uwaterloo.flix.language.dbg.AstPrinter.DebugTokens
import ca.uwaterloo.flix.language.errors.LexerError
import ca.uwaterloo.flix.util.ParOps
import ca.uwaterloo.flix.util.collection.PrefixTree

import scala.annotation.tailrec
import scala.collection.mutable
import scala.util.Random

/**
  * A lexer that is able to tokenize multiple `Source`s in parallel.
  * This lexer is resilient, meaning that when an unrecognized character is encountered,
  * the lexer will simply produce a token of kind `TokenKind.Err` an move on instead of halting.
  * There are some unrecoverable errors though, for example unterminated block-comments or unclosed
  * string literals. In these cases a `TokenKind.Err` will still be produced but it will contain the
  * rest of the source text.
  *
  * See `LexerError` for all error states.
  */
object Lexer {

  /** The end-of-file character (`'\u0000'`). */
  private val EOF = '\u0000'

  /** Keywords - tokens consumed as long as no name-like char follows. */
  private val Keywords: PrefixTree.Node[TokenKind] = {
    val keywords = Array(
      ("Array#", TokenKind.ArrayHash),
      ("List#", TokenKind.ListHash),
      ("Map#", TokenKind.MapHash),
      ("Set#", TokenKind.SetHash),
      ("Static", TokenKind.KeywordStaticUppercase),
      ("Univ", TokenKind.KeywordUniv),
      ("Vector#", TokenKind.VectorHash),
      ("alias", TokenKind.KeywordAlias),
      ("and", TokenKind.KeywordAnd),
      ("as", TokenKind.KeywordAs),
      ("case", TokenKind.KeywordCase),
      ("catch", TokenKind.KeywordCatch),
      ("checked_cast", TokenKind.KeywordCheckedCast),
      ("checked_ecast", TokenKind.KeywordCheckedECast),
      ("choose", TokenKind.KeywordChoose),
      ("choose*", TokenKind.KeywordChooseStar),
      ("def", TokenKind.KeywordDef),
      ("discard", TokenKind.KeywordDiscard),
      ("eff", TokenKind.KeywordEff),
      ("else", TokenKind.KeywordElse),
      ("ematch", TokenKind.KeywordEMatch),
      ("enum", TokenKind.KeywordEnum),
      ("false", TokenKind.KeywordFalse),
      ("fix", TokenKind.KeywordFix),
      ("forA", TokenKind.KeywordForA),
      ("forM", TokenKind.KeywordForM),
      ("forall", TokenKind.KeywordForall),
      ("force", TokenKind.KeywordForce),
      ("foreach", TokenKind.KeywordForeach),
      ("from", TokenKind.KeywordFrom),
      ("handler", TokenKind.KeywordHandler),
      ("if", TokenKind.KeywordIf),
      ("import", TokenKind.KeywordImport),
      ("inject", TokenKind.KeywordInject),
      ("instance", TokenKind.KeywordInstance),
      ("instanceof", TokenKind.KeywordInstanceOf),
      ("into", TokenKind.KeywordInto),
      ("law", TokenKind.KeywordLaw),
      ("lawful", TokenKind.KeywordLawful),
      ("lazy", TokenKind.KeywordLazy),
      ("let", TokenKind.KeywordLet),
      ("match", TokenKind.KeywordMatch),
      ("mod", TokenKind.KeywordMod),
      ("mut", TokenKind.KeywordMut),
      ("new", TokenKind.KeywordNew),
      ("not", TokenKind.KeywordNot),
      ("null", TokenKind.KeywordNull),
      ("open_variant", TokenKind.KeywordOpenVariant),
      ("open_variant_as", TokenKind.KeywordOpenVariantAs),
      ("or", TokenKind.KeywordOr),
      ("override", TokenKind.KeywordOverride),
      ("par", TokenKind.KeywordPar),
      ("pquery", TokenKind.KeywordPQuery),
      ("project", TokenKind.KeywordProject),
      ("psolve", TokenKind.KeywordPSolve),
      ("pub", TokenKind.KeywordPub),
      ("query", TokenKind.KeywordQuery),
      ("redef", TokenKind.KeywordRedef),
      ("region", TokenKind.KeywordRegion),
      ("restrictable", TokenKind.KeywordRestrictable),
      ("run", TokenKind.KeywordRun),
      ("rvadd", TokenKind.KeywordRvadd),
      ("rvand", TokenKind.KeywordRvand),
      ("rvnot", TokenKind.KeywordRvnot),
      ("rvsub", TokenKind.KeywordRvsub),
      ("sealed", TokenKind.KeywordSealed),
      ("select", TokenKind.KeywordSelect),
      ("solve", TokenKind.KeywordSolve),
      ("spawn", TokenKind.KeywordSpawn),
      ("static", TokenKind.KeywordStatic),
      ("struct", TokenKind.KeywordStruct),
      ("throw", TokenKind.KeywordThrow),
      ("trait", TokenKind.KeywordTrait),
      ("true", TokenKind.KeywordTrue),
      ("try", TokenKind.KeywordTry),
      ("type", TokenKind.KeywordType),
      ("typematch", TokenKind.KeywordTypeMatch),
      ("unchecked_cast", TokenKind.KeywordUncheckedCast),
      ("unsafe", TokenKind.KeywordUnsafe),
      ("unsafely", TokenKind.KeywordUnsafely),
      ("use", TokenKind.KeywordUse),
      ("where", TokenKind.KeywordWhere),
      ("with", TokenKind.KeywordWith),
      ("without", TokenKind.KeywordWithout),
      ("xor", TokenKind.KeywordXor),
      ("xvar", TokenKind.KeywordXvar),
      ("yield", TokenKind.KeywordYield),
    )
    PrefixTree.mk(keywords)
  }

  /** Simple tokens - tokens consumed no matter the following char. */
  private val SimpleTokens: PrefixTree.Node[TokenKind] = {
    val simpleTokens = Array(
      ("#", TokenKind.Hash),
      ("#(", TokenKind.HashParenL),
      ("#{", TokenKind.HashCurlyL),
      ("#|", TokenKind.HashBar),
      ("(", TokenKind.ParenL),
      (")", TokenKind.ParenR),
      (",", TokenKind.Comma),
      (".{", TokenKind.DotCurlyL),
      (";", TokenKind.Semi),
      ("???", TokenKind.HoleAnonymous),
      ("[", TokenKind.BracketL),
      ("\\", TokenKind.Backslash),
      ("]", TokenKind.BracketR),
      ("{", TokenKind.CurlyL),
      ("|#", TokenKind.BarHash),
      ("}", TokenKind.CurlyR),
      ("~", TokenKind.Tilde),
    )
    PrefixTree.mk(simpleTokens)
  }

  /** Operators - tokens consumed as long as no operator-like char follows (see [[isUserOp]]). */
  private val Operators: PrefixTree.Node[TokenKind] = {
    val simpleTokens = Array(
      ("!=", TokenKind.BangEqual),
      (":", TokenKind.Colon),
      (":-", TokenKind.ColonMinus),
      ("::", TokenKind.ColonColon),
      (":::", TokenKind.TripleColon),
      ("<+>", TokenKind.AngledPlus),
      ("<-", TokenKind.ArrowThinL),
      ("<=", TokenKind.AngleLEqual),
      ("==", TokenKind.EqualEqual),
      ("=>", TokenKind.ArrowThickR),
      (">=", TokenKind.AngleREqual),
    )
    PrefixTree.mk(simpleTokens)
  }

  /** The characters allowed in a user defined operator mapped to their `TokenKind`s. */
  private def isUserOp(c: Char): Option[TokenKind] = {
    c match {
      case '+' => Some(TokenKind.Plus)
      case '-' => Some(TokenKind.Minus)
      case '*' => Some(TokenKind.Star)
      case '<' => Some(TokenKind.AngleL)
      case '>' => Some(TokenKind.AngleR)
      case '=' => Some(TokenKind.Equal)
      case '!' => Some(TokenKind.Bang)
      case '&' => Some(TokenKind.Ampersand)
      case '|' => Some(TokenKind.Bar)
      case '^' => Some(TokenKind.Caret)
      case '$' => Some(TokenKind.Dollar)
      case _ => None
    }
  }

  /** The internal state of the lexer as it tokenizes a single source. */
  private class State(val src: Source) {

    /** A string cursor on `src.data`. */
    val sc: StringCursor = new StringCursor(src.data)

    /** `start` is the first position of the token that is currently being lexed. */
    var start: Position = new Position(sc.getLine, sc.getColumn, sc.getOffset)

    /** Set `start` to the current position. */
    def resetStart(): Unit = {
      start = new Position(sc.getLine, sc.getColumn, sc.getOffset)
    }

    /**
      * The sequence of tokens produced by the lexer.
      *
      * Note: The initial size of the array buffer has been determined by careful profiling.
      */
    val tokens: mutable.ArrayBuffer[Token] = new mutable.ArrayBuffer(initialSize = 256)

  }

  /** A source position keeping track of both line, column as well as absolute character offset. */
  private class Position(val line: Int, val column: Int, val offset: Int)

  /** Run the lexer on multiple `Source`s in parallel. */
  def run(root: ReadAst.Root, oldTokens: Map[Source, Array[Token]], changeSet: ChangeSet)(implicit flix: Flix): (Map[Source, Array[Token]], List[LexerError]) =
    flix.phaseNew("Lexer") {
      // Compute the stale and fresh sources.
      val (stale, fresh) = changeSet.partition(root.sources, oldTokens)

      // Sort the stale inputs by size to increase throughput to start work early on the biggest
      // tasks.
      val staleByDecreasingSize = stale.keys.toList.sortBy(s => -s.data.length)

      // Lex each stale source file in parallel.
      val (results, errors) = ParOps.parMap(staleByDecreasingSize) {
        src =>
          val (tokens, errors) = lex(src)
          val fuzzedTokens = fuzz(tokens)
          (src -> fuzzedTokens, errors)
      }.unzip

      // Construct a map from each source to its tokens.
      val all = results ++ fresh
      (all.toMap, errors.flatten.toList)
    }

  /** Lexes a single source (file) into an array of tokens. */
  def lex(src: Source): (Array[Token], List[LexerError]) = {
    implicit val s: State = new State(src)
    while (!eof()) {
      s.sc.advanceWhile(_.isWhitespace)
      if (!eof()) {
        s.resetStart()
        val k = scanToken()
        addToken(k)
      }
    }

    // Add a virtual eof token at the last position.
    s.resetStart()
    addToken(TokenKind.Eof)

    val errors = s.tokens.collect {
      case Token(TokenKind.Err(err), _, _, _, _, _) => err
    }

    (s.tokens.toArray, errors.toList)
  }

<<<<<<< HEAD
  /** Peeks the previous character that state was on if available. */
  private def previous()(implicit s: State): Option[Char] =
    s.sc.previous

  /** Peeks the character before the previous that state was on if available. */
  private def previousPrevious()(implicit s: State): Option[Char] =
    s.sc.nth(-2)

  /** Peeks the character after the one that state is sitting on if available. */
  private def peekPeek()(implicit s: State): Option[Char] =
    s.sc.nth(1)
=======
  /** Peeks the character that is `n` characters before the current if available. */
  private def previousN(n: Int)(implicit s: State): Option[Char] =
    s.sc.nth(-(n + 1))
>>>>>>> 8da4004a

  /** Checks if the current position has landed on end-of-file. */
  private def eof()(implicit s: State): Boolean =
    s.sc.eof

  /** Returns a single-width [[SourceLocation]] starting at [[State.start]]. */
  private def sourceLocationAtStart()(implicit s: State): SourceLocation =
    sourceLocationFromZeroIndex(s.src, line = s.start.line, column = s.start.column)

  /** Returns a single-width [[SourceLocation]] starting at the current position. */
  private def sourceLocationAtCurrent()(implicit s: State): SourceLocation =
    sourceLocationFromZeroIndex(s.src, line = s.sc.getLine, column = s.sc.getColumn)

  /**
    * Returns a single-width [[SourceLocation]] with the `src` and the zero-indexed `line` and
    * `column`.
    */
  private def sourceLocationFromZeroIndex(src: Source, line: Int, column: Int): SourceLocation = {
    val sp1 = SourcePosition.mkFromZeroIndexed(line, column)
    // It is safe not consider line breaks because `column + 1` is an exclusive index.
    val sp2 = SourcePosition.mkFromZeroIndexed(line, column + 1)
    SourceLocation(isReal = true, src, sp1, sp2)
  }

  /**
    * Consumes the text between `s.start` and `s.offset` to produce a token.
    * Afterwards `s.start` is reset to the next position after the previous token.
    */
  private def addToken(kind: TokenKind)(implicit s: State): Unit = {
    val b = SourcePosition.mkFromZeroIndexed(s.start.line, s.start.column)
    // If we are currently at the start of a line, create a non-existent position and the
    // end of the previous line as the exclusive end position.
    // This should not happen for zero-width tokens at the start of lines.
    val (endLine, endColumn) = if (s.start.offset != s.sc.getOffset) s.sc.getExclusiveEndPosition else s.sc.getPosition
    val e = SourcePosition.mkFromZeroIndexed(endLine, endColumn)
    s.tokens.append(Token(kind, s.src, s.start.offset, s.sc.getOffset, b, e))
    s.resetStart()
  }

  /**
    * Scans the source for the next available token.
    * This is the heart of the lexer implementation.
    * `scanToken` determines what TokenKind the next
    * available token should be by looking at the coming character in source.
    * This requires potentially infinite look-ahead for things like block-comments and formatted
    * strings, but in many cases one or two characters is enough.
    */
  private def scanToken()(implicit s: State): TokenKind = {
    // Beware that the order of these match cases affect both behaviour and performance.
    // If the order needs to change, make sure to run tests and benchmarks.

    acceptIfSimpleToken() match {
      case Some(token) => return token
      case None => // nop
    }

    acceptIfOperator() match {
      case Some(token) => return token
      case None => // nop
    }

    acceptIfKeyword() match {
      case Some(token) => return token
      case None => // nop
    }

    s.sc.peekAndAdvance() match {
      case '.' =>
        if (s.sc.advanceIfMatch("..")) {
          TokenKind.DotDotDot
        } else if (s.sc.nth(-2).exists(_.isWhitespace)) {
          // If the dot is prefixed with whitespace we treat that as an error.
          TokenKind.Err(LexerError.FreeDot(sourceLocationAtStart()))
        } else if (s.sc.peekIs(_.isWhitespace)) {
          // A dot with trailing whitespace is it's own TokenKind.
          // That way we can use that as a terminator for fixpoint constraints,
          // without clashing with qualified names.
          // For example this is not allowed "Shape.    Rectangle".
          TokenKind.DotWhiteSpace
        } else {
          TokenKind.Dot
        }
      case '$' if s.sc.peekIs(_.isUpper) => acceptBuiltIn()
      case '$' if s.sc.peekIs(_.isLower) =>
        // Don't include the $ sign in the name.
        s.resetStart()
        acceptName(isUpper = false)
      case '\"' => acceptString()
      case '\'' => acceptChar()
      case '`' => acceptInfixFunction()
      case _ if isMatchPrev("//") => acceptLineOrDocComment()
      case _ if isMatchPrev("/*") => acceptBlockComment()
      case '/' => TokenKind.Slash
      case '@' if s.sc.peekIs(isAnnotationChar) => acceptAnnotation()
      case '@' => TokenKind.At
      case '?' if s.sc.peekIs(isFirstNameChar) => acceptNamedHole()
      case '-' if s.sc.peekIs(_ == '>') && s.sc.nthIsPOrOutOfBounds(1, c => isUserOp(c).isEmpty) =>
        s.sc.advance() // Consume '>'
        // If any whitespace exists around the `->`, it is `ArrowThinR`. Otherwise it is `StructArrow`.
        // Examples:
        // a->b:   StructArrow
        // a ->b:  ArrowThinR
        // a-> b:  ArrowThinR
        // a -> b: ArrowThinR
        if (s.sc.nthIsPOrOutOfBounds(-3, _.isWhitespace) || s.sc.peekIs(_.isWhitespace)) {
          TokenKind.ArrowThinR
        } else {
          TokenKind.StructArrow
        }
      case 'd' if s.sc.peekIs(_ == '"') => TokenKind.DebugInterpolator
      case _ if isMatchPrev("regex\"") => acceptRegex()
      case c if isMathNameChar(c) => acceptMathName()
      case '_' =>
        if (!eof()) {
          val p = s.sc.peek
          if (p.isLetterOrDigit) {
            acceptName(p.isUpper)
          } else if (isMathNameChar(p)) {
            s.sc.advance()
            acceptMathName()
          } else if (isUserOp(p).isDefined) {
            s.sc.advance()
            acceptUserDefinedOp()
          } else TokenKind.Underscore
        } else TokenKind.Underscore
      case c if isFirstNameChar(c) => acceptName(c.isUpper)
      case '0' if s.sc.peekIs(_ == 'x') => acceptHexNumber()
      case c if c.isDigit => acceptNumber()
      // User defined operators.
      case '<' if s.sc.peekIs(_ == '>') && s.sc.nth(1).flatMap(isUserOp).isEmpty =>
        // Make sure '<>' is read as AngleL, AngleR and not UserDefinedOperator for empty case sets.
        TokenKind.AngleL
      case c if isUserOp(c).isDefined =>
        if (!eof()) {
          val p = s.sc.peek
          if (isUserOp(p).isDefined) {
            acceptUserDefinedOp()
          } else {
            isUserOp(c).get
          }
        } else isUserOp(c).get
      case c => TokenKind.Err(LexerError.UnexpectedChar(c.toString, sourceLocationAtStart()))
    }
  }

  /**
    * Checks whether the previous char and the following substring matches a string.
    * Will advance the current position past the string if there is a match.
    */
  private def isMatchPrev(str: String)(implicit s: State): Boolean = {
    // Check if the string can appear before eof.
    if (s.sc.getOffset + str.length - 1 > s.src.data.length) {
      return false
    }

    // Check if the next n characters in source matches those of str one at a time.
    val start = s.sc.getOffset - 1
    var matches = true
    var offset = 0
    while (matches && offset < str.length) {
      if (s.src.data(start + offset) != str(offset)) {
        matches = false
      } else {
        offset += 1
      }
    }

    if (matches) {
      for (_ <- 1 until str.length) {
        s.sc.advance()
      }
    }

    matches
  }

  /** Advance the current position past an operator if any operator completely matches the current position. */
  private def acceptIfOperator()(implicit s: State): Option[TokenKind] =
    advanceIfInTree(Operators, c => isUserOp(c).isEmpty)

  /** Advance the current position past a simple token if any simple token matches the current position. */
  private def acceptIfSimpleToken()(implicit s: State): Option[TokenKind] =
    advanceIfInTree(SimpleTokens, _ => true)

  /** Advance the current position past a keyword if any keyword completely matches the current word. */
  private def acceptIfKeyword()(implicit s: State): Option[TokenKind] =
    advanceIfInTree(Keywords, c => !isNameChar(c))

  /**
    * Advance the current position past a longest match in  `node` if it is followed by a char
    * where `tailCondition(c)` is `true` or is followed by EOF.
    */
  private def advanceIfInTree(node: PrefixTree.Node[TokenKind], tailCondition: Char => Boolean)(implicit s: State): Option[TokenKind] = {
    @tailrec
    def loop(offset: Int, node: PrefixTree.Node[TokenKind]): Option[TokenKind] = {
      // A potential match must be:
      //   - The longest match in the keyword map.
      //   - Followed by a char that matches `tailCondition` (or EOF).
      s.sc.nth(offset) match {
        case Some(c) =>
          node.getNode(c) match {
            case Some(nextNode) =>
              loop(offset + 1, nextNode)
            case None =>
              if (!tailCondition(c)) {
                // Not a full match - Not a keyword.
                return None
              }
              // Full match - A keyword if node has a token.
              val res = node.getValue
              res.foreach(_ => s.sc.advanceN(offset))
              res
          }
        case None =>
          // EOF - A keyword if node has a token.
          val res = node.getValue
          res.foreach(_ => s.sc.advanceN(offset))
          res
      }
    }

    loop(0, node)
  }

  /** Moves current position past a built-in function (e.g. "$BUILT_IN$"). */
  private def acceptBuiltIn()(implicit s: State): TokenKind = {
    var advanced = false
    while (!eof()) {
      val p = s.sc.peek

      if (p == '$') {
        // Check for termination.
        s.sc.advance()
        return TokenKind.BuiltIn
      }

      if (!isBuiltInChar(p)) {
        return TokenKind.Err(LexerError.UnterminatedBuiltIn(sourceLocationAtStart()))
      }

      s.sc.advance()
      advanced = true
    }
    TokenKind.Err(LexerError.UnterminatedBuiltIn(sourceLocationAtStart()))
  }

  /** Returns `true` if `c` is allowed inside a built-in name. */
  private def isBuiltInChar(c: Char): Boolean =
    c.isLetter || c.isDigit || c == '_'

  /**
    * Moves the current position past all pairs of `\` and any other character, returning
    * true if any '\' are seen.
    *
    * This is useful to avoid `\'` and `\"` ending the lexing of literals, and to
    * determine whether a '$' before a '{' is escaped or a string interpolation indicator.
    */
  private def consumeSingleEscapes()(implicit s: State): Boolean =
    if (s.sc.advanceIfMatch('\\')) {
      s.sc.advance()
      while (s.sc.advanceIfMatch('\\')) {
        s.sc.advance()
      }
      true
    } else {
      false
    }

  /**
    * Moves current position past a name (both upper- and lower-case).
    * There are edge cases of variable holes (e.g. "x?"), and java names (e.g. "Map$Entry"),
    * which is the reason this function will return a `TokenKind`.
    */
  private def acceptName(isUpper: Boolean)(implicit s: State): TokenKind = {
    s.sc.advanceWhile(isNameChar)
    if (s.sc.advanceIfMatch('?')) {
      TokenKind.HoleVariable
    } else if (isUpper) {
      TokenKind.NameUpperCase
    } else {
      TokenKind.NameLowerCase
    }
  }

  /** Returns true if `c` is allowed as the first char of a name (see [[isNameChar]]). */
  private def isFirstNameChar(c: Char): Boolean =
    c.isLetter || c == '_'

  /** Returns `true` if `c` is allowed inside a name (see [[isFirstNameChar]]). */
  private def isNameChar(c: Char): Boolean =
    c.isLetter || c.isDigit || c == '_' || c == '!' || c == '$'

  /**
    * Moves current position past a math name.
    * Math names must lie in the unicode range U+2190 to U+22FF (e.g. "⊆")
    */
  private def acceptMathName()(implicit s: State): TokenKind = {
    s.sc.advanceWhile(isMathNameChar)
    TokenKind.NameMath
  }

  /** Checks whether `c` lies in unicode range U+2190 to U+22FF. */
  private def isMathNameChar(c: Char): Boolean =
    0x2190 <= c && c <= 0x22FF

  /** Moves current position past a named hole (e.g. "?foo"). */
  private def acceptNamedHole()(implicit s: State): TokenKind = {
    s.sc.advanceWhile(isNameChar)
    TokenKind.HoleNamed
  }


  /** Moves current position past an infix function. */
  private def acceptInfixFunction()(implicit s: State): TokenKind = {
    s.sc.advanceWhile(
      c => isNameChar(c) || c == '.' || isMathNameChar(c)
    )
    if (s.sc.advanceIfMatch('`')) {
      TokenKind.InfixFunction
    } else {
      TokenKind.Err(LexerError.UnterminatedInfixFunction(sourceLocationAtStart()))
    }
  }

  /**
    * Moves current position past a user defined operator (e.g. "<*>").
    * A user defined operator may be any combination of length 2 or more
    * of the characters in [[isUserOp]].
    */
  private def acceptUserDefinedOp()(implicit s: State): TokenKind = {
    s.sc.advanceWhile(c => isUserOp(c).isDefined)
    TokenKind.UserDefinedOperator
  }

  /**
    * Moves current position past a string literal.
    * If the string is unterminated a `TokenKind.Err` is returned.
    */
  private def acceptString()(implicit s: State): TokenKind = {
    var kind: TokenKind = TokenKind.LiteralString
    while (!eof()) {
      val hasEscapes = consumeSingleEscapes()
      var p = if (!eof()) {
        s.sc.peek
      } else {
        return TokenKind.Err(LexerError.UnterminatedString(sourceLocationAtStart()))
      }
      // Check for the beginning of a string interpolation.
      val prev = s.sc.previous
      val isInterpolation = !hasEscapes && prev.contains('$') & p == '{'
      if (isInterpolation) {
        acceptStringInterpolation() match {
          case e@TokenKind.Err(_) => return e
          case k =>
            // Resume regular string literal tokenization by resetting p and prev.
            kind = k
            consumeSingleEscapes()
            if (!eof()) {
              p = s.sc.peek
            } else {
              return TokenKind.Err(LexerError.UnterminatedString(sourceLocationAtStart()))
            }
        }
      }
      // Check for termination.
      if (p == '\"') {
        s.sc.advance()
        return kind
      }
      // Check if file ended on a '\', meaning that the string was unterminated.
      if (p == '\n') {
        return TokenKind.Err(LexerError.UnterminatedString(sourceLocationAtStart()))
      }
      s.sc.advance()
    }
    TokenKind.Err(LexerError.UnterminatedString(sourceLocationAtStart()))
  }

  /**
    * Moves current position past an interpolated expression within a string. (e.g. "Hi ${name}!").
    * This function also handles debug strings like "Value: %{x}".
    * Note that this function works a little differently to the other `accept*` functions
    * since it will produce a number of tokens before returning.
    * This is necessary since it must be able to move past any expressions,
    * including nested string literals, which might also include interpolation.
    * This is done by calling `scanToken` and `addToken` manually like in the top-most `lex`
    * function, while looking for the terminating '}'.
    *
    * Some tricky but valid strings include:
    *   - "Hello ${" // "} world!"
    *   - "My favorite number is ${ { "${"//"}"40 + 2} }!"
    *   - "${"${}"}"
    */
  private def acceptStringInterpolation()(implicit s: State): TokenKind = {
    val startLocation = sourceLocationAtCurrent()
    s.sc.advance() // Consume '{'.
    addToken(TokenKind.LiteralStringInterpolationL)
    // Consume tokens until a terminating '}' is found.
    var blockNestingLevel = 0
    while (!eof()) {
      s.sc.advanceWhile(_.isWhitespace)
      if (!eof()) {
        s.resetStart()
        val kind = scanToken()

        // Handle nested block expressions like `"my favorite number is ${ {40 + 2} }!"`.
        if (kind == TokenKind.CurlyL) {
          blockNestingLevel += 1
        }

        // Check for the terminating '}'.
        if (kind == TokenKind.CurlyR) {
          if (blockNestingLevel == 0) {
            return TokenKind.LiteralStringInterpolationR
          }
          blockNestingLevel -= 1
        }
        addToken(kind)
      }
    }
    TokenKind.Err(LexerError.UnterminatedStringInterpolation(startLocation))
  }

  /**
    * Moves current position past a char literal.
    * If the char is unterminated a `TokenKind.Err` is returned.
    * Note that chars might contain unicode hex codes like these '\u00ff'.
    */
  private def acceptChar()(implicit s: State): TokenKind = {
    var prev = ' '
    while (!eof()) {
      consumeSingleEscapes()
      if (s.sc.peekIs(_ == '\'')) {
        s.sc.advance()
        return TokenKind.LiteralChar
      }

      if (prev == '/' && s.sc.peekIs(_ == '*')) {
        // This handles block comment within a char.
        return TokenKind.Err(LexerError.UnterminatedChar(sourceLocationAtStart()))
      }
      prev = s.sc.peekAndAdvance()
    }

    TokenKind.Err(LexerError.UnterminatedChar(sourceLocationAtStart()))
  }

  /**
    * Moves current position past a regex literal.
    * If the regex  is unterminated a `TokenKind.Err` is returned.
    */
  private def acceptRegex()(implicit s: State): TokenKind = {
    while (!eof()) {
      consumeSingleEscapes()
      if (s.sc.peekIs(_ == '"')) {
        s.sc.advance()
        return TokenKind.LiteralRegex
      }
      s.sc.advance()
    }

    TokenKind.Err(LexerError.UnterminatedRegex(sourceLocationAtStart()))
  }

  /** Returns `true` if `c` is recognized by `[0-9a-z._]`. */
  private def isNumberLikeChar(c: Char): Boolean =
    c.isDigit || c.isLetter || c == '.' || c == '_'

  /** Consumes the remaining [[isNumberLikeChar]] characters and returns `error`. */
  private def wrapAndConsume(error: LexerError)(implicit s: State): TokenKind = {
    s.sc.advanceWhile(isNumberLikeChar)
    TokenKind.Err(error)
  }

  /** This should be understood as a control effect - fully handled inside [[acceptNumber]]. */
  private sealed case class NumberError(kind: TokenKind) extends RuntimeException

  /**
    * Moves current position past a number literal. (e.g. "123i32", "3_456.78f32", or "2.1e4").
    * It is optional to have a trailing type indicator on number literals.
    * If it is missing Flix defaults to `f64` for decimals and `i32` for integers.
    *
    * A number is accepted by `\D([.]\D)?(e([+]|[-])?\D([.]\D)?)?(i8|i16|i32|i64|ii|f32|f64|ff)?`
    * where `\D = [0-9]+(_[0-9]+)*`.
    *
    * Note that any characters in `[0-9a-zA-Z_.]` following a number should be treated as an error
    * part of the same number, e.g., `32q` should be parsed as a single wrong number, and not a
    * number (`32`) and a name (`q`).
    */
  private def acceptNumber()(implicit s: State): TokenKind = {
    var mustBeFloat = false

    /**
      * Consume a '\D' ('[0-9]+(_[0-9]+)*') string, or '[0-9]*(_[0-9]+)*' if 'soft'.
      * Throws [[NumberError]] if not matched.
      */
    def acceptDigits(soft: Boolean): Unit = {
      if (s.sc.advanceWhileWithCount(_.isDigit) == 0 && !soft) {
        throw NumberError(wrapAndConsume(LexerError.ExpectedDigit(sourceLocationAtCurrent())))
      }
      while (s.sc.advanceIfMatch('_')) {
        if (s.sc.advanceWhileWithCount(_.isDigit) == 0) {
          throw NumberError(wrapAndConsume(LexerError.ExpectedDigit(sourceLocationAtCurrent())))
        }
      }
    }

    /** Consume a '([.]\D)?' string or throws [[NumberError]]. */
    def acceptCommaTail(): Unit = {
      if (s.sc.advanceIfMatch('.')) {
        mustBeFloat = true
        acceptDigits(soft = false)
      }
    }

    try {
      // Consume a '\D' string (An initial digit has already been consumed externally, so `soft = true`).
      acceptDigits(soft = true)
      // Consume a '([.]\D)?' string.
      acceptCommaTail()
      // Consume a '(e([+]|[-])?\D([.]\D)?)?' string.
      if (s.sc.advanceIfMatch('e')) {
        mustBeFloat = true
        // Consume a '([+]|[-])?' string.
        if (!s.sc.advanceIfMatch('+')) {
          s.sc.advanceIfMatch('-')
        }
        // Consume a '\D' string.
        acceptDigits(soft = false)
        // Consume a '([.]\D)?' string.
        acceptCommaTail()
      }
    } catch {
      case NumberError(kind) => return kind
    }

    // Now the main number is parsed. Next is the suffix.

    def acceptOrSuffixError(token: TokenKind, intSuffix: Boolean, start: SourceLocation): TokenKind = {
      if (s.sc.peekIs(isNumberLikeChar)) {
        wrapAndConsume(LexerError.IncorrectNumberSuffix(start))
      } else if (mustBeFloat && intSuffix) {
        wrapAndConsume(LexerError.IntegerSuffixOnFloat(start))
      } else token
    }

    // Consume a '(i8|i16|i32|i64|ii|f32|f64|ff)?' string.
    // For better errors, anything starting with 'i' or 'f' will be considered a suffix (but maybe invalid).
    // This means that '32i33' will report 'i33' is an invalid suffix instead of saying that 'i' is unexpected.
    val c = s.sc.peek
    if (c == 'i') {
      // Construct the location now, for cases like `42i322`.
      val loc = sourceLocationAtCurrent()

      if (s.sc.advanceIfMatch("i8")) acceptOrSuffixError(TokenKind.LiteralInt8, intSuffix = true, loc)
      else if (s.sc.advanceIfMatch("i16")) acceptOrSuffixError(TokenKind.LiteralInt16, intSuffix = true, loc)
      else if (s.sc.advanceIfMatch("i32")) acceptOrSuffixError(TokenKind.LiteralInt32, intSuffix = true, loc)
      else if (s.sc.advanceIfMatch("i64")) acceptOrSuffixError(TokenKind.LiteralInt64, intSuffix = true, loc)
      else if (s.sc.advanceIfMatch("ii")) acceptOrSuffixError(TokenKind.LiteralBigInt, intSuffix = true, loc)
      else wrapAndConsume(LexerError.IncorrectNumberSuffix(loc))
    } else if (c == 'f') {
      // Construct the location now, for cases like `42f322`.
      val loc = sourceLocationAtCurrent()

      if (s.sc.advanceIfMatch("f32")) acceptOrSuffixError(TokenKind.LiteralFloat32, intSuffix = false, loc)
      else if (s.sc.advanceIfMatch("f64")) acceptOrSuffixError(TokenKind.LiteralFloat64, intSuffix = false, loc)
      else if (s.sc.advanceIfMatch("ff")) acceptOrSuffixError(TokenKind.LiteralBigDecimal, intSuffix = false, loc)
      else wrapAndConsume(LexerError.IncorrectNumberSuffix(loc))
    } else if (isNumberLikeChar(c)) {
      wrapAndConsume(LexerError.MalformedNumber(c.toString, sourceLocationAtCurrent()))
    } else {
      if (mustBeFloat) TokenKind.LiteralFloat
      else TokenKind.LiteralInt
    }
  }

  /**
    * Moves current position past a hex number literal (e.g. "0x123i32" or "0xAB21CD").
    * It is optional to have a trailing type indicator on number literals.
    * If it is missing Flix defaults to `i32`.
    *
    * A hex number is accepted by `0x\h+(_\h+)*(i8|i16|i32|i64|ii)?` where `\h = [0-9a-fA-F]`.
    *
    * Note that any characters in `[0-9a-zA-Z_.]` following a number should be treated as an error
    * part of the same number, e.g., `0x32q` should be parsed as a single wrong number, and not a
    * number (`0x32`) and a name (`q`).
    */
  private def acceptHexNumber()(implicit s: State): TokenKind = {
    def isHexDigit(c: Char): Boolean = '0' <= c && c <= '9' || 'a' <= c && c <= 'f' || 'A' <= c && c <= 'F'

    s.sc.advance() // Consume 'x'.

    // Consume a `\h+` string
    if (s.sc.advanceWhileWithCount(isHexDigit) == 0) {
      return wrapAndConsume(LexerError.ExpectedHexDigit(sourceLocationAtCurrent()))
    }

    // Consume a `(_\h+)*`
    while (s.sc.advanceIfMatch('_')) {
      if (s.sc.advanceWhileWithCount(isHexDigit) == 0) {
        return wrapAndConsume(LexerError.ExpectedHexDigit(sourceLocationAtCurrent()))
      }
    }

    // Consume a '(i8|i16|i32|i64|ii)?' string.
    // For better errors, anything starting with 'i' will be considered a suffix (but maybe invalid).
    // This means that '0xFFi33' will report 'i33' is an invalid suffix instead of saying that 'i' is unexpected.
    val c = s.sc.peek
    if (c == 'i') {
      // Construct the location now, for cases like `0xi322`.
      val loc = sourceLocationAtCurrent()

      def acceptOrSuffixError(token: TokenKind): TokenKind = {
        if (s.sc.peekIs(isNumberLikeChar)) {
          wrapAndConsume(LexerError.IncorrectHexNumberSuffix(loc))
        } else token
      }

      if (s.sc.advanceIfMatch("i8")) acceptOrSuffixError(TokenKind.LiteralInt8)
      else if (s.sc.advanceIfMatch("i16")) acceptOrSuffixError(TokenKind.LiteralInt16)
      else if (s.sc.advanceIfMatch("i32")) acceptOrSuffixError(TokenKind.LiteralInt32)
      else if (s.sc.advanceIfMatch("i64")) acceptOrSuffixError(TokenKind.LiteralInt64)
      else if (s.sc.advanceIfMatch("ii")) acceptOrSuffixError(TokenKind.LiteralBigInt)
      else wrapAndConsume(LexerError.IncorrectHexNumberSuffix(sourceLocationAtCurrent()))
    } else if (isNumberLikeChar(c)) {
      wrapAndConsume(LexerError.MalformedHexNumber(c.toString, sourceLocationAtCurrent()))
    } else TokenKind.LiteralInt
  }

  /** Moves current position past an annotation (e.g. "@Test"). */
  private def acceptAnnotation()(implicit s: State): TokenKind = {
    s.sc.advanceWhile(isAnnotationChar)
    TokenKind.Annotation
  }

  /** Returns `true` if `c` can be used in annotation names. */
  private def isAnnotationChar(c: Char): Boolean =
    c.isLetter

  /**
    * Moves current position past a line-comment or a line of a doc-comment.
    *
    * N.B.: The content just before the current position is assumed to be "X//"
    * where `X != '/'` if it exists.
    */
  private def acceptLineOrDocComment()(implicit s: State): TokenKind = {
    // A doc comment leads with exactly 3 slashes, for example `//// example` is NOT a doc comment.
    val slashCount = s.sc.advanceWhileWithCount(_ == '/')
    s.sc.advanceWhile(c => c != '\n')
    if (slashCount == 1) TokenKind.CommentDoc else TokenKind.CommentLine
  }

  /**
    * Moves current position past a block-comment. Note that block-comments can be nested.
    * A block-comment is unterminated if there are less terminations than levels of nesting.
    */
  private def acceptBlockComment()(implicit s: State): TokenKind = {
    var level = 1
    while (s.sc.inBounds) {
      if (s.sc.advanceIfMatch("/*")) {
        level += 1
      } else if (s.sc.advanceIfMatch("*/")) {
        level -= 1
        if (level == 0) {
          return TokenKind.CommentBlock
        }
      } else {
        s.sc.advance()
      }
    }
    TokenKind.Err(LexerError.UnterminatedBlockComment(sourceLocationAtStart()))
  }

  /**
    * Returns a fuzzed array of tokens based on the given array of `tokens`.
    *
    * Must not modify the last token since it is end-of-file.
    */
  private def fuzz(tokens: Array[Token])(implicit flix: Flix): Array[Token] = {
    // Return immediately if fuzzing is disabled.
    if (!flix.options.xfuzzer) {
      return tokens
    }

    // Return immediately if there are few tokens.
    if (tokens.length <= 10) {
      return tokens
    }

    // Fuzz the array by picking two random indices and swapping their tokens.
    val copy = tokens.clone()
    val lastIndex = copy.length - 1 // Don't remove the last EOF token.
    val r = new Random()
    val i = r.nextInt(lastIndex)
    val j = r.nextInt(lastIndex)

    val tmp = copy(i)
    copy(i) = copy(j)
    copy(j) = tmp

    copy
  }

  /**
    * A class to iterate through an array of characters while maintaining the line and column index
    * of the cursor.
    */
  private final class StringCursor(val data: Array[Char]) {

    /** The cursor pointing into `data`. */
    private var offset: Int = 0

    /** The line index of `offset`. */
    private var line: Int = 0

    /** The column index of `offset`. */
    private var column: Int = 0

    /** The max column index of the previous line or `0` if there is no previous line. */
    private var prevLineMaxColumn = 0

    /** Returns the current line index. */
    def getLine: Int = line

    /** Returns the current column index. */
    def getColumn: Int = column

    /** Returns the current source offset. */
    def getOffset: Int = offset

    /** Returns `(line, column)`. */
    def getPosition: (Int, Int) = (line, column)

    /**
      * Returns `(line, column)` where non-existent positions are preferred instead of the first
      * position of the next line.
      *
      * In this example, the current position is on 'v' (1,0) but this function will then return
      * the position just after 'Example' (0, 7). This is sometimes preferable for exclusive
      * end positions of ranges.
      *
      * {{{
      *   Example
      *   v
      * }}}
      */
    def getExclusiveEndPosition: (Int, Int) =
      if (line <= 0 || column > 0) {
        (line, column)
      } else {
        (line - 1, prevLineMaxColumn + 1)
      }

    /**
      * Advances cursor one char forward, returning the char it was previously sitting on.
      *
      * A faster alternative to
      * {{{
      * {val c = this.peek; this.advance(); c}
      * }}}
      */
    def peekAndAdvance(): Char = {
      if (this.inBounds) {
        val c = data(offset)
        advance()
        c
      } else {
        EOF
      }
    }

    /** Advances cursor one char forward, unless out of bounds. */
    def advance(): Unit = {
      if (!this.eof) {
        if (data(offset) == '\n') {
          prevLineMaxColumn = column
          line += 1
          column = 0
        } else {
          column += 1
        }
        offset += 1
      }
    }

    /** Advances cursor `n` chars forward, or until out of bounds. */
    @tailrec
    def advanceN(n: Int): Unit = {
      if (0 < n) {
        advance()
        advanceN(n - 1)
      }
    }

    /** Peeks the character that is `n` characters ahead of the cursor if available. */
    def nth(n: Int): Option[Char] = {
      val index = offset + n
      if (0 <= index && index < data.length) {
        Some(data(index))
      } else {
        None
      }
    }

    /** Peeks the previous character if available. */
    def previous: Option[Char] = nth(-1)

    /**
      * Peeks the character that cursor is currently sitting on without advancing.
      *
      * If the cursor has advanced past the content, [[EOF]] is returned.
      */
    def peek: Char =
      if (this.inBounds) {
        data(offset)
      } else {
        EOF
      }

    /** Returns `p(this.peek)` if peek is available, otherwise `false`. */
    def peekIs(p: Char => Boolean): Boolean =
      if (this.inBounds) {
        p(data(offset))
      } else {
        false
      }

    /** Returns true if the cursor has moved past the end. */
    def eof: Boolean = offset >= data.length

    /** Returns true if the cursor has not reached end of file. */
    def inBounds: Boolean = offset < data.length

    /**
      * Advance the cursor past `s` if it matches the current content.
      *
      * Returns true if the cursor was advanced.
      */
    def advanceIfMatch(s: String): Boolean = {
      if (this.offset + s.length > data.length) {
        return false
      }

      var sIndex = 0
      while (sIndex < s.length) {
        if (data(this.offset + sIndex) != s(sIndex)) {
          return false
        }
        sIndex += 1
      }

      for (_ <- 0 until s.length) {
        advance()
      }

      true
    }

    /**
      * Advance the cursor past `c` if it matches the current char.
      *
      * Returns true if the cursor was advanced.
      */
    def advanceIfMatch(c: Char): Boolean =
      if (this.inBounds && data(offset) == c) {
        advance()
        true
      } else {
        false
      }

    /** Continuously advance the cursor while `p` returns true. */
    def advanceWhile(p: Char => Boolean): Unit =
      while (this.inBounds && p(data(offset))) {
        advance()
      }

    /** Continuously advance the cursor while `p` returns true. Returns the number of advances. */
    def advanceWhileWithCount(p: Char => Boolean): Int = {
      val startingOffset = offset
      while (this.inBounds && p(data(offset))) {
        advance()
      }
      offset - startingOffset
    }

    /** Faster equivalent of `nth(n).map(p).getOrElse(true)`. */
    def nthIsPOrOutOfBounds(n: Int, p: Char => Boolean): Boolean = {
      val index = offset + n
      if (0 <= index && index < data.length) {
        p(data(index))
      } else {
        true
      }
    }

  }

}
<|MERGE_RESOLUTION|>--- conflicted
+++ resolved
@@ -268,24 +268,6 @@
     (s.tokens.toArray, errors.toList)
   }
 
-<<<<<<< HEAD
-  /** Peeks the previous character that state was on if available. */
-  private def previous()(implicit s: State): Option[Char] =
-    s.sc.previous
-
-  /** Peeks the character before the previous that state was on if available. */
-  private def previousPrevious()(implicit s: State): Option[Char] =
-    s.sc.nth(-2)
-
-  /** Peeks the character after the one that state is sitting on if available. */
-  private def peekPeek()(implicit s: State): Option[Char] =
-    s.sc.nth(1)
-=======
-  /** Peeks the character that is `n` characters before the current if available. */
-  private def previousN(n: Int)(implicit s: State): Option[Char] =
-    s.sc.nth(-(n + 1))
->>>>>>> 8da4004a
-
   /** Checks if the current position has landed on end-of-file. */
   private def eof()(implicit s: State): Boolean =
     s.sc.eof
