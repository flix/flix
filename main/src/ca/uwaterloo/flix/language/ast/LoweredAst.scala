/*
 * Copyright 2022 Matthew Lutze
 *
 * Licensed under the Apache License, Version 2.0 (the "License");
 * you may not use this file except in compliance with the License.
 * You may obtain a copy of the License at
 *
 *   http://www.apache.org/licenses/LICENSE-2.0
 *
 * Unless required by applicable law or agreed to in writing, software
 * distributed under the License is distributed on an "AS IS" BASIS,
 * WITHOUT WARRANTIES OR CONDITIONS OF ANY KIND, either express or implied.
 * See the License for the specific language governing permissions and
 * limitations under the License.
 */

package ca.uwaterloo.flix.language.ast

import ca.uwaterloo.flix.language.ast.Ast.EliminatedBy
import ca.uwaterloo.flix.language.ast.shared.{Constant, Denotation, Fixity, Polarity, Source}
import ca.uwaterloo.flix.language.phase.Monomorpher
import ca.uwaterloo.flix.util.collection.ListMap

object LoweredAst {

  val empty: Root = Root(Map.empty, Map.empty, Map.empty, Map.empty, Map.empty, Map.empty, Map.empty, Map.empty, None, Set.empty, Map.empty, Map.empty, ListMap.empty)

  case class Root(traits: Map[Symbol.TraitSym, Trait],
                  instances: Map[Symbol.TraitSym, List[Instance]],
                  sigs: Map[Symbol.SigSym, Sig],
                  defs: Map[Symbol.DefnSym, Def],
                  enums: Map[Symbol.EnumSym, Enum],
                  structs: Map[Symbol.StructSym, Struct],
                  effects: Map[Symbol.EffectSym, Effect],
                  typeAliases: Map[Symbol.TypeAliasSym, TypeAlias],
                  entryPoint: Option[Symbol.DefnSym],
                  reachable: Set[Symbol.DefnSym],
                  sources: Map[Source, SourceLocation],
                  traitEnv: Map[Symbol.TraitSym, Ast.TraitContext],
                  eqEnv: ListMap[Symbol.AssocTypeSym, Ast.AssocTypeDef])

  case class Trait(doc: Ast.Doc, ann: Ast.Annotations, mod: Ast.Modifiers, sym: Symbol.TraitSym, tparam: TypeParam, superTraits: List[Ast.TraitConstraint], assocs: List[AssocTypeSig], signatures: List[Sig], laws: List[Def], loc: SourceLocation)

  case class Instance(doc: Ast.Doc, ann: Ast.Annotations, mod: Ast.Modifiers, trt: Ast.TraitSymUse, tpe: Type, tconstrs: List[Ast.TraitConstraint], assocs: List[AssocTypeDef], defs: List[Def], ns: Name.NName, loc: SourceLocation)

  case class Sig(sym: Symbol.SigSym, spec: Spec, exp: Option[Expr])

  case class Def(sym: Symbol.DefnSym, spec: Spec, exp: Expr)

  case class Spec(doc: Ast.Doc, ann: Ast.Annotations, mod: Ast.Modifiers, tparams: List[TypeParam], fparams: List[FormalParam], declaredScheme: Scheme, retTpe: Type, eff: Type, tconstrs: List[Ast.TraitConstraint], loc: SourceLocation)

  case class Enum(doc: Ast.Doc, ann: Ast.Annotations, mod: Ast.Modifiers, sym: Symbol.EnumSym, tparams: List[TypeParam], derives: Ast.Derivations, cases: Map[Symbol.CaseSym, Case], tpe: Type, loc: SourceLocation)

  case class Struct(doc: Ast.Doc, ann: Ast.Annotations, mod: Ast.Modifiers, sym: Symbol.StructSym, tparams: List[TypeParam], fields: List[StructField], loc: SourceLocation)

  case class TypeAlias(doc: Ast.Doc, mod: Ast.Modifiers, sym: Symbol.TypeAliasSym, tparams: List[TypeParam], tpe: Type, loc: SourceLocation)

  // TODO ASSOC-TYPES can probably be combined with KindedAst.AssocTypeSig
  case class AssocTypeSig(doc: Ast.Doc, mod: Ast.Modifiers, sym: Symbol.AssocTypeSym, tparam: TypedAst.TypeParam, kind: Kind, loc: SourceLocation)

  // TODO ASSOC-TYPES can probably be combined with KindedAst.AssocTypeSig
  case class AssocTypeDef(doc: Ast.Doc, mod: Ast.Modifiers, sym: Ast.AssocTypeSymUse, arg: Type, tpe: Type, loc: SourceLocation)

  case class Effect(doc: Ast.Doc, ann: Ast.Annotations, mod: Ast.Modifiers, sym: Symbol.EffectSym, ops: List[Op], loc: SourceLocation)

  case class Op(sym: Symbol.OpSym, spec: Spec)

  sealed trait Expr extends Product {
    def tpe: Type

    def eff: Type

    def loc: SourceLocation
  }

  object Expr {

    case class Cst(cst: Constant, tpe: Type, loc: SourceLocation) extends Expr {
      def eff: Type = Type.Pure
    }

    case class Var(sym: Symbol.VarSym, tpe: Type, loc: SourceLocation) extends Expr {
      def eff: Type = Type.Pure
    }

    @EliminatedBy(Monomorpher.getClass)
    case class Sig(sym: Symbol.SigSym, tpe: Type, loc: SourceLocation) extends Expr {
      def eff: Type = Type.Pure
    }

    case class Lambda(fparam: FormalParam, exp: Expr, tpe: Type, loc: SourceLocation) extends Expr {
      def eff: Type = Type.Pure
    }

    case class Apply(exp: Expr, exps: List[Expr], tpe: Type, eff: Type, loc: SourceLocation) extends Expr

<<<<<<< HEAD
    case class ApplyDef(sym: Ast.DefSymUse, exps: List[Expr], ftpe: Type, tpe: Type, eff: Type, loc: SourceLocation) extends Expr
=======
    case class ApplyDef(sym: Symbol.DefnSym, exps: List[Expr], itpe: Type, tpe: Type, eff: Type, loc: SourceLocation) extends Expr
>>>>>>> d55d777e

    case class ApplyAtomic(op: AtomicOp, exps: List[Expr], tpe: Type, eff: Type, loc: SourceLocation) extends Expr

    case class Let(sym: Symbol.VarSym, mod: Ast.Modifiers, exp1: Expr, exp2: Expr, tpe: Type, eff: Type, loc: SourceLocation) extends Expr

    case class LetRec(sym: Symbol.VarSym, mod: Ast.Modifiers, exp1: Expr, exp2: Expr, tpe: Type, eff: Type, loc: SourceLocation) extends Expr

    case class Scope(sym: Symbol.VarSym, regionVar: Type.Var, exp: Expr, tpe: Type, eff: Type, loc: SourceLocation) extends Expr

    case class IfThenElse(exp1: Expr, exp2: Expr, exp3: Expr, tpe: Type, eff: Type, loc: SourceLocation) extends Expr

    case class Stm(exp1: Expr, exp2: Expr, tpe: Type, eff: Type, loc: SourceLocation) extends Expr

    case class Discard(exp: Expr, eff: Type, loc: SourceLocation) extends Expr {
      def tpe: Type = Type.mkUnit(loc)
    }

    case class Match(exp: Expr, rules: List[MatchRule], tpe: Type, eff: Type, loc: SourceLocation) extends Expr

    case class TypeMatch(exp: Expr, rules: List[TypeMatchRule], tpe: Type, eff: Type, loc: SourceLocation) extends Expr

    case class VectorLit(exps: List[Expr], tpe: Type, eff: Type, loc: SourceLocation) extends Expr

    case class VectorLoad(exp1: Expr, exp2: Expr, tpe: Type, eff: Type, loc: SourceLocation) extends Expr

    case class VectorLength(exp: Expr, loc: SourceLocation) extends Expr {
      def eff: Type = exp.eff

      def tpe: Type = Type.Int32
    }

    case class Ascribe(exp: Expr, tpe: Type, eff: Type, loc: SourceLocation) extends Expr

    case class Cast(exp: Expr, declaredType: Option[Type], declaredEff: Option[Type], tpe: Type, eff: Type, loc: SourceLocation) extends Expr

    case class TryCatch(exp: Expr, rules: List[CatchRule], tpe: Type, eff: Type, loc: SourceLocation) extends Expr

    case class TryWith(exp: Expr, effUse: Ast.EffectSymUse, rules: List[HandlerRule], tpe: Type, eff: Type, loc: SourceLocation) extends Expr

    case class Do(op: Ast.OpSymUse, exps: List[Expr], tpe: Type, eff: Type, loc: SourceLocation) extends Expr

    case class NewObject(name: String, clazz: java.lang.Class[_], tpe: Type, eff: Type, methods: List[JvmMethod], loc: SourceLocation) extends Expr

  }

  sealed trait Pattern {
    def tpe: Type

    def loc: SourceLocation
  }

  object Pattern {

    case class Wild(tpe: Type, loc: SourceLocation) extends Pattern

    case class Var(sym: Symbol.VarSym, tpe: Type, loc: SourceLocation) extends Pattern

    case class Cst(cst: Constant, tpe: Type, loc: SourceLocation) extends Pattern

    case class Tag(sym: Ast.CaseSymUse, pat: Pattern, tpe: Type, loc: SourceLocation) extends Pattern

    case class Tuple(pats: List[Pattern], tpe: Type, loc: SourceLocation) extends Pattern

    case class Record(pats: List[Pattern.Record.RecordLabelPattern], pat: Pattern, tpe: Type, loc: SourceLocation) extends Pattern

    case class RecordEmpty(tpe: Type, loc: SourceLocation) extends Pattern

    object Record {
      case class RecordLabelPattern(label: Name.Label, tpe: Type, pat: Pattern, loc: SourceLocation)
    }
  }

  sealed trait Predicate {
    def loc: SourceLocation
  }

  object Predicate {

    sealed trait Head extends Predicate

    object Head {

      case class Atom(pred: Name.Pred, den: Denotation, terms: List[Expr], tpe: Type, loc: SourceLocation) extends Predicate.Head

    }

    sealed trait Body extends Predicate

    object Body {

      case class Atom(pred: Name.Pred, den: Denotation, polarity: Polarity, fixity: Fixity, terms: List[Pattern], tpe: Type, loc: SourceLocation) extends Predicate.Body

      case class Functional(outVars: List[Symbol.VarSym], exp: Expr, loc: SourceLocation) extends Predicate.Body

      case class Guard(exp: Expr, loc: SourceLocation) extends Predicate.Body

    }

  }

  case class Case(sym: Symbol.CaseSym, tpe: Type, sc: Scheme, loc: SourceLocation)

  case class StructField(sym: Symbol.StructFieldSym, tpe: Type, loc: SourceLocation)

  case class Constraint(cparams: List[ConstraintParam], head: Predicate.Head, body: List[Predicate.Body], loc: SourceLocation)

  sealed trait ConstraintParam {
    def sym: Symbol.VarSym

    def tpe: Type

    def loc: SourceLocation
  }

  object ConstraintParam {

    case class HeadParam(sym: Symbol.VarSym, tpe: Type, loc: SourceLocation) extends ConstraintParam

    case class RuleParam(sym: Symbol.VarSym, tpe: Type, loc: SourceLocation) extends ConstraintParam

  }

  case class FormalParam(sym: Symbol.VarSym, mod: Ast.Modifiers, tpe: Type, src: Ast.TypeSource, loc: SourceLocation)

  case class PredicateParam(pred: Name.Pred, tpe: Type, loc: SourceLocation)

  case class JvmMethod(ident: Name.Ident, fparams: List[FormalParam], exp: Expr, retTpe: Type, eff: Type, loc: SourceLocation)

  case class CatchRule(sym: Symbol.VarSym, clazz: java.lang.Class[_], exp: Expr)

  case class HandlerRule(op: Ast.OpSymUse, fparams: List[FormalParam], exp: Expr)

  case class MatchRule(pat: Pattern, guard: Option[Expr], exp: Expr)

  case class TypeMatchRule(sym: Symbol.VarSym, tpe: Type, exp: Expr)

  case class SelectChannelRule(sym: Symbol.VarSym, chan: Expr, exp: Expr)

  case class TypeParam(name: Name.Ident, sym: Symbol.KindedTypeVarSym, loc: SourceLocation)

  case class ParYieldFragment(pat: Pattern, exp: Expr, loc: SourceLocation)

}<|MERGE_RESOLUTION|>--- conflicted
+++ resolved
@@ -94,11 +94,7 @@
 
     case class Apply(exp: Expr, exps: List[Expr], tpe: Type, eff: Type, loc: SourceLocation) extends Expr
 
-<<<<<<< HEAD
-    case class ApplyDef(sym: Ast.DefSymUse, exps: List[Expr], ftpe: Type, tpe: Type, eff: Type, loc: SourceLocation) extends Expr
-=======
     case class ApplyDef(sym: Symbol.DefnSym, exps: List[Expr], itpe: Type, tpe: Type, eff: Type, loc: SourceLocation) extends Expr
->>>>>>> d55d777e
 
     case class ApplyAtomic(op: AtomicOp, exps: List[Expr], tpe: Type, eff: Type, loc: SourceLocation) extends Expr
 
