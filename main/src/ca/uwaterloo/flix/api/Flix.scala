/*
 * Copyright 2015-2016 Magnus Madsen, Ming-Ho Yee
 *
 * Licensed under the Apache License, Version 2.0 (the "License");
 * you may not use this file except in compliance with the License.
 * You may obtain a copy of the License at
 *
 *   http://www.apache.org/licenses/LICENSE-2.0
 *
 * Unless required by applicable law or agreed to in writing, software
 * distributed under the License is distributed on an "AS IS" BASIS,
 * WITHOUT WARRANTIES OR CONDITIONS OF ANY KIND, either express or implied.
 * See the License for the specific language governing permissions and
 * limitations under the License.
 */

package ca.uwaterloo.flix.api

import ca.uwaterloo.flix.language.ast.Ast.Input
import ca.uwaterloo.flix.language.ast._
import ca.uwaterloo.flix.language.dbg.AstPrinter
import ca.uwaterloo.flix.language.fmt.FormatOptions
import ca.uwaterloo.flix.language.phase._
import ca.uwaterloo.flix.language.phase.jvm.JvmBackend
import ca.uwaterloo.flix.language.{CompilationMessage, GenSym}
import ca.uwaterloo.flix.runtime.CompilationResult
import ca.uwaterloo.flix.tools.Summary
import ca.uwaterloo.flix.util.Formatter.NoFormatter
import ca.uwaterloo.flix.util._
import ca.uwaterloo.flix.util.collection.{ListMap, MultiMap}

import java.nio.charset.Charset
import java.nio.file.{Files, Path}
import scala.collection.mutable
import scala.collection.mutable.ListBuffer

object Flix {
  /**
    * The reserved Flix delimiter.
    */
  val Delimiter: String = "$"

  /**
    * The file extension for intermediate representation files.
    */
  val IrFileExtension = "flixir"

  /**
    * The maximum width of the intermediate representation files.
    */
  val IrFileWidth = 80

  /**
    * The number of spaces per indentation in the intermediate representation files.
    */
  val IrFileIndentation = 4
}

/**
  * Main programmatic interface for Flix.
  */
class Flix {

  /**
    * A sequence of inputs to be parsed into Flix ASTs.
    */
  private val inputs = mutable.Map.empty[String, Input]

  /**
    * The set of sources changed since last compilation.
    */
  private var changeSet: ChangeSet = ChangeSet.Everything

  /**
    * A cache of ASTs for incremental compilation.
    */
  private var cachedParsedAst: ParsedAst.Root = ParsedAst.Root(Map.empty, None, MultiMap.empty)
  private var cachedWeededAst: WeededAst.Root = WeededAst.Root(Map.empty, None, MultiMap.empty)
  private var cachedKindedAst: KindedAst.Root = KindedAst.Root(Map.empty, Map.empty, Map.empty, Map.empty, Map.empty, Map.empty, Map.empty, Map.empty, None, Map.empty, MultiMap.empty)
  private var cachedResolvedAst: ResolvedAst.Root = ResolvedAst.Root(Map.empty, Map.empty, Map.empty, Map.empty, Map.empty, Map.empty, Map.empty, Map.empty, List.empty, None, Map.empty, MultiMap.empty)
  private var cachedTypedAst: TypedAst.Root = TypedAst.Root(Map.empty, Map.empty, Map.empty, Map.empty, Map.empty, Map.empty, Map.empty, Map.empty, Map.empty, Map.empty, None, Map.empty, Map.empty, ListMap.empty, MultiMap.empty)

  /**
    * A cache of ASTs for debugging.
    */
  private var lateTreeShakerAst: LiftedAst.Root = LiftedAst.Root(Map.empty, Map.empty, None, Map.empty)
  private var undoAst: LiftedAst.Root = LiftedAst.Root(Map.empty, Map.empty, None, Map.empty)
  private var cachedErasedAst: ErasedAst.Root = ErasedAst.Root(Map.empty, Map.empty, None, Map.empty, Set.empty, Set.empty)

  /**
    * Returns the cached [[LiftedAst]] after [[LateTreeShaker]].
    */
  def getLateTreeShakerAst: LiftedAst.Root = lateTreeShakerAst

  /**
    * Returns the cached [[LiftedAst]] after [[Undo]]
    */
  def getUndoAst: LiftedAst.Root = undoAst

  /**
    * A sequence of internal inputs to be parsed into Flix ASTs.
    *
    * The core library *must* be present for any program to compile.
    */
  private val coreLibrary = List(
    // Prelude
    "Prelude.flix" -> LocalResource.get("/src/library/Prelude.flix"),

    // Comparison
    "Comparison.flix" -> LocalResource.get("/src/library/Comparison.flix"),

    // Operators
    "Neg.flix" -> LocalResource.get("/src/library/Neg.flix"),
    "Add.flix" -> LocalResource.get("/src/library/Add.flix"),
    "Sub.flix" -> LocalResource.get("/src/library/Sub.flix"),
    "Mul.flix" -> LocalResource.get("/src/library/Mul.flix"),
    "Div.flix" -> LocalResource.get("/src/library/Div.flix"),
    "Bool.flix" -> LocalResource.get("/src/library/Bool.flix"),

    // Channels and Threads
    "Channel.flix" -> LocalResource.get("/src/library/Channel.flix"),
    "Thread.flix" -> LocalResource.get("/src/library/Thread.flix"),
    "Time.flix" -> LocalResource.get("/src/library/Time.flix"),

    // Built-in
    "Eq.flix" -> LocalResource.get("/src/library/Eq.flix"),
    "Hash.flix" -> LocalResource.get("/src/library/Hash.flix"),
    "Sendable.flix" -> LocalResource.get("/src/library/Sendable.flix"),
    "Order.flix" -> LocalResource.get("/src/library/Order.flix"),

    // Lattices
    "PartialOrder.flix" -> LocalResource.get("/src/library/PartialOrder.flix"),
    "LowerBound.flix" -> LocalResource.get("/src/library/LowerBound.flix"),
    "UpperBound.flix" -> LocalResource.get("/src/library/UpperBound.flix"),
    "JoinLattice.flix" -> LocalResource.get("/src/library/JoinLattice.flix"),
    "MeetLattice.flix" -> LocalResource.get("/src/library/MeetLattice.flix"),

    // String
    "ToString.flix" -> LocalResource.get("/src/library/ToString.flix"),

    // Reflect
    "Reflect.flix" -> LocalResource.get("/src/library/Reflect.flix"),

    // Debug
    "Debug.flix" -> LocalResource.get("/src/library/Debug.flix"),

    // References
    "Ref.flix" -> LocalResource.get("/src/library/Ref.flix"),
  )

  /**
    * A sequence of internal inputs to be parsed into Flix ASTs.
    *
    * The standard library is not required to be present for at least some programs to compile.
    */
  private val standardLibrary = List(
    "Array.flix" -> LocalResource.get("/src/library/Array.flix"),
    "Assert.flix" -> LocalResource.get("/src/library/Assert.flix"),
    "Benchmark.flix" -> LocalResource.get("/src/library/Benchmark.flix"),
    "BigDecimal.flix" -> LocalResource.get("/src/library/BigDecimal.flix"),
    "BigInt.flix" -> LocalResource.get("/src/library/BigInt.flix"),
    "Boxable.flix" -> LocalResource.get("/src/library/Boxable.flix"),
    "Boxed.flix" -> LocalResource.get("/src/library/Boxed.flix"),
    "Chain.flix" -> LocalResource.get("/src/library/Chain.flix"),
    "Char.flix" -> LocalResource.get("/src/library/Char.flix"),
    "Choice.flix" -> LocalResource.get("/src/library/Choice.flix"),
    "Closeable.flix" -> LocalResource.get("/src/library/Closeable.flix"),
    "Console.flix" -> LocalResource.get("/src/library/Console.flix"),
    "DelayList.flix" -> LocalResource.get("/src/library/DelayList.flix"),
    "DelayMap.flix" -> LocalResource.get("/src/library/DelayMap.flix"),
    "Down.flix" -> LocalResource.get("/src/library/Down.flix"),
    "Float32.flix" -> LocalResource.get("/src/library/Float32.flix"),
    "Float64.flix" -> LocalResource.get("/src/library/Float64.flix"),
    "Int8.flix" -> LocalResource.get("/src/library/Int8.flix"),
    "Int16.flix" -> LocalResource.get("/src/library/Int16.flix"),
    "Int32.flix" -> LocalResource.get("/src/library/Int32.flix"),
    "Int64.flix" -> LocalResource.get("/src/library/Int64.flix"),
    "Iterable.flix" -> LocalResource.get("/src/library/Iterable.flix"),
    "Iterator.flix" -> LocalResource.get("/src/library/Iterator.flix"),
    "List.flix" -> LocalResource.get("/src/library/List.flix"),
    "Map.flix" -> LocalResource.get("/src/library/Map.flix"),
    "Nec.flix" -> LocalResource.get("/src/library/Nec.flix"),
    "Nel.flix" -> LocalResource.get("/src/library/Nel.flix"),
    "Object.flix" -> LocalResource.get("/src/library/Object.flix"),
    "Option.flix" -> LocalResource.get("/src/library/Option.flix"),
    "Random.flix" -> LocalResource.get("/src/library/Random.flix"),
    "Region.flix" -> LocalResource.get("/src/library/Region.flix"),
    "Result.flix" -> LocalResource.get("/src/library/Result.flix"),
    "Set.flix" -> LocalResource.get("/src/library/Set.flix"),
    "String.flix" -> LocalResource.get("/src/library/String.flix"),
    "System.flix" -> LocalResource.get("/src/library/System.flix"),
    "MultiMap.flix" -> LocalResource.get("/src/library/MultiMap.flix"),

    "MutDeque.flix" -> LocalResource.get("/src/library/MutDeque.flix"),
    "MutList.flix" -> LocalResource.get("/src/library/MutList.flix"),
    "MutSet.flix" -> LocalResource.get("/src/library/MutSet.flix"),
    "MutMap.flix" -> LocalResource.get("/src/library/MutMap.flix"),

    "File.flix" -> LocalResource.get("/src/library/File.flix"),

    "Environment.flix" -> LocalResource.get("/src/library/Environment.flix"),

    "Applicative.flix" -> LocalResource.get("/src/library/Applicative.flix"),
    "CommutativeGroup.flix" -> LocalResource.get("/src/library/CommutativeGroup.flix"),
    "CommutativeMonoid.flix" -> LocalResource.get("/src/library/CommutativeMonoid.flix"),
    "CommutativeSemiGroup.flix" -> LocalResource.get("/src/library/CommutativeSemiGroup.flix"),
    "Foldable.flix" -> LocalResource.get("/src/library/Foldable.flix"),
    "FromString.flix" -> LocalResource.get("/src/library/FromString.flix"),
    "Functor.flix" -> LocalResource.get("/src/library/Functor.flix"),
    "Filterable.flix" -> LocalResource.get("/src/library/Filterable.flix"),
    "Group.flix" -> LocalResource.get("/src/library/Group.flix"),
    "Identity.flix" -> LocalResource.get("/src/library/Identity.flix"),
    "Monad.flix" -> LocalResource.get("/src/library/Monad.flix"),
    "MonadZero.flix" -> LocalResource.get("/src/library/MonadZero.flix"),
    "MonadZip.flix" -> LocalResource.get("/src/library/MonadZip.flix"),
    "Monoid.flix" -> LocalResource.get("/src/library/Monoid.flix"),
    "Reducible.flix" -> LocalResource.get("/src/library/Reducible.flix"),
    "SemiGroup.flix" -> LocalResource.get("/src/library/SemiGroup.flix"),
    "Traversable.flix" -> LocalResource.get("/src/library/Traversable.flix"),
    "Witherable.flix" -> LocalResource.get("/src/library/Witherable.flix"),
    "UnorderedFoldable.flix" -> LocalResource.get("/src/library/UnorderedFoldable.flix"),
    "Collectable.flix" -> LocalResource.get("/src/library/Collectable.flix"),

    "Validation.flix" -> LocalResource.get("/src/library/Validation.flix"),

    "StringBuilder.flix" -> LocalResource.get("/src/library/StringBuilder.flix"),
    "RedBlackTree.flix" -> LocalResource.get("/src/library/RedBlackTree.flix"),
    "GetOpt.flix" -> LocalResource.get("/src/library/GetOpt.flix"),

    "Concurrent/Channel.flix" -> LocalResource.get("/src/library/Concurrent/Channel.flix"),
    "Concurrent/Condition.flix" -> LocalResource.get("/src/library/Concurrent/Condition.flix"),
    "Concurrent/CyclicBarrier.flix" -> LocalResource.get("/src/library/Concurrent/CyclicBarrier.flix"),
    "Concurrent/ReentrantLock.flix" -> LocalResource.get("/src/library/Concurrent/ReentrantLock.flix"),

    "Time/Duration.flix" -> LocalResource.get("/src/library/Time/Duration.flix"),
    "Time/Epoch.flix" -> LocalResource.get("/src/library/Time/Epoch.flix"),
    "Time/Instant.flix" -> LocalResource.get("/src/library/Time/Instant.flix"),

    "Fixpoint/Compiler.flix" -> LocalResource.get("/src/library/Fixpoint/Compiler.flix"),
    "Fixpoint/Debugging.flix" -> LocalResource.get("/src/library/Fixpoint/Debugging.flix"),
    "Fixpoint/IndexSelection.flix" -> LocalResource.get("/src/library/Fixpoint/IndexSelection.flix"),
    "Fixpoint/Interpreter.flix" -> LocalResource.get("/src/library/Fixpoint/Interpreter.flix"),
    "Fixpoint/Options.flix" -> LocalResource.get("/src/library/Fixpoint/Options.flix"),
    "Fixpoint/PredSymsOf.flix" -> LocalResource.get("/src/library/Fixpoint/PredSymsOf.flix"),
    "Fixpoint/Simplifier.flix" -> LocalResource.get("/src/library/Fixpoint/Simplifier.flix"),
    "Fixpoint/Solver.flix" -> LocalResource.get("/src/library/Fixpoint/Solver.flix"),
    "Fixpoint/Stratifier.flix" -> LocalResource.get("/src/library/Fixpoint/Stratifier.flix"),
    "Fixpoint/SubstitutePredSym.flix" -> LocalResource.get("/src/library/Fixpoint/SubstitutePredSym.flix"),
    "Fixpoint/VarsToIndices.flix" -> LocalResource.get("/src/library/Fixpoint/VarsToIndices.flix"),

    "Fixpoint/Ast/BodyPredicate.flix" -> LocalResource.get("/src/library/Fixpoint/Ast/BodyPredicate.flix"),
    "Fixpoint/Ast/BodyTerm.flix" -> LocalResource.get("/src/library/Fixpoint/Ast/BodyTerm.flix"),
    "Fixpoint/Ast/Constraint.flix" -> LocalResource.get("/src/library/Fixpoint/Ast/Constraint.flix"),
    "Fixpoint/Ast/Datalog.flix" -> LocalResource.get("/src/library/Fixpoint/Ast/Datalog.flix"),
    "Fixpoint/Ast/Denotation.flix" -> LocalResource.get("/src/library/Fixpoint/Ast/Denotation.flix"),
    "Fixpoint/Ast/Fixity.flix" -> LocalResource.get("/src/library/Fixpoint/Ast/Fixity.flix"),
    "Fixpoint/Ast/HeadPredicate.flix" -> LocalResource.get("/src/library/Fixpoint/Ast/HeadPredicate.flix"),
    "Fixpoint/Ast/HeadTerm.flix" -> LocalResource.get("/src/library/Fixpoint/Ast/HeadTerm.flix"),
    "Fixpoint/Ast/Polarity.flix" -> LocalResource.get("/src/library/Fixpoint/Ast/Polarity.flix"),
    "Fixpoint/Ast/PrecedenceGraph.flix" -> LocalResource.get("/src/library/Fixpoint/Ast/PrecedenceGraph.flix"),
    "Fixpoint/Ast/VarSym.flix" -> LocalResource.get("/src/library/Fixpoint/Ast/VarSym.flix"),

    "Fixpoint/Ram/BoolExp.flix" -> LocalResource.get("/src/library/Fixpoint/Ram/BoolExp.flix"),
    "Fixpoint/Ram/RamStmt.flix" -> LocalResource.get("/src/library/Fixpoint/Ram/RamStmt.flix"),
    "Fixpoint/Ram/RamSym.flix" -> LocalResource.get("/src/library/Fixpoint/Ram/RamSym.flix"),
    "Fixpoint/Ram/RamTerm.flix" -> LocalResource.get("/src/library/Fixpoint/Ram/RamTerm.flix"),
    "Fixpoint/Ram/RelOp.flix" -> LocalResource.get("/src/library/Fixpoint/Ram/RelOp.flix"),
    "Fixpoint/Ram/RowVar.flix" -> LocalResource.get("/src/library/Fixpoint/Ram/RowVar.flix"),

    "Fixpoint/Shared/PredSym.flix" -> LocalResource.get("/src/library/Fixpoint/Shared/PredSym.flix"),

    "Graph.flix" -> LocalResource.get("/src/library/Graph.flix"),
    "Vector.flix" -> LocalResource.get("/src/library/Vector.flix"),
    "Regex.flix" -> LocalResource.get("/src/library/Regex.flix"),
  )

  /**
    * A map to track the time spent in each phase and sub-phase.
    */
  var phaseTimers: ListBuffer[PhaseTime] = ListBuffer.empty

  /**
    * The current phase we are in. Initially null.
    */
  private var currentPhase: PhaseTime = _

  /**
    * The progress bar.
    */
  private val progressBar: ProgressBar = new ProgressBar

  /**
    * The default assumed charset.
    */
  val defaultCharset: Charset = Charset.forName("UTF-8")

  /**
    * The current Flix options.
    */
  var options: Options = Options.Default

  /**
    * The fork join pool for `this` Flix instance.
    */
  private var forkJoinPool: java.util.concurrent.ForkJoinPool = _

  /**
    * The fork join task support for `this` Flix instance.
    */
  var forkJoinTaskSupport: scala.collection.parallel.ForkJoinTaskSupport = _

  /**
    * The symbol generator associated with this Flix instance.
    */
  val genSym = new GenSym()

  /**
    * The default output formatter.
    */
  private var formatter: Formatter = NoFormatter

  /**
    * A class loader for loading external JARs.
    */
  val jarLoader = new ExternalJarLoader

  /**
    * Adds the given string `text` with the given `name`.
    */
  def addSourceCode(name: String, text: String): Flix = {
    if (name == null)
      throw new IllegalArgumentException("'name' must be non-null.")
    if (text == null)
      throw new IllegalArgumentException("'text' must be non-null.")
    addInput(name, Input.Text(name, text, stable = false))
    this
  }

  /**
    * Removes the source code with the given `name`.
    */
  def remSourceCode(name: String): Flix = {
    if (name == null)
      throw new IllegalArgumentException("'name' must be non-null.")
    remInput(name, Input.Text(name, "", stable = false))
    this
  }

  /**
    * Adds the given path `p` as Flix source file.
    */
  def addFlix(p: Path): Flix = {
    if (p == null)
      throw new IllegalArgumentException(s"'p' must be non-null.")
    if (!Files.exists(p))
      throw new IllegalArgumentException(s"'$p' must be a file.")
    if (!Files.isRegularFile(p))
      throw new IllegalArgumentException(s"'$p' must be a regular file.")
    if (!Files.isReadable(p))
      throw new IllegalArgumentException(s"'$p' must be a readable file.")
    if (!p.getFileName.toString.endsWith(".flix"))
      throw new IllegalArgumentException(s"'$p' must be a *.flix file.")

    addInput(p.toString, Input.TxtFile(p))
    this
  }

  /**
    * Adds the given path `p` as a Flix package file.
    */
  def addPkg(p: Path): Flix = {
    if (p == null)
      throw new IllegalArgumentException(s"'p' must be non-null.")
    if (!Files.exists(p))
      throw new IllegalArgumentException(s"'$p' must be a file.")
    if (!Files.isRegularFile(p))
      throw new IllegalArgumentException(s"'$p' must be a regular file.")
    if (!Files.isReadable(p))
      throw new IllegalArgumentException(s"'$p' must be a readable file.")
    if (!p.getFileName.toString.endsWith(".fpkg"))
      throw new IllegalArgumentException(s"'$p' must be a *.pkg file.")

    addInput(p.toString, Input.PkgFile(p))
    this
  }

  /**
    * Removes the given path `p` as a Flix source file.
    */
  def remFlix(p: Path): Flix = {
    if (!p.getFileName.toString.endsWith(".flix"))
      throw new IllegalArgumentException(s"'$p' must be a *.flix file.")

    remInput(p.toString, Input.TxtFile(p))
    this
  }

  /**
    * Adds the JAR file at path `p` to the class loader.
    */
  def addJar(p: Path): Flix = {
    if (p == null)
      throw new IllegalArgumentException(s"'p' must be non-null.")
    if (!Files.exists(p))
      throw new IllegalArgumentException(s"'$p' must be a file.")
    if (!Files.isRegularFile(p))
      throw new IllegalArgumentException(s"'$p' must be a regular file.")
    if (!Files.isReadable(p))
      throw new IllegalArgumentException(s"'$p' must be a readable file.")

    jarLoader.addURL(p.toUri.toURL)
    this
  }

  /**
    * Adds the given `input` under the given `name`.
    */
  private def addInput(name: String, input: Input): Unit = inputs.get(name) match {
    case None =>
      inputs += name -> input
    case Some(_) =>
      changeSet = changeSet.markChanged(input)
      inputs += name -> input
  }

  /**
    * Removes the given `input` under the given `name`.
    *
    * Note: Removing an input means to replace it by the empty string.
    */
  private def remInput(name: String, input: Input): Unit = inputs.get(name) match {
    case None => // nop
    case Some(_) =>
      changeSet = changeSet.markChanged(input)
      inputs += name -> Input.Text(name, "", stable = false)
  }

  /**
    * Sets the options used for this Flix instance.
    */
  def setOptions(opts: Options): Flix = {
    if (opts == null)
      throw new IllegalArgumentException("'opts' must be non-null.")
    options = opts
    this
  }

  /**
    * Returns the format options associated with this Flix instance.
    */
  def getFormatOptions: FormatOptions = {
    FormatOptions(
      ignorePur = options.xnobooleffects,
      ignoreEff = options.xnoseteffects,
      varNames = FormatOptions.VarName.NameBased // TODO add cli option
    )
  }

  /**
    * Returns the current formatter instance.
    */
  def getFormatter: Formatter = this.formatter

  /**
    * Sets the output formatter used for this Flix instance.
    */
  def setFormatter(formatter: Formatter): Flix = {
    if (formatter == null)
      throw new IllegalArgumentException("'formatter' must be non-null.")
    this.formatter = formatter
    this
  }

  /**
    * Converts a list of compiler error messages to a list of printable messages.
    * Decides whether or not to append the explanation.
    */
  def mkMessages(errors: Seq[CompilationMessage]): List[String] = {
    if (options.explain)
      errors.sortBy(_.loc).map(cm => cm.message(formatter) + cm.explain(formatter).getOrElse("")).toList
    else
      errors.sortBy(_.loc).map(cm => cm.message(formatter)).toList
  }

  /**
    * Compiles the Flix program and returns a typed ast.
    */
  def check(): Validation[TypedAst.Root, CompilationMessage] = try {
    import Validation.Implicit.AsMonad

    // Mark this object as implicit.
    implicit val flix: Flix = this

    // Initialize fork join pool.
    initForkJoin()

    // Reset the phase information.
    phaseTimers = ListBuffer.empty

    // The default entry point
    val entryPoint = flix.options.entryPoint

    // The compiler pipeline.
    val result = for {
      afterReader <- Reader.run(getInputs)
      afterParser <- Parser.run(afterReader, entryPoint, cachedParsedAst, changeSet)
      afterWeeder <- Weeder.run(afterParser, cachedWeededAst, changeSet)
      afterNamer <- Namer.run(afterWeeder)
      afterResolver <- Resolver.run(afterNamer, cachedResolvedAst, changeSet)
      afterKinder <- Kinder.run(afterResolver, cachedKindedAst, changeSet)
      afterDeriver <- Deriver.run(afterKinder)
      afterTyper <- Typer.run(afterDeriver, cachedTypedAst, changeSet)
      afterEntryPoint <- EntryPoint.run(afterTyper)
      afterStatistics <- Statistics.run(afterEntryPoint)
      _ <- Instances.run(afterStatistics, cachedTypedAst, changeSet)
      afterStratifier <- Stratifier.run(afterStatistics)
      _ <- Regions.run(afterStratifier)
      afterPatMatch <- PatternExhaustiveness.run(afterStratifier)
      afterRedundancy <- Redundancy.run(afterPatMatch)
      afterSafety <- Safety.run(afterRedundancy)
    } yield {
      // Update caches for incremental compilation.
      if (options.incremental) {
        this.cachedParsedAst = afterParser
        this.cachedWeededAst = afterWeeder
        this.cachedKindedAst = afterKinder
        this.cachedResolvedAst = afterResolver
        this.cachedTypedAst = afterTyper
      }
      afterSafety
    }

    // Write formatted asts to disk based on options.
    // (Possible duplicate files in codeGen will just be empty and overwritten there)
    AstPrinter.printAsts()

    // Shutdown fork join pool.
    shutdownForkJoin()

    // Reset the progress bar.
    progressBar.complete()

    // Print summary?
    if (options.xsummary) {
      Summary.printSummary(result)
    }

    // Return the result (which could contain soft failures).
    result
  } catch {
    case ex: InternalCompilerException =>
      CrashHandler.handleCrash(ex)(this)
      throw ex
  }

  /**
    * Compiles the given typed ast to an executable ast.
    */
  def codeGen(typedAst: TypedAst.Root): Validation[CompilationResult, CompilationMessage] = try {
    // Mark this object as implicit.
    implicit val flix: Flix = this

    // Initialize fork join pool.
    initForkJoin()

    val afterDocumentor = Documentor.run(typedAst)
    val afterLowering = Lowering.run(afterDocumentor)
    val afterEarlyTreeShaker = EarlyTreeShaker.run(afterLowering)
    val afterMonomorph = Monomorph.run(afterEarlyTreeShaker)
    val afterSimplifier = Simplifier.run(afterMonomorph)
    val afterClosureConv = ClosureConv.run(afterSimplifier)
<<<<<<< HEAD
    val afterLift = LambdaLift.run(afterClosureConv)
    val afterTailRec = Tailrec.run(afterLift)
    val afterOptimizer = Optimizer.run(afterTailRec)
    lateTreeShakerAst = LateTreeShaker.run(afterOptimizer)
    val afterControlSeperator = ControlSeparator.run(lateTreeShakerAst)
    undoAst = Undo.run(afterControlSeperator)
    val afterVarNumbering = VarNumbering.run(undoAst)
    val afterFinalize = Finalize.run(afterVarNumbering)
    cachedErasedAst = Eraser.run(afterFinalize)
=======
    cachedLiftedAst = LambdaLift.run(afterClosureConv)
    val afterTailrec = Tailrec.run(cachedLiftedAst)
    val afterOptimizer = Optimizer.run(afterTailrec)
    val afterLateTreeShaker = LateTreeShaker.run(afterOptimizer)
    val afterReducer = Reducer.run(afterLateTreeShaker)
    val afterVarNumbering = VarNumbering.run(afterReducer)
    val afterMonoTyper = MonoTyper.run(afterVarNumbering)
    cachedErasedAst = Eraser.run(afterMonoTyper)
>>>>>>> d879d7ef
    val afterJvmBackend = JvmBackend.run(cachedErasedAst)
    val result = Finish.run(afterJvmBackend)

    // Write formatted asts to disk based on options.
    AstPrinter.printAsts()

    // Shutdown fork join pool.
    shutdownForkJoin()

    // Reset the progress bar.
    progressBar.complete()

    // Return the result.
    result
  } catch {
    case ex: InternalCompilerException =>
      CrashHandler.handleCrash(ex)(this)
      throw ex
  }

  /**
    * Compiles the given typed ast to an executable ast.
    */
  def compile(): Validation[CompilationResult, CompilationMessage] = {
    val result = check().toHardFailure
    Validation.flatMapN(result)(codeGen)
  }

  /**
    * Enters the phase with the given name.
    */
  def phase[A](phase: String)(f: => A): A = {
    // Initialize the phase time object.
    currentPhase = PhaseTime(phase, 0, Nil)

    if (options.progress) {
      progressBar.observe(currentPhase.phase, "", sample = false)
    }

    // Measure the execution time.
    val t = System.nanoTime()
    val r = f
    val e = System.nanoTime() - t

    // Update the phase time.
    currentPhase = currentPhase.copy(time = e)

    // And add it to the list of executed phases.
    phaseTimers += currentPhase

    // Print performance information if in verbose mode.
    if (options.debug) {
      // Print information about the phase.
      val d = new Duration(e)
      val emojiPart = formatter.blue("✓ ")
      val phasePart = formatter.blue(f"$phase%-40s")
      val timePart = f"${d.fmtMiliSeconds}%8s"
      Console.println(emojiPart + phasePart + timePart)

      // Print information about each subphase.
      for ((subphase, e) <- currentPhase.subphases.reverse) {
        val d = new Duration(e)
        val emojiPart = "    "
        val phasePart = formatter.magenta(f"$subphase%-37s")
        val timePart = f"(${d.fmtMiliSeconds}%8s)"
        Console.println(emojiPart + phasePart + timePart)
      }
    }

    // Return the result computed by the phase.
    r
  }

  /**
    * Enters the sub-phase with the given name.
    */
  def subphase[A](subphase: String)(f: => A): A = {
    // Measure the execution time.
    val t = System.nanoTime()
    val r = f
    val e = System.nanoTime() - t

    // Update the phase with information about the subphase.
    val subphases = (subphase, e) :: currentPhase.subphases
    currentPhase = currentPhase.copy(subphases = subphases)

    // Return the result computed by the subphase.
    r
  }

  /**
    * Returns the total compilation time in nanoseconds.
    */
  def getTotalTime: Long = phaseTimers.foldLeft(0L) {
    case (acc, phase) => acc + phase.time
  }

  /**
    * A callback to indicate that work has started on the given subtask.
    */
  def subtask(subtask: String, sample: Boolean = false): Unit = {
    if (options.progress) {
      progressBar.observe(currentPhase.phase, subtask, sample)
    }
  }

  /**
    * Returns a list of inputs constructed from the strings and paths passed to Flix.
    */
  private def getInputs: List[Input] = {
    val lib = options.lib match {
      case LibLevel.Nix => Nil
      case LibLevel.Min => getLibraryInputs(coreLibrary)
      case LibLevel.All => getLibraryInputs(coreLibrary ++ standardLibrary)
    }
    inputs.values.toList ::: lib
  }

  /**
    * Returns the inputs for the given list of (path, text) pairs.
    */
  private def getLibraryInputs(xs: List[(String, String)]): List[Input] = xs.foldLeft(List.empty[Input]) {
    case (xs, (name, text)) => Input.Text(name, text, stable = true) :: xs
  }

  /**
    * Initializes the fork join pools.
    */
  private def initForkJoin(): Unit = {
    forkJoinPool = new java.util.concurrent.ForkJoinPool(options.threads)
    forkJoinTaskSupport = new scala.collection.parallel.ForkJoinTaskSupport(forkJoinPool)
  }

  /**
    * Shuts down the fork join pools.
    */
  private def shutdownForkJoin(): Unit = {
    forkJoinPool.shutdown()
  }

}<|MERGE_RESOLUTION|>--- conflicted
+++ resolved
@@ -83,19 +83,14 @@
   /**
     * A cache of ASTs for debugging.
     */
+  private var cachedLiftedAst: LiftedAst.Root = LiftedAst.Root(Map.empty, Map.empty, None, Map.empty)
   private var lateTreeShakerAst: LiftedAst.Root = LiftedAst.Root(Map.empty, Map.empty, None, Map.empty)
-  private var undoAst: LiftedAst.Root = LiftedAst.Root(Map.empty, Map.empty, None, Map.empty)
   private var cachedErasedAst: ErasedAst.Root = ErasedAst.Root(Map.empty, Map.empty, None, Map.empty, Set.empty, Set.empty)
 
   /**
     * Returns the cached [[LiftedAst]] after [[LateTreeShaker]].
     */
   def getLateTreeShakerAst: LiftedAst.Root = lateTreeShakerAst
-
-  /**
-    * Returns the cached [[LiftedAst]] after [[Undo]]
-    */
-  def getUndoAst: LiftedAst.Root = undoAst
 
   /**
     * A sequence of internal inputs to be parsed into Flix ASTs.
@@ -569,26 +564,16 @@
     val afterMonomorph = Monomorph.run(afterEarlyTreeShaker)
     val afterSimplifier = Simplifier.run(afterMonomorph)
     val afterClosureConv = ClosureConv.run(afterSimplifier)
-<<<<<<< HEAD
-    val afterLift = LambdaLift.run(afterClosureConv)
-    val afterTailRec = Tailrec.run(afterLift)
-    val afterOptimizer = Optimizer.run(afterTailRec)
-    lateTreeShakerAst = LateTreeShaker.run(afterOptimizer)
-    val afterControlSeperator = ControlSeparator.run(lateTreeShakerAst)
-    undoAst = Undo.run(afterControlSeperator)
-    val afterVarNumbering = VarNumbering.run(undoAst)
-    val afterFinalize = Finalize.run(afterVarNumbering)
-    cachedErasedAst = Eraser.run(afterFinalize)
-=======
     cachedLiftedAst = LambdaLift.run(afterClosureConv)
     val afterTailrec = Tailrec.run(cachedLiftedAst)
     val afterOptimizer = Optimizer.run(afterTailrec)
-    val afterLateTreeShaker = LateTreeShaker.run(afterOptimizer)
-    val afterReducer = Reducer.run(afterLateTreeShaker)
-    val afterVarNumbering = VarNumbering.run(afterReducer)
+    lateTreeShakerAst = LateTreeShaker.run(afterOptimizer)
+    val afterReducer = Reducer.run(lateTreeShakerAst)
+    val afterControlSeperator = ControlSeparator.run(afterReducer)
+    val afterUndo = Undo.run(afterControlSeperator)
+    val afterVarNumbering = VarNumbering.run(afterUndo)
     val afterMonoTyper = MonoTyper.run(afterVarNumbering)
     cachedErasedAst = Eraser.run(afterMonoTyper)
->>>>>>> d879d7ef
     val afterJvmBackend = JvmBackend.run(cachedErasedAst)
     val result = Finish.run(afterJvmBackend)
 
