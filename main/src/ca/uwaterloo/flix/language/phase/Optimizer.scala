/*
 * Copyright 2017 Magnus Madsen
 *
 * Licensed under the Apache License, Version 2.0 (the "License");
 * you may not use this file except in compliance with the License.
 * You may obtain a copy of the License at
 *
 *   http://www.apache.org/licenses/LICENSE-2.0
 *
 * Unless required by applicable law or agreed to in writing, software
 * distributed under the License is distributed on an "AS IS" BASIS,
 * WITHOUT WARRANTIES OR CONDITIONS OF ANY KIND, either express or implied.
 * See the License for the specific language governing permissions and
 * limitations under the License.
 */

package ca.uwaterloo.flix.language.phase

import ca.uwaterloo.flix.api.Flix
import ca.uwaterloo.flix.language.CompilationError
import ca.uwaterloo.flix.language.ast.SimplifiedAst._
import ca.uwaterloo.flix.language.ast.{SimplifiedAst, Symbol}
import ca.uwaterloo.flix.language.debug.PrettyPrinter
import ca.uwaterloo.flix.util.Validation._
import ca.uwaterloo.flix.util.vt._
import ca.uwaterloo.flix.util.{InternalCompilerException, Validation}

/**
  * The Optimization phase performs intra-procedural optimizations.
  *
  * Specifically,
  *
  * - Elimination of dead branches (e.g. if (true) e1 else e2).
  * - Copy propagation (e.g. let z = w; let y = z; let x = y; x -> w)
  */
object Optimizer extends Phase[SimplifiedAst.Root, SimplifiedAst.Root] {

  /**
    * Returns an optimized version of the given AST `root`.
    */
  def run(root: SimplifiedAst.Root)(implicit flix: Flix): Validation[SimplifiedAst.Root, CompilationError] = flix.phase("Optimizer") {

    /**
      * Performs intra-procedural optimization on the given expression `exp0` and substitution map `env0`.
      */
    def visitExp(exp0: Expression, env0: Map[Symbol.VarSym, Symbol.VarSym]): Expression = exp0 match {
      // 
      // Literal Expressions.
      //
      case Expression.Unit => exp0
      case Expression.True => exp0
      case Expression.False => exp0
      case Expression.Char(lit) => exp0
      case Expression.Float32(lit) => exp0
      case Expression.Float64(lit) => exp0
      case Expression.Int8(lit) => exp0
      case Expression.Int16(lit) => exp0
      case Expression.Int32(lit) => exp0
      case Expression.Int64(lit) => exp0
      case Expression.BigInt(lit) => exp0
      case Expression.Str(lit) => exp0

      //
      // Variable Expressions.
      //
      case Expression.Var(sym, tpe, loc) =>
        // Lookup to see if the variable should be replaced by a copy.
        env0.get(sym) match {
          case None => Expression.Var(sym, tpe, loc)
          case Some(srcSym) => Expression.Var(srcSym, tpe, loc)
        }

      //
      // Def Expressions.
      //
      case Expression.Def(sym, tpe, loc) => Expression.Def(sym, tpe, loc)

      //
      // Eff Expressions.
      //
      case Expression.Eff(sym, tpe, loc) => Expression.Eff(sym, tpe, loc)

      //
      // Closure Expressions.
      //
      case Expression.Closure(sym, freeVars, tpe, loc) =>
        val fvs = freeVars map {
          case FreeVar(s, varType) => FreeVar(env0.getOrElse(s, s), varType)
        }
        Expression.Closure(sym, fvs, tpe, loc)

      //
      // ApplyClo Expressions.
      //
      case Expression.ApplyClo(exp, args, tpe, loc) =>
        val e = visitExp(exp, env0)
        val as = args map (visitExp(_, env0))
        Expression.ApplyClo(e, as, tpe, loc)

      //
      // ApplyDef Expressions.
      //
      case Expression.ApplyDef(sym, args, tpe, loc) =>
        val as = args map (visitExp(_, env0))
        Expression.ApplyDef(sym, as, tpe, loc)

      //
      // ApplyEff Expressions.
      //
      case Expression.ApplyEff(sym, args, tpe, loc) =>
        val as = args map (visitExp(_, env0))
        Expression.ApplyEff(sym, as, tpe, loc)

      //
      // ApplyCloTail Expressions.
      //
      case Expression.ApplyCloTail(exp, args, tpe, loc) =>
        val e = visitExp(exp, env0)
        val as = args map (visitExp(_, env0))
        Expression.ApplyCloTail(e, as, tpe, loc)

      //
      // ApplyDefTail Expressions.
      //
      case Expression.ApplyDefTail(sym, args, tpe, loc) =>
        val as = args map (visitExp(_, env0))
        Expression.ApplyDefTail(sym, as, tpe, loc)

      //
      // ApplyEffTail Expressions.
      //
      case Expression.ApplyEffTail(sym, args, tpe, loc) =>
        val as = args map (visitExp(_, env0))
        Expression.ApplyEffTail(sym, as, tpe, loc)

      //
      // ApplySelfTail Expressions.
      //
      case Expression.ApplySelfTail(sym, formals, actuals, tpe, loc) =>
        val as = actuals map (visitExp(_, env0))
        Expression.ApplySelfTail(sym, formals, as, tpe, loc)

      //
      // Unary Expressions.
      //
      case Expression.Unary(sop, op, exp, tpe, loc) =>
        val e = visitExp(exp, env0)
        Expression.Unary(sop, op, e, tpe, loc)

      //
      // Binary Expressions.
      //
      case Expression.Binary(sop, op, exp1, exp2, tpe, loc) =>
        val e1 = visitExp(exp1, env0)
        val e2 = visitExp(exp2, env0)
        Expression.Binary(sop, op, e1, e2, tpe, loc)

      //
      // If-then-else Expressions.
      //
      case Expression.IfThenElse(exp1, exp2, exp3, tpe, loc) =>
        // Eliminate dead branches, if possible.
        val cond = visitExp(exp1, env0)
        val consequent = visitExp(exp2, env0)
        val alternative = visitExp(exp3, env0)
        cond match {
          case Expression.True => consequent
          case Expression.False => alternative
          case _ => Expression.IfThenElse(cond, consequent, alternative, tpe, loc)
        }

      //
      // Block Expressions.
      //
      case Expression.Branch(exp, branches, tpe, loc) =>
        val e = visitExp(exp, env0)
        val bs = branches map {
          case (sym, br) => sym -> visitExp(br, env0)
        }
        Expression.Branch(e, bs, tpe, loc)

      //
      // Jump Expressions.
      //
      case Expression.JumpTo(sym, tpe, loc) =>
        Expression.JumpTo(sym, tpe, loc)

      //
      // Let Expressions.
      //
      case Expression.Let(sym, exp1, exp2, tpe, loc) =>
        // Visit the value expression.
        val e1 = visitExp(exp1, env0)

        // Check for copy propagation: let x = y; e ~~> e[x -> y]
        e1 match {
          case Expression.Var(srcSym, _, _) =>
            // The srcSym might itself originate from some other symbol.
            val originalSym = env0.getOrElse(srcSym, srcSym)
            visitExp(exp2, env0 + (sym -> originalSym))
          case _ =>
            val e2 = visitExp(exp2, env0)
            Expression.Let(sym, e1, e2, tpe, loc)
        }

      //
      // LetRec Expressions.
      //
      case Expression.LetRec(sym, exp1, exp2, tpe, loc) =>
        val e1 = visitExp(exp1, env0)
        val e2 = visitExp(exp2, env0)
        Expression.LetRec(sym, e1, e2, tpe, loc)

      //
      // Is Expressions.
      //
      case Expression.Is(sym, tag, exp, loc) =>
        val e = visitExp(exp, env0)
        Expression.Is(sym, tag, e, loc)

      //
      // Tag Expressions.
      //
      case Expression.Tag(sym, tag, exp, tpe, loc) =>
        val e = visitExp(exp, env0)
        Expression.Tag(sym, tag, e, tpe, loc)

      //
      // Check if this is a single-case enum subject to elimination.
      //
      case Expression.Untag(sym, tag, exp, tpe, loc) =>
        val e = visitExp(exp, env0)
        Expression.Untag(sym, tag, e, tpe, loc)

      //
      // Index Expressions.
      //
      case Expression.Index(base, offset, tpe, loc) =>
        val b = visitExp(base, env0)
        Expression.Index(b, offset, tpe, loc)

      //
      // Tuple Expressions.
      //
      case Expression.Tuple(elms, tpe, loc) =>
        val es = elms map (visitExp(_, env0))
        Expression.Tuple(es, tpe, loc)

      //
      // RecordEmpty Expressions.
      //
      case Expression.RecordEmpty(tpe, loc) =>
        Expression.RecordEmpty(tpe, loc)

      //
      // RecordSelect Expressions.
      //
      case Expression.RecordSelect(exp, label, tpe, loc) =>
        val e = visitExp(exp, env0)
        Expression.RecordSelect(e, label, tpe, loc)

      //
      // RecordExtend Expressions.
      //
      case Expression.RecordExtend(label, value, rest, tpe, loc) =>
        val v = visitExp(value, env0)
        val r = visitExp(rest, env0)
        Expression.RecordExtend(label, v, r, tpe, loc)

      //
      // RecordRestrict Expressions.
      //
      case Expression.RecordRestrict(label, rest, tpe, loc) =>
        val r = visitExp(rest, env0)
        Expression.RecordRestrict(label, r, tpe, loc)

      //
      // ArrayLit Expressions.
      //
      case Expression.ArrayLit(elms, tpe, loc) =>
        val es = elms map (visitExp(_, env0))
        Expression.ArrayLit(es, tpe, loc)

      //
      // ArrayNew Expressions.
      //
      case Expression.ArrayNew(elm, len, tpe, loc) =>
        val e = visitExp(elm, env0)
        val ln = visitExp(len, env0)
        Expression.ArrayNew(e, ln, tpe, loc)

      //
      // ArrayLoad Expressions.
      //
      case Expression.ArrayLoad(base, index, tpe, loc) =>
        val b = visitExp(base, env0)
        val i = visitExp(index, env0)
        Expression.ArrayLoad(b, i, tpe, loc)

      //
      // ArrayStore Expressions.
      //
      case Expression.ArrayStore(base, index, elm, tpe, loc) =>
        val b = visitExp(base, env0)
        val i = visitExp(index, env0)
        val e = visitExp(elm, env0)
        Expression.ArrayStore(b, i, e, tpe, loc)

      //
      // ArraySlice Expressions.
      //
      case Expression.ArrayLength(base, tpe, loc) =>
        val b = visitExp(base, env0)
        Expression.ArrayLength(b, tpe, loc)

      //
      // ArraySlice Expressions.
      //
      case Expression.ArraySlice(base, startIndex, endIndex, tpe, loc) =>
        val b = visitExp(base, env0)
        val i1 = visitExp(startIndex, env0)
        val i2 = visitExp(endIndex, env0)
        Expression.ArraySlice(b, i1, i2, tpe, loc)

      //
      // Reference Expressions.
      //
      case Expression.Ref(exp, tpe, loc) =>
        val e = visitExp(exp, env0)
        Expression.Ref(e, tpe, loc)

      //
      // Dereference Expressions.
      //
      case Expression.Deref(exp, tpe, loc) =>
        val e = visitExp(exp, env0)
        Expression.Deref(e, tpe, loc)

      //
      // Assign Expressions.
      //
      case Expression.Assign(exp1, exp2, tpe, loc) =>
        val e1 = visitExp(exp1, env0)
        val e2 = visitExp(exp2, env0)
        Expression.Assign(e1, e2, tpe, loc)

      //
      // HandleWith Expressions.
      //
      case Expression.HandleWith(exp, bindings, tpe, loc) =>
        val e = visitExp(exp, env0)
        val bs = bindings map {
          case HandlerBinding(sym, handler) => HandlerBinding(sym, visitExp(handler, env0))
        }
        Expression.HandleWith(e, bs, tpe, loc)

      //
      // Existential Expressions.
      //
      case Expression.Existential(fparam, exp, loc) =>
        val e = visitExp(exp, env0)
        Expression.Existential(fparam, e, loc)

      //
      // Universal Expressions.
      //
      case Expression.Universal(fparam, exp, loc) =>
        val e = visitExp(exp, env0)
        Expression.Universal(fparam, e, loc)

      //
      // Try Catch Constructor.
      //
      case Expression.TryCatch(exp, rules, tpe, eff, loc) =>
        val e = visitExp(exp, env0)
        val rs = rules map {
          case CatchRule(sym, clazz, body) =>
            val b = visitExp(body, env0)
            CatchRule(sym, clazz, b)
        }
        Expression.TryCatch(e, rs, tpe, eff, loc)

      //
      // Native Constructor.
      //
      case Expression.NativeConstructor(constructor, args, tpe, loc) =>
        val as = args map (visitExp(_, env0))
        Expression.NativeConstructor(constructor, as, tpe, loc)

      //
      // Native Field.
      //
      case Expression.NativeField(field, tpe, loc) =>
        Expression.NativeField(field, tpe, loc)

      //
      // Native Method.
      //
      case Expression.NativeMethod(method, args, tpe, loc) =>
        val as = args map (visitExp(_, env0))
        Expression.NativeMethod(method, as, tpe, loc)

      //
      // New Channel.
      //
      case Expression.NewChannel(tpe, loc) =>
        Expression.NewChannel(tpe, loc)

      //
      // Get Channel.
      //
      case Expression.GetChannel(exp, tpe, loc) =>
        val e = visitExp(exp, env0)
        Expression.GetChannel(e, tpe, loc)

      //
      // Put Channel.
      //
      case Expression.PutChannel(exp1, exp2, tpe, loc) =>
        val e1 = visitExp(exp1, env0)
        val e2 = visitExp(exp2, env0)
        Expression.PutChannel(e1, e2, tpe, loc)

      //
      // Select Channel.
      //
      case Expression.SelectChannel(rules, tpe, loc) =>
        val rs = rules map {
          case SelectChannelRule(sym, chan, exp) =>
            val c = visitExp(chan, env0)
            val e = visitExp(exp, env0)
            SelectChannelRule(sym, c, e)
        }
        Expression.SelectChannel(rs, tpe, loc)

      //
      // Close Channel.
      //
      case Expression.CloseChannel(exp, tpe, loc) =>
        val e = visitExp(exp, env0)
        Expression.CloseChannel(e, tpe, loc)

      //
      // Spawn.
      //
      case Expression.Spawn(exp, tpe, loc) =>
        val e = visitExp(exp, env0)
        Expression.Spawn(e, tpe, loc)

      //
<<<<<<< HEAD
=======
      // Sleep.
      //
      case Expression.Sleep(exp, tpe, loc) =>
        val e = visitExp(exp, env0)
        Expression.Sleep(e, tpe, loc)

      //
      // NewRelation.
      //
      case Expression.NewRelation(sym, tpe, loc) =>
        Expression.NewRelation(sym, tpe, loc)

      //
      // NewLattice.
      //
      case Expression.NewLattice(sym, tpe, loc) =>
        Expression.NewLattice(sym, tpe, loc)

      //
>>>>>>> 08ac22ee
      // Constraint.
      //
      case Expression.FixpointConstraint(c0, tpe, loc) =>
        val c = visitConstraint(c0, env0)
        Expression.FixpointConstraint(c0, tpe, loc)

      //
      // Constraint Union.
      //
      case Expression.FixpointCompose(exp1, exp2, tpe, loc) =>
        val e1 = visitExp(exp1, env0)
        val e2 = visitExp(exp2, env0)
        Expression.FixpointCompose(e1, e2, tpe, loc)

      //
      // Fixpoint Solve.
      //
      case Expression.FixpointSolve(exp, tpe, loc) =>
        val e = visitExp(exp, env0)
        Expression.FixpointSolve(e, tpe, loc)

      //
      // Fixpoint Check.
      //
      case Expression.FixpointCheck(exp, tpe, loc) =>
        val e = visitExp(exp, env0)
        Expression.FixpointCheck(e, tpe, loc)

      //
      // Fixpoint Delta.
      //
      case Expression.FixpointDelta(exp, tpe, loc) =>
        val e = visitExp(exp, env0)
        Expression.FixpointDelta(e, tpe, loc)

      //
      // Fixpoint Project.
      //
      case Expression.FixpointProject(sym, exp1, exp2, tpe, loc) =>
        val e1 = visitExp(exp1, env0)
        val e2 = visitExp(exp2, env0)
        Expression.FixpointProject(sym, e1, e2, tpe, loc)

      //
      // Fixpoint Entails.
      //
      case Expression.FixpointEntails(exp1, exp2, tpe, loc) =>
        val e1 = visitExp(exp1, env0)
        val e2 = visitExp(exp2, env0)
        Expression.FixpointEntails(e1, e2, tpe, loc)

      //
      // Error Expressions.
      //
      case Expression.UserError(tpe, loc) => Expression.UserError(tpe, loc)
      case Expression.HoleError(sym, tpe, eff, loc) => Expression.HoleError(sym, tpe, eff, loc)
      case Expression.MatchError(tpe, loc) => Expression.MatchError(tpe, loc)
      case Expression.SwitchError(tpe, loc) => Expression.SwitchError(tpe, loc)

      //
      // Unexpected Expressions.
      //
      case Expression.LambdaClosure(fparams, freeVars, exp, tpe, loc) => throw InternalCompilerException(s"Unexpected expression: '${exp0.getClass}'.")
      case Expression.Lambda(args, body, tpe, loc) => throw InternalCompilerException(s"Unexpected expression: '${exp0.getClass}'.")
      case Expression.Apply(exp, args, tpe, loc) => throw InternalCompilerException(s"Unexpected expression: '${exp0.getClass}'.")
    }

    /**
      * Performs intra-procedural optimization on the given constraint `c0`.
      */
    def visitConstraint(c0: SimplifiedAst.Constraint, env0: Map[Symbol.VarSym, Symbol.VarSym]): SimplifiedAst.Constraint = c0 match {
      case SimplifiedAst.Constraint(cparams, head0, body0) =>
        val head = visitHeadPred(head0, env0)
        val body = body0.map(visitBodyPred(_, env0))
        SimplifiedAst.Constraint(cparams, head, body)
    }

    /**
      * Performs intra-procedural optimization on the terms of the given head predicate `p0`.
      */
    def visitHeadPred(p0: Predicate.Head, env0: Map[Symbol.VarSym, Symbol.VarSym]): Predicate.Head = p0 match {
      case Predicate.Head.True(loc) => p0
      case Predicate.Head.False(loc) => p0
      case Predicate.Head.Atom(sym, exp, terms, tpe, loc) =>
        val ts = terms.map(visitHeadTerm(_, env0))
        Predicate.Head.Atom(sym, exp, ts, tpe, loc)
    }

    /**
      * Performs intra-procedural optimization on the terms of the given body predicate `p0`.
      */
    def visitBodyPred(p0: Predicate.Body, env0: Map[Symbol.VarSym, Symbol.VarSym]): Predicate.Body = p0 match {
      case Predicate.Body.Atom(sym, exp, polarity, terms, tpe, loc) =>
        val e = visitExp(exp, env0)
        val ts = terms.map(visitBodyTerm(_, env0))
        Predicate.Body.Atom(sym, e, polarity, ts, tpe, loc)

      case Predicate.Body.Filter(sym, terms, loc) =>
        val ts = terms.map(visitBodyTerm(_, env0))
        Predicate.Body.Filter(sym, ts, loc)

      case Predicate.Body.Functional(sym, term, loc) =>
        val t = visitHeadTerm(term, env0)
        Predicate.Body.Functional(sym, t, loc)
    }

    /**
      * Performs intra-procedural optimization on the given head term `t0`.
      */
    def visitHeadTerm(h0: Term.Head, env0: Map[Symbol.VarSym, Symbol.VarSym]): Term.Head = h0 match {
      case Term.Head.QuantVar(sym, tpe, loc) =>
        Term.Head.QuantVar(sym, tpe, loc)

      case Term.Head.CapturedVar(sym, tpe, loc) =>
        Term.Head.CapturedVar(sym, tpe, loc)

      case Term.Head.Lit(exp, tpe, loc) =>
        val e = visitExp(exp, env0)
        Term.Head.Lit(e, tpe, loc)

      case Term.Head.App(sym, args, tpe, loc) => Term.Head.App(sym, args, tpe, loc)
    }

    /**
      * Performs intra-procedural optimization on the given body term `t0`.
      */
    def visitBodyTerm(b0: Term.Body, env0: Map[Symbol.VarSym, Symbol.VarSym]): Term.Body = b0 match {
      case Term.Body.Wild(tpe, loc) => Term.Body.Wild(tpe, loc)
      case Term.Body.QuantVar(sym, tpe, loc) => Term.Body.QuantVar(sym, tpe, loc)
      case Term.Body.CapturedVar(sym, tpe, loc) => Term.Body.CapturedVar(sym, tpe, loc)
      case Term.Body.Lit(exp, tpe, loc) => Term.Body.Lit(visitExp(exp, Map.empty), tpe, loc)
    }

    // Visit every definition in the program.
    val defs = root.defs.map {
      case (sym, defn) => sym -> defn.copy(exp = visitExp(defn.exp, Map.empty))
    }

    // Visit every property in the program.
    val properties = root.properties.map {
      case property => property.copy(exp = visitExp(property.exp, Map.empty))
    }

    // Reassemble the ast root.
    val result = root.copy(
      defs = defs,
      properties = properties
    )

    // Print the ast if debugging is enabled.
    if (flix.options.debug) {
      println(PrettyPrinter.Simplified.fmtRoot(result).fmt(TerminalContext.AnsiTerminal))
    }

    result.toSuccess
  }

}<|MERGE_RESOLUTION|>--- conflicted
+++ resolved
@@ -448,8 +448,6 @@
         Expression.Spawn(e, tpe, loc)
 
       //
-<<<<<<< HEAD
-=======
       // Sleep.
       //
       case Expression.Sleep(exp, tpe, loc) =>
@@ -457,19 +455,6 @@
         Expression.Sleep(e, tpe, loc)
 
       //
-      // NewRelation.
-      //
-      case Expression.NewRelation(sym, tpe, loc) =>
-        Expression.NewRelation(sym, tpe, loc)
-
-      //
-      // NewLattice.
-      //
-      case Expression.NewLattice(sym, tpe, loc) =>
-        Expression.NewLattice(sym, tpe, loc)
-
-      //
->>>>>>> 08ac22ee
       // Constraint.
       //
       case Expression.FixpointConstraint(c0, tpe, loc) =>
