--- conflicted
+++ resolved
@@ -1092,16 +1092,6 @@
     val result = compile(input, Options.TestWithLibNix)
     expectError[ParseError](result)
   }
-<<<<<<< HEAD
-
-  ignore("BadThrow.02") {
-    val input =
-      """
-        |def main(): Unit \ IO = throw Type
-        |""".stripMargin
-    val result = compile(input, Options.TestWithLibNix)
-    expectError[ParseError.Legacy](result)
-  }
 
   test("StructNoTParams.01") {
     val input =
@@ -1111,6 +1101,4 @@
     val result = compile(input, Options.TestWithLibNix)
     expectError[ParseError](result)
   }
-=======
->>>>>>> 5b0ac858
 }