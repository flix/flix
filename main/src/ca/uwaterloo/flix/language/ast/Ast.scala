/*
 * Copyright 2015-2016 Magnus Madsen
 *
 * Licensed under the Apache License, Version 2.0 (the "License");
 * you may not use this file except in compliance with the License.
 * You may obtain a copy of the License at
 *
 *   http://www.apache.org/licenses/LICENSE-2.0
 *
 * Unless required by applicable law or agreed to in writing, software
 * distributed under the License is distributed on an "AS IS" BASIS,
 * WITHOUT WARRANTIES OR CONDITIONS OF ANY KIND, either express or implied.
 * See the License for the specific language governing permissions and
 * limitations under the License.
 */

package ca.uwaterloo.flix.language.ast

import ca.uwaterloo.flix.language.ast.shared.{Denotation, Fixity}
import ca.uwaterloo.flix.language.errors.ResolutionError

import java.util.Objects

/**
  * A collection of AST nodes that are shared across multiple ASTs.
  */
object Ast {

  /**
<<<<<<< HEAD
=======
    * A common supertype for constant values.
    */
  sealed trait Constant

  object Constant {
    case object Unit extends Constant

    case object Null extends Constant

    case class Bool(lit: scala.Boolean) extends Constant

    case class Char(lit: scala.Char) extends Constant

    case class Float32(lit: scala.Float) extends Constant

    case class Float64(lit: scala.Double) extends Constant

    case class BigDecimal(lit: java.math.BigDecimal) extends Constant

    case class Int8(lit: scala.Byte) extends Constant

    case class Int16(lit: scala.Short) extends Constant

    case class Int32(lit: scala.Int) extends Constant

    case class Int64(lit: scala.Long) extends Constant

    case class BigInt(lit: java.math.BigInteger) extends Constant

    case class Str(lit: java.lang.String) extends Constant

    case class Regex(lit: java.util.regex.Pattern) extends Constant
  }

  /**
>>>>>>> 88850b9f
    * A common super type for AST nodes that represent annotations.
    */
  trait Annotation {
    def loc: SourceLocation
  }

  object Annotation {

    /**
      * An annotation that marks a construct as deprecated.
      *
      * @param loc the source location of the annotation.
      */
    case class Deprecated(loc: SourceLocation) extends Annotation {
      override def toString: String = "@Deprecated"
    }

    /**
      * An annotation that marks a construct as experimental.
      *
      * @param loc the source location of the annotation.
      */
    case class Experimental(loc: SourceLocation) extends Annotation {
      override def toString: String = "@Experimental"
    }

    /**
      * An annotation that marks a function to exported.
      *
      * @param loc the source location of the annotation.
      */
    case class Export(loc: SourceLocation) extends Annotation {
      override def toString: String = "@Export"
    }

    /**
      * An annotation that marks a construct as internal.
      *
      * @param loc the source location of the annotation.
      */
    case class Internal(loc: SourceLocation) extends Annotation {
      override def toString: String = "@Internal"
    }

    /**
      * An annotation that marks a function definition as using parallel evaluation.
      *
      * @param loc the source location of the annotation.
      */
    case class Parallel(loc: SourceLocation) extends Annotation {
      override def toString: String = "@Parallel"
    }

    /**
      * An annotation that marks a function definition as using parallel evaluation when given a pure function argument.
      *
      * @param loc the source location of the annotation.
      */
    case class ParallelWhenPure(loc: SourceLocation) extends Annotation {
      override def toString: String = "@ParallelWhenPure"
    }

    /**
      * An annotation that marks a function definition as using lazy evaluation.
      *
      * @param loc the source location of the annotation.
      */
    case class Lazy(loc: SourceLocation) extends Annotation {
      override def toString: String = "@Lazy"
    }

    /**
      * An annotation that marks a function definition as using lazy evaluation when given a pure function argument.
      *
      * @param loc the source location of the annotation.
      */
    case class LazyWhenPure(loc: SourceLocation) extends Annotation {
      override def toString: String = "@LazyWhenPure"
    }

    /**
      * An annotation that marks a type as must-use.
      *
      * @param loc the source location of the annotation.
      */
    case class MustUse(loc: SourceLocation) extends Annotation {
      override def toString: String = "@MustUse"
    }

    /**
      * An AST node that represents a `@Skip` annotation.
      *
      * A function marked with `Skip` is skipped by the test framework.
      *
      * @param loc the source location of the annotation.
      */
    case class Skip(loc: SourceLocation) extends Annotation {
      override def toString: String = "@Skip"
    }

    /**
      * An AST node that represents a `@Test` annotation.
      *
      * A function marked with `Test` is evaluated as part of the test framework.
      *
      * @param loc the source location of the annotation.
      */
    case class Test(loc: SourceLocation) extends Annotation {
      override def toString: String = "@Test"
    }

    /**
      * An AST node that represents a `@TailRec` annotation.
      *
      * A function marked with `@TailRec` is guaranteed to be tail recursive by the compiler.
      *
      * @param loc the source location of the annotation.
      */
    case class TailRecursive(loc: SourceLocation) extends Annotation {
      override def toString: String = "@Tailrec"
    }

    /**
      * An AST node that represents an undefined (i.e. erroneous) annotation.
      *
      * @param name the name of the annotation.
      * @param loc  the source location of the annotation.
      */
    case class Error(name: String, loc: SourceLocation) extends Annotation {
      override def toString: String = "@" + name
    }

  }

  /**
    * Companion object of [[Annotations]].
    */
  object Annotations {
    /**
      * The empty sequence of annotations.
      */
    val Empty: Annotations = Annotations(Nil)
  }

  /**
    * A sequence of annotations.
    */
  case class Annotations(annotations: List[Annotation]) {

    /**
      * Returns `true` if `this` sequence contains the `@Deprecated` annotation.
      */
    def isDeprecated: Boolean = annotations exists (_.isInstanceOf[Annotation.Deprecated])

    /**
      * Returns `true` if `this` sequence contains the `@Experimental` annotation.
      */
    def isExperimental: Boolean = annotations exists (_.isInstanceOf[Annotation.Experimental])

    /**
      * Returns `true` if `this` sequence contains the `@Export` annotation.
      */
    def isExport: Boolean = annotations exists (_.isInstanceOf[Annotation.Export])

    /**
      * Returns `true` if `this` sequence contains the `@Internal` annotation.
      */
    def isInternal: Boolean = annotations exists (_.isInstanceOf[Annotation.Internal])

    /**
      * Returns `true` if `this` sequence contains the `@Lazy` annotation.
      */
    def isLazy: Boolean = annotations exists (_.isInstanceOf[Annotation.Lazy])

    /**
      * Returns `true` if `this` sequence contains the `@LazyWhenPure` annotation.
      */
    def isLazyWhenPure: Boolean = annotations exists (_.isInstanceOf[Annotation.LazyWhenPure])

    /**
      * Returns `true` if `this` sequence contains the `@MustUse` annotation.
      */
    def isMustUse: Boolean = annotations exists (_.isInstanceOf[Annotation.MustUse])

    /**
      * Returns `true` if `this` sequence contains the `@Parallel` annotation.
      */
    def isParallel: Boolean = annotations exists (_.isInstanceOf[Annotation.Parallel])

    /**
      * Returns `true` if `this` sequence contains the `@ParallelWhenPure` annotation.
      */
    def isParallelWhenPure: Boolean = annotations exists (_.isInstanceOf[Annotation.ParallelWhenPure])

    /**
      * Returns `true` if `this` sequence contains the `@Skip` annotation.
      */
    def isSkip: Boolean = annotations exists (_.isInstanceOf[Annotation.Skip])

    /**
      * Returns `true` if `this` sequence contains the `@Test` annotation.
      */
    def isTest: Boolean = annotations exists (_.isInstanceOf[Annotation.Test])
  }

  /**
    * A common super-type that represents an expression position (tail position or not).
    */
  sealed trait ExpPosition

  object ExpPosition {
    /**
      * Represents an expression in tail position.
      */
    case object Tail extends ExpPosition

    /**
      * Represents an expression in non-tail position.
      */
    case object NonTail extends ExpPosition
  }

  /**
    * Documentation.
    *
    * @param lines the lines of the comments.
    * @param loc   the source location of the text.
    */
  case class Doc(lines: List[String], loc: SourceLocation) {
    def text: String = lines.
      dropWhile(_.trim.isEmpty).
      map(_.trim).
      mkString("\n")

    /**
      * Returns a string representation that hides the internals.
      */
    override def toString: String = "Doc(...)"
  }

  /**
    * Companion object of [[Modifiers]].
    */
  object Modifiers {
    /**
      * The empty sequence of modifiers.
      */
    val Empty: Modifiers = Modifiers(Nil)
  }

  /**
    * A sequence of modifiers.
    */
  case class Modifiers(mod: List[Modifier]) {

    /**
      * Returns a new modifier sequence with `pub` added.
      */
    def asPublic: Modifiers = if (isPublic) this else Modifiers(Modifier.Public :: mod)

    /**
      * Returns `true` if these modifiers contain the lawful modifier.
      */
    def isLawful: Boolean = mod contains Modifier.Lawful

   /**
     * Returns `true` if these modifiers contain the mutable modifier.
     */
    def isMutable: Boolean = mod contains Modifier.Mutable

    /**
      * Returns `true` if these modifiers contain the override modifier.
      */
    def isOverride: Boolean = mod contains Modifier.Override

    /**
      * Returns `true` if these modifiers contain the public modifier.
      */
    def isPublic: Boolean = mod contains Modifier.Public

    /**
      * Returns `true` if these modifiers contain the sealed modifier.
      */
    def isSealed: Boolean = mod contains Modifier.Sealed

    /**
      * Returns `true` if these modifiers contain the synthetic modifier.
      */
    def isSynthetic: Boolean = mod contains Modifier.Synthetic

    /**
      * Returns a string representation that hides the internals.
      */
    override def toString: String = "Modifiers(...)"

  }

  /**
    * A common super-type for modifiers.
    */
  sealed trait Modifier

  object Modifier {

    /**
      * The lawful modifier.
      */
    case object Lawful extends Modifier

   /**
     * The mutable modifier.
     */

    case object Mutable extends Modifier

    /**
      * The override modifier.
      */
    case object Override extends Modifier

    /**
      * The public modifier.
      */
    case object Public extends Modifier

    /**
      * The sealed modifier.
      */
    case object Sealed extends Modifier

    /**
      * The synthetic modifier.
      */
    case object Synthetic extends Modifier

  }

  /**
    * A common super-type for the polarity of an atom.
    */
  sealed trait Polarity

  object Polarity {

    /**
      * The atom is positive.
      */
    case object Positive extends Polarity

    /**
      * The atom is negative.
      */
    case object Negative extends Polarity

  }

  /**
    * Represents a positive or negative labelled dependency edge.
    *
    * The labels represent predicate nodes that must co-occur for the dependency to be relevant.
    */
  case class LabelledEdge(head: Name.Pred, polarity: Polarity, fixity: Fixity, labels: Vector[Label], body: Name.Pred, loc: SourceLocation)

  /**
    * Represents a label in the labelled graph.
    */
  case class Label(pred: Name.Pred, den: Denotation, arity: Int, terms: List[Type])

  /**
    * Represents a labelled graph; the dependency graph with additional labels
    * on the edges allowing more accurate filtering. The rule `A :- not B, C` would
    * add dependency edges `B -x> A` and `C -> A`. The labelled graph can then
    * add labels that allow the two edges to be filtered out together. If we
    * look at a program consisting of A, B, and D. then the rule `C -> A`
    * cannot be relevant, but by remembering that B occurred together with A,
    * we can also rule out `B -x> A`. The labelled edges would be `B -[C]-x> A`
    * and `C -[B]-> A`.
    */
  object LabelledPrecedenceGraph {
    /**
      * The empty labelled graph.
      */
    val empty: LabelledPrecedenceGraph = LabelledPrecedenceGraph(Vector.empty)
  }

  case class LabelledPrecedenceGraph(edges: Vector[LabelledEdge]) {
    /**
      * Returns a labelled graph with all labelled edges in `this` and `that` labelled graph.
      */
    def +(that: LabelledPrecedenceGraph): LabelledPrecedenceGraph = {
      if (this eq LabelledPrecedenceGraph.empty)
        that
      else if (that eq LabelledPrecedenceGraph.empty)
        this
      else
        LabelledPrecedenceGraph(this.edges ++ that.edges)
    }

    /**
      * Returns `this` labelled graph including only the edges where all its labels are in
      * `syms` and the labels match according to `'`labelEq`'`.
      *
      * A rule like `A(ta) :- B(tb), not C(tc).` is represented by `edge(A, pos, {la, lb, lc}, B)` etc.
      * and is only included in the output if `syms` contains all of `la.pred, lb.pred, lc.pred` and `labelEq(syms(A), la)` etc.
      */
    def restrict(syms: Map[Name.Pred, Label], labelEq: (Label, Label) => Boolean): LabelledPrecedenceGraph = {
      def include(l: Label): Boolean = syms.get(l.pred).exists(l2 => labelEq(l, l2))

      LabelledPrecedenceGraph(edges.filter {
        case LabelledEdge(_, _, _, labels, _, _) => labels.forall(include)
      })
    }
  }

  object Stratification {
    /**
      * Represents the empty stratification.
      */
    val empty: Stratification = Stratification(Map.empty)
  }

  /**
    * Represents a stratification that maps every predicate symbol to its stratum.
    */
  case class Stratification(m: Map[Name.Pred, Int])

  /**
    * Represents that the annotated element is introduced by the class `clazz`.
    */
  case class IntroducedBy(clazz: java.lang.Class[_]) extends scala.annotation.StaticAnnotation

  /**
    * Represents that the annotated element is eliminated by the class `clazz`.
    */
  case class EliminatedBy(clazz: java.lang.Class[_]) extends scala.annotation.StaticAnnotation

  case object TraitConstraint {
    /**
      * Represents the head (located class) of a type constraint.
      */
    case class Head(sym: Symbol.TraitSym, loc: SourceLocation)
  }

  /**
    * Represents that the type `arg` must belong to trait `sym`.
    */
  case class TraitConstraint(head: TraitConstraint.Head, arg: Type, loc: SourceLocation) {
    override def equals(o: Any): Boolean = o match {
      case that: TraitConstraint =>
        this.head.sym == that.head.sym && this.arg == that.arg
      case _ => false
    }

    override def hashCode(): Int = Objects.hash(head.sym, arg)
  }

  /**
    * Represents that `cst[tpe1]` and `tpe2` are equivalent types.
    */
  case class EqualityConstraint(cst: Ast.AssocTypeConstructor, tpe1: Type, tpe2: Type, loc: SourceLocation)

  /**
    *
    * Represents that `tpe1` and `tpe2` are equivalent types.
    */
  case class BroadEqualityConstraint(tpe1: Type, tpe2: Type) // TODO ASSOC-TYPES not really an AST feature

  /**
    * Represents a use of an effect sym.
    */
  case class EffectSymUse(sym: Symbol.EffectSym, loc: SourceLocation)

  /**
    * Represents a use of an effect operation sym.
    */
  case class OpSymUse(sym: Symbol.OpSym, loc: SourceLocation)

  /**
    * Represents a use of an enum case sym.
    */
  case class CaseSymUse(sym: Symbol.CaseSym, loc: SourceLocation)

  /**
    * Represents a use of a struct field sym.
    */
  case class StructFieldSymUse(sym: Symbol.StructFieldSym, loc: SourceLocation)

  /**
    * Represents a use of a restrictable enum case sym.
    */
  case class RestrictableCaseSymUse(sym: Symbol.RestrictableCaseSym, loc: SourceLocation)

  /**
    * Represents a use of a restrictable enum sym.
    */
  case class RestrictableEnumSymUse(sym: Symbol.RestrictableEnumSym, loc: SourceLocation)

  /**
    * Represents a use of a class sym.
    */
  case class TraitSymUse(sym: Symbol.TraitSym, loc: SourceLocation)

  /**
    * Represents a use of an associated type sym.
    */
  case class AssocTypeSymUse(sym: Symbol.AssocTypeSym, loc: SourceLocation)

  /**
    * Represents that an instance on type `tpe` has the type constraints `tconstrs`.
    */
  case class Instance(tpe: Type, tconstrs: List[Ast.TraitConstraint])

  /**
    * Represents the super traits and instances available for a particular traits.
    */
  case class TraitContext(superTraits: List[Symbol.TraitSym], instances: List[Ast.Instance])

  /**
    * Represents the definition of an associated type.
    * If this associated type is named `Assoc`, then
    * Assoc[arg] = ret.
    */
  case class AssocTypeDef(arg: Type, ret: Type)

  /**
    * Represents a derivation on an enum (e.g. `enum E with Eq`).
    */
  case class Derivation(trt: Symbol.TraitSym, loc: SourceLocation)

  /**
    * Represents a list of derivations with a source location.
    *
    * The source location spans the entire `with X, Y, Z` clause.
    *
    * If there is no `with`-clause then the source location has zero
    * length and is positioned right after the enum type. For example,
    * if the enum is `enum Color {` then the source position would point
    * to the position right after `r` and have zero width.
    */
  case class Derivations(traits: List[Derivation], loc: SourceLocation)

  /**
    * Represents the way a variable is bound.
    */
  sealed trait BoundBy

  object BoundBy {

    /**
      * Represents a variable that is bound by a formal parameter.
      */
    case object FormalParam extends BoundBy

    /**
      * Represents a variable that is bound by a let-binding.
      */
    case object Let extends BoundBy

    /**
      * Represents a variable that is bound by a pattern.
      */
    case object Pattern extends BoundBy

    /**
      * Represents a variable that is bound by a select.
      */
    case object SelectRule extends BoundBy

    /**
      * Represents a variable that is bound by a catch rule.
      */
    case object CatchRule extends BoundBy

    /**
      * Represents a variable that is bound by a constraint.
      */
    case object Constraint extends BoundBy

  }

  /**
    * Represents the text of a variable.
    */
  sealed trait VarText {

    /**
      * A measure of precision of the text.
      */
    private def precision: Int = this match {
      case VarText.Absent => 0
      case VarText.SourceText(_) => 2
    }

    /**
      * Returns true if `this` VarText is less precise than `that` VarText.
      *
      * More precise text should be preferred when choosing a text to use when substituting.
      *
      */
    def isStrictlyLessPreciseThan(that: VarText): Boolean = this.precision < that.precision
  }

  object VarText {
    /**
      * The variable has no associated text.
      */
    case object Absent extends VarText

    /**
      * The variable is associated with the string `s` taken directly from the source code.
      */
    case class SourceText(s: String) extends VarText
  }

  /**
    * Enum representing whether a type is ascribed or inferred.
    */
  sealed trait TypeSource

  object TypeSource {
    /**
      * The type is ascribed (present in the source code).
      */
    case object Ascribed extends TypeSource

    /**
      * The type is inferred (absent in the source code).
      */
    case object Inferred extends TypeSource
  }

  /**
    * A constructor for a type alias. (Not a valid type by itself).
    */
  case class AliasConstructor(sym: Symbol.TypeAliasSym, loc: SourceLocation)

  /**
    * A constructor for an associated type. (Not a valid type by itself).
    */
  case class AssocTypeConstructor(sym: Symbol.AssocTypeSym, loc: SourceLocation)

  /**
    * A use of a Flix symbol or import of a Java class.
    */
  sealed trait UseOrImport

  object UseOrImport {

    /**
      * A use of a Flix declaration symbol.
      */
    case class Use(sym: Symbol, alias: Name.Ident, loc: SourceLocation) extends UseOrImport

    /**
      * An import of a Java class.
      */
    case class Import(clazz: Class[_], alias: Name.Ident, loc: SourceLocation) extends UseOrImport
  }

  /**
    * A common super-type for syntactic contexts.
    *
    * A syntactic context is an estimate of the syntactic construct a specific source position is inside.
    */
  sealed trait SyntacticContext

  object SyntacticContext {

    sealed trait Decl extends SyntacticContext

    object Decl {
      case object Trait extends Decl

      case object Enum extends Decl

      case object Instance extends Decl

      case object OtherDecl extends Decl

      case object Struct extends Decl
    }

    sealed trait Expr extends SyntacticContext

    object Expr {
      case object Constraint extends Expr

      case object Do extends Expr

      case class InvokeMethod(tpe: ca.uwaterloo.flix.language.ast.Type, name: Name.Ident) extends Expr

      case class StaticFieldOrMethod(e: ResolutionError.UndefinedJvmStaticField) extends Expr

      case class StructAccess(e: ResolutionError.UndefinedStructField) extends Expr

      case object OtherExpr extends Expr
    }

    case object Import extends SyntacticContext

    sealed trait Pat extends SyntacticContext

    object Pat {
      case object OtherPat extends Pat
    }

    sealed trait Type extends SyntacticContext

    object Type {
      case object Eff extends Type

      case object OtherType extends Type
    }

    case object Use extends SyntacticContext

    case object WithClause extends SyntacticContext

    case object Unknown extends SyntacticContext

    def join(ctx1: SyntacticContext, ctx2: SyntacticContext): SyntacticContext = (ctx1, ctx2) match {
      case (_, SyntacticContext.Expr.OtherExpr) => ctx1
      case (SyntacticContext.Expr.OtherExpr, _) => ctx2

      case (_, SyntacticContext.Unknown) => ctx1
      case (SyntacticContext.Unknown, _) => ctx2

      case (SyntacticContext.Type.OtherType, SyntacticContext.WithClause) => SyntacticContext.WithClause
      case (SyntacticContext.WithClause, SyntacticContext.Type.OtherType) => SyntacticContext.WithClause

      case _ => ctx1
    }
  }

}<|MERGE_RESOLUTION|>--- conflicted
+++ resolved
@@ -27,44 +27,6 @@
 object Ast {
 
   /**
-<<<<<<< HEAD
-=======
-    * A common supertype for constant values.
-    */
-  sealed trait Constant
-
-  object Constant {
-    case object Unit extends Constant
-
-    case object Null extends Constant
-
-    case class Bool(lit: scala.Boolean) extends Constant
-
-    case class Char(lit: scala.Char) extends Constant
-
-    case class Float32(lit: scala.Float) extends Constant
-
-    case class Float64(lit: scala.Double) extends Constant
-
-    case class BigDecimal(lit: java.math.BigDecimal) extends Constant
-
-    case class Int8(lit: scala.Byte) extends Constant
-
-    case class Int16(lit: scala.Short) extends Constant
-
-    case class Int32(lit: scala.Int) extends Constant
-
-    case class Int64(lit: scala.Long) extends Constant
-
-    case class BigInt(lit: java.math.BigInteger) extends Constant
-
-    case class Str(lit: java.lang.String) extends Constant
-
-    case class Regex(lit: java.util.regex.Pattern) extends Constant
-  }
-
-  /**
->>>>>>> 88850b9f
     * A common super type for AST nodes that represent annotations.
     */
   trait Annotation {
