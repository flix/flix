--- conflicted
+++ resolved
@@ -305,10 +305,7 @@
 
           case TypeConstructor.Enum(sym, _) => MonoType.Enum(sym)
 
-<<<<<<< HEAD
-=======
           case TypeConstructor.Struct(sym, _) => MonoType.Struct(sym)
->>>>>>> d034bae2
 
           case TypeConstructor.RestrictableEnum(sym, _) =>
             val enumSym = new Symbol.EnumSym(sym.namespace, sym.name, sym.loc)
