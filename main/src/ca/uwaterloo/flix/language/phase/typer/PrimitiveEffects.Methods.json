{
  "methods": {
    "java.lang.Boolean::getBoolean": "Env, IO",
    "java.lang.Byte::describeConstable": "Sys, IO",
    "java.lang.Double::resolveConstantDesc": "Sys, IO",
    "java.lang.Float::resolveConstantDesc": "Sys, IO",
<<<<<<< HEAD
    "java.lang.Integer::describeConstable": "Sys, IO",
    "java.lang.Integer::getInteger": "Env, IO",
    "java.lang.Integer::resolveConstantDesc": "Sys, IO",
=======
    "java.lang.Short::describeConstable": "Sys, IO",
>>>>>>> 1b1114a0

    "java.lang.Runtime::addShutdownHook": "Exec, Sys, IO",
    "java.lang.Runtime::availableProcessors": "Env, IO",
    "java.lang.Runtime::exec": "Env, Exec, IO",
    "java.lang.Runtime::exit": "Sys, IO",
    "java.lang.Runtime::freeMemory": "Env, NonDet, IO",
    "java.lang.Runtime::gc": "IO",
    "java.lang.Runtime::getRuntime": "IO",
    "java.lang.Runtime::halt": "Sys, IO",
    "java.lang.Runtime::load": "Exec, Sys, IO",
    "java.lang.Runtime::loadLibrary": "Exec, Sys, IO",
    "java.lang.Runtime::maxMemory": "Env, IO",
    "java.lang.Runtime::removeShutdownHook": "Sys, IO",
    "java.lang.Runtime::runFinalization": "Sys, IO",
    "java.lang.Runtime::totalMemory": "Env, NonDet, IO",
    "java.lang.Runtime::version": "Env",

    "java.lang.System::console": "IO",
    "java.lang.System::currentTimeMillis": "IO",
    "java.lang.System::getenv": "Env, IO",
    "java.lang.System::nanoTime": "IO",

    "java.math.BigInteger::probablePrime": "NonDet, IO",

    "java.net.http.HttpClient::send": "Net, IO",
    "java.net.http.HttpClient::sendAsync": "Net, IO"
  }
}<|MERGE_RESOLUTION|>--- conflicted
+++ resolved
@@ -4,13 +4,10 @@
     "java.lang.Byte::describeConstable": "Sys, IO",
     "java.lang.Double::resolveConstantDesc": "Sys, IO",
     "java.lang.Float::resolveConstantDesc": "Sys, IO",
-<<<<<<< HEAD
     "java.lang.Integer::describeConstable": "Sys, IO",
     "java.lang.Integer::getInteger": "Env, IO",
     "java.lang.Integer::resolveConstantDesc": "Sys, IO",
-=======
     "java.lang.Short::describeConstable": "Sys, IO",
->>>>>>> 1b1114a0
 
     "java.lang.Runtime::addShutdownHook": "Exec, Sys, IO",
     "java.lang.Runtime::availableProcessors": "Env, IO",
