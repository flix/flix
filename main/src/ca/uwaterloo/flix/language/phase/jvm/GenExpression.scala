--- conflicted
+++ resolved
@@ -995,20 +995,11 @@
         val MonoType.Lazy(elmType) = tpe
         val lazyType = BackendObjType.Lazy(BackendType.asErasedBackendType(elmType))
 
-<<<<<<< HEAD
-        val ins = {
-          import BytecodeInstructions.*
-          NEW(lazyType.jvmName) ~
-            DUP() ~ cheat(mv => compileExpr(exp)(mv, ctx, root, flix)) ~ INVOKESPECIAL(lazyType.Constructor)
-        }
-        mv.visitByteIns(ins)
-=======
         NEW(lazyType.jvmName) ~
           DUP() ~
           cheat(mv => compileExpr(exp)(mv, ctx, root, flix)) ~
           INVOKESPECIAL(lazyType.Constructor)
       })(new BytecodeInstructions.F(mv))
->>>>>>> fe3ee3a8
 
       case AtomicOp.Force =>
         val List(exp) = exps
@@ -1062,19 +1053,6 @@
       case AtomicOp.CastError(from, to) => ({
         import BytecodeInstructions.*
         // Add source line number for debugging (failable by design)
-<<<<<<< HEAD
-        addSourceLine(mv, loc)
-        val ins = {
-          import BytecodeInstructions.*
-          NEW(CastError.jvmName) ~
-            DUP() ~
-            cheat(mv => AsmOps.compileReifiedSourceLocation(mv, loc)) ~
-            pushString(s"Cannot cast from type '$from' to '$to'") ~
-            INVOKESPECIAL(CastError.Constructor) ~
-            ATHROW()
-        }
-        mv.visitByteIns(ins)
-=======
         addLoc(loc) ~
           NEW(BackendObjType.CastError.jvmName) ~
           DUP() ~
@@ -1083,7 +1061,6 @@
           INVOKESPECIAL(BackendObjType.CastError.Constructor) ~
           ATHROW()
       })(new BytecodeInstructions.F(mv))
->>>>>>> fe3ee3a8
     }
 
     case Expr.ApplyClo(exp1, exp2, ct, _, purity, loc) =>
