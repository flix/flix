--- conflicted
+++ resolved
@@ -235,11 +235,7 @@
   /**
     * Returns `true` if the given path `p` is a fpkg-file.
     */
-<<<<<<< HEAD
-  def isPkgFile(p: Path): Boolean = p.normalize().getFileName.toString.endsWith(".fpkg") && isZipArchive(p)
-=======
-  private def isPkgFile(p: Path): Boolean = p.getFileName.toString.endsWith(".fpkg") && isZipArchive(p)
->>>>>>> 5e0644db
+  private def isPkgFile(p: Path): Boolean = p.normalize().getFileName.toString.endsWith(".fpkg") && isZipArchive(p)
 
   /**
     * Creates a new directory at the given path `p`.
