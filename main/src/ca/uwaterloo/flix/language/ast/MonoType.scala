--- conflicted
+++ resolved
@@ -79,11 +79,7 @@
 
   case class Enum(sym: Symbol.EnumSym) extends MonoType
 
-<<<<<<< HEAD
-  case class Struct(sym: Symbol.StructSym, elms: List[MonoType], tparams: List[MonoType]) extends MonoType
-=======
   case class Struct(sym: Symbol.StructSym, elmTpes: List[MonoType], targs: List[MonoType]) extends MonoType
->>>>>>> 7c46e055
 
   case class Arrow(args: List[MonoType], result: MonoType) extends MonoType
 
