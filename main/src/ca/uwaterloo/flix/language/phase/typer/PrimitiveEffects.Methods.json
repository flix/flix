--- conflicted
+++ resolved
@@ -1,11 +1,8 @@
 {
   "methods": {
     "java.lang.Boolean::getBoolean": "Env, IO",
-<<<<<<< HEAD
     "java.lang.Double::resolveConstantDesc": "Sys, IO",
-=======
     "java.lang.Float::resolveConstantDesc": "Sys, IO",
->>>>>>> ae3c77b5
 
     "java.lang.Runtime::addShutdownHook": "Exec, Sys, IO",
     "java.lang.Runtime::availableProcessors": "Env, IO",
