package ca.uwaterloo.flix.tools

import ca.uwaterloo.flix.tools.pkg.{Dependency, DependencyKind, ManifestError, ManifestParser, Repository, SemVer}
import ca.uwaterloo.flix.util.Formatter
import ca.uwaterloo.flix.util.Result.{Err, Ok}
import org.scalatest.FunSuite

import java.nio.file.Paths

class TestManifestParser extends FunSuite {

  val f: Formatter = Formatter.NoFormatter
  val tomlCorrect: String = {
    """
      |[package]
      |name = "hello-world"
      |description = "A simple program"
      |version = "0.1.0"
      |flix = "0.33.0"
      |license = "Apache-2.0"
      |authors = ["John Doe <john@example.com>"]
      |
      |[dependencies]
      |"github:jls/tic-tac-toe" = "1.2.3"
      |"github:mlutze/flixball" = "3.2.1"
      |
      |[dev-dependencies]
      |"github:fuzzer/fuzzer" = "1.2.3"
      |
      |[mvn-dependencies]
      |"org.postgresql:postgresql" = "1.2.3.4"
      |"org.eclipse.jetty:jetty-server" = "4.7.0-M1"
      |
      |[dev-mvn-dependencies]
      |"org.junit:junit" = "1.2"
      |
      |""".stripMargin
  }

  test("Ok.name") {
    assertResult(expected = "hello-world")(actual = {
      ManifestParser.parse(tomlCorrect, null) match {
        case Ok(manifest) => manifest.name
        case Err(e) => e.message(f)
      }
    })
  }

  test("Ok.description") {
    assertResult(expected = "A simple program")(actual = {
      ManifestParser.parse(tomlCorrect, null) match {
        case Ok(manifest) => manifest.description
        case Err(e) => e.message(f)
      }
    })
  }

  test("Ok.version") {
    assertResult(expected = SemVer(0, 1, Some(0), None, None))(actual = {
      ManifestParser.parse(tomlCorrect, null) match {
        case Ok(manifest) => manifest.version
        case Err(e) => e.message(f)
      }
    })
  }

  test("Ok.flix") {
    assertResult(expected = SemVer(0, 33, Some(0), None, None))(actual = {
      ManifestParser.parse(tomlCorrect, null) match {
        case Ok(manifest) => manifest.flix
        case Err(e) => e.message(f)
      }
    })
  }

  test("Ok.license.Some") {
    assertResult(expected = Some("Apache-2.0"))(actual = {
      ManifestParser.parse(tomlCorrect, null) match {
        case Ok(manifest) => manifest.license
        case Err(e) => e.message(f)
      }
    })
  }

  test("Ok.license.None") {
    val toml = {
      """
        |[package]
        |name = "hello-world"
        |description = "A simple program"
        |version = "0.1.0"
        |flix = "0.33.0"
        |authors = ["John Doe <john@example.com>"]
        |
        |""".stripMargin
    }
    assertResult(expected = None)(actual =
      ManifestParser.parse(toml, null) match {
        case Ok(m) => m.license
        case Err(e) => e.message(f)
      }
    )
  }

  test("Ok.authors") {
    assertResult(expected = List("John Doe <john@example.com>"))(actual = {
      ManifestParser.parse(tomlCorrect, null) match {
        case Ok(manifest) => manifest.authors
        case Err(e) => e.message(f)
      }
    })
  }

  test("Ok.dependencies") {
    assertResult(expected = List(Dependency.FlixDependency(Repository.GitHub, "jls", "tic-tac-toe", SemVer(1, 2, Some(3), None, None), DependencyKind.Production),
                                 Dependency.FlixDependency(Repository.GitHub, "mlutze", "flixball", SemVer(3, 2, Some(1), None, None), DependencyKind.Production),
                                 Dependency.FlixDependency(Repository.GitHub, "fuzzer", "fuzzer", SemVer(1, 2, Some(3), None, None), DependencyKind.Development),
                                 Dependency.MavenDependency("org.postgresql", "postgresql", SemVer(1, 2, Some(3), Some(4), None), DependencyKind.Production),
                                 Dependency.MavenDependency("org.eclipse.jetty", "jetty-server", SemVer(4, 7, Some(0), None, Some("M1")), DependencyKind.Production),
                                 Dependency.MavenDependency("org.junit", "junit", SemVer(1, 2, None, None, None), DependencyKind.Development)))(actual = {
      ManifestParser.parse(tomlCorrect, null) match {
        case Ok(manifest) => manifest.dependencies
        case Err(e) => e.message(f)
      }
    })
  }

  /*
  * Errors
  * */
  //File does not exist
  test("Err.file.missing") {
    val pathString = "main/test/ca/uwaterloo/flix/tools/missing.toml"
    val path = Paths.get(pathString)
    assertResult(ManifestError.IOError(path).message(f))(ManifestParser.parse(path) match {
      case Ok(manifest) => manifest
      case Err(e) => e.message(f)
    })
  }

  //Name
  test("Err.name.missing") {
    val toml = {
      """
        |[package]
        |description = "A simple program"
        |version = "0.1.0"
        |flix = "0.33.0"
        |license = "Apache-2.0"
        |authors = ["John Doe <john@example.com>"]
        |
        |""".stripMargin
    }
    assertResult(ManifestError.MissingRequiredProperty(null, "package.name").message(f))(ManifestParser.parse(toml, null) match {
      case Ok(manifest) => manifest
      case Err(e) => e.message(f)
    })
  }

  test("Err.name.misspelled") {
    val toml = {
      """
        |[package]
        |mane = "hello-world"
        |description = "A simple program"
        |version = "0.1.0"
        |flix = "0.33.0"
        |license = "Apache-2.0"
        |authors = ["John Doe <john@example.com>"]
        |
        |""".stripMargin
    }
    assertResult(ManifestError.IllegalPackageKeyFound(null, "package.mane").message(f))(ManifestParser.parse(toml, null) match {
      case Ok(manifest) => manifest
      case Err(e) => e.message(f)
    })
  }

  test("Err.name.type") {
    val toml = {
      """
        |[package]
        |name = 1
        |description = "A simple program"
        |version = "0.1.0"
        |flix = "0.33.0"
        |license = "Apache-2.0"
        |authors = ["John Doe <john@example.com>"]
        |
        |""".stripMargin
    }
    assertResult(ManifestError.RequiredPropertyHasWrongType(null, "package.name", "String").message(f))(ManifestParser.parse(toml, null) match {
      case Ok(manifest) => manifest
      case Err(e) => e.message(f)
    })
  }

  //Description
  test("Err.description.missing") {
    val toml = {
    """
      |[package]
      |name = "hello-world"
      |version = "0.1.0"
      |flix = "0.33.0"
      |license = "Apache-2.0"
      |authors = ["John Doe <john@example.com>"]
      |
      |""".stripMargin
  }
    assertResult(ManifestError.MissingRequiredProperty(null, "package.description").message(f))(ManifestParser.parse(toml, null) match {
      case Ok(manifest) => manifest
      case Err(e) => e.message(f)
    })
  }

  test("Err.description.misspelled") {
    val toml = {
      """
        |[package]
        |name = "hello-world"
        |desciption = "A simple program"
        |version = "0.1.0"
        |flix = "0.33.0"
        |license = "Apache-2.0"
        |authors = ["John Doe <john@example.com>"]
        |
        |""".stripMargin
    }
    assertResult(ManifestError.IllegalPackageKeyFound(null, "package.desciption").message(f))(ManifestParser.parse(toml, null) match {
      case Ok(manifest) => manifest
      case Err(e) => e.message(f)
    })
  }

  test("Err.description.type") {
    val toml = {
    """
      |[package]
      |name = "hello-world"
      |description = 2
      |version = "0.1.0"
      |flix = "0.33.0"
      |license = "Apache-2.0"
      |authors = ["John Doe <john@example.com>"]
      |
      |""".stripMargin
  }
    assertResult(ManifestError.RequiredPropertyHasWrongType(null, "package.description", "String").message(f))(ManifestParser.parse(toml, null) match {
      case Ok(manifest) => manifest
      case Err(e) => e.message(f)
    })
  }

  //Version
  test("Err.version.missing") {
    val toml = {
    """
      |[package]
      |name = "hello-world"
      |description = "A simple program"
      |flix = "0.33.0"
      |license = "Apache-2.0"
      |authors = ["John Doe <john@example.com>"]
      |
      |""".stripMargin
  }
    assertResult(ManifestError.MissingRequiredProperty(null, "package.version").message(f))(ManifestParser.parse(toml, null) match {
      case Ok(manifest) => manifest
      case Err(e) => e.message(f)
    })
  }

  test("Err.version.misspelled") {
    val toml = {
      """
        |[package]
        |name = "hello-world"
        |description = "A simple program"
        |varsion = "0.1.0"
        |flix = "0.33.0"
        |license = "Apache-2.0"
        |authors = ["John Doe <john@example.com>"]
        |
        |""".stripMargin
    }
    assertResult(ManifestError.IllegalPackageKeyFound(null, "package.varsion").message(f))(ManifestParser.parse(toml, null) match {
      case Ok(manifest) => manifest
      case Err(e) => e.message(f)
    })
  }

  test("Err.version.type") {
    val toml = {
    """
      |[package]
      |name = "hello-world"
      |description = "A simple program"
      |version = ["0.1.0"]
      |flix = "0.33.0"
      |license = "Apache-2.0"
      |authors = ["John Doe <john@example.com>"]
      |
      |""".stripMargin
  }
    assertResult(ManifestError.RequiredPropertyHasWrongType(null, "package.version", "String").message(f))(ManifestParser.parse(toml, null) match {
      case Ok(manifest) => manifest
      case Err(e) => e.message(f)
    })
  }

  test("Err.version.format.01") {
    val toml = {
      """
        |[package]
        |name = "hello-world"
        |description = "A simple program"
        |version = "010"
        |flix = "0.33.0"
        |license = "Apache-2.0"
        |authors = ["John Doe <john@example.com>"]
        |
        |""".stripMargin
    }
    assertResult(ManifestError.FlixVersionHasWrongLength(null, "010").message(f))(ManifestParser.parse(toml, null) match {
      case Ok(manifest) => manifest
      case Err(e) => e.message(f)
    })
  }

  test("Err.version.format.02") {
    val toml = {
      """
        |[package]
        |name = "hello-world"
        |description = "A simple program"
        |version = "0.1.0.1"
        |flix = "0.33.0"
        |license = "Apache-2.0"
        |authors = ["John Doe <john@example.com>"]
        |
        |""".stripMargin
    }
    assertResult(ManifestError.FlixVersionHasWrongLength(null, "0.1.0.1").message(f))(ManifestParser.parse(toml, null) match {
      case Ok(manifest) => manifest
      case Err(e) => e.message(f)
    })
  }

  test("Err.version.numbers.01") {
    val toml = {
      """
        |[package]
        |name = "hello-world"
        |description = "A simple program"
        |version = "a.1.0"
        |flix = "0.33.0"
        |license = "Apache-2.0"
        |authors = ["John Doe <john@example.com>"]
        |
        |""".stripMargin
    }
    assertResult(ManifestError.VersionNumberWrong(null, "a.1.0").message(f))(ManifestParser.parse(toml, null) match {
      case Ok(manifest) => manifest
      case Err(e) => e.message(f)
    })
  }

  test("Err.version.numbers.02") {
    val toml = {
      """
        |[package]
        |name = "hello-world"
        |description = "A simple program"
        |version = "0.b.0"
        |flix = "0.33.0"
        |license = "Apache-2.0"
        |authors = ["John Doe <john@example.com>"]
        |
        |""".stripMargin
    }
    assertResult(ManifestError.VersionNumberWrong(null, "0.b.0").message(f))(ManifestParser.parse(toml, null) match {
      case Ok(manifest) => manifest
      case Err(e) => e.message(f)
    })
  }

  test("Err.version.numbers.03") {
    val toml = {
      """
        |[package]
        |name = "hello-world"
        |description = "A simple program"
        |version = "0.1.c"
        |flix = "0.33.0"
        |license = "Apache-2.0"
        |authors = ["John Doe <john@example.com>"]
        |
        |""".stripMargin
    }
    assertResult(ManifestError.VersionNumberWrong(null, "0.1.c").message(f))(ManifestParser.parse(toml, null) match {
      case Ok(manifest) => manifest
      case Err(e) => e.message(f)
    })
  }

  //Flix
  test("Err.flix.missing") {
    val toml = {
      """
        |[package]
        |name = "hello-world"
        |description = "A simple program"
        |version = "0.1.0"
        |license = "Apache-2.0"
        |authors = ["John Doe <john@example.com>"]
        |
        |""".stripMargin
    }
    assertResult(ManifestError.MissingRequiredProperty(null, "package.flix").message(f))(ManifestParser.parse(toml, null) match {
      case Ok(manifest) => manifest
      case Err(e) => e.message(f)
    })
  }

  test("Err.flix.misspelled") {
    val toml = {
      """
        |[package]
        |name = "hello-world"
        |description = "A simple program"
        |version = "0.1.0"
        |flux = "0.33.0"
        |license = "Apache-2.0"
        |authors = ["John Doe <john@example.com>"]
        |
        |""".stripMargin
    }
    assertResult(ManifestError.IllegalPackageKeyFound(null, "package.flux").message(f))(ManifestParser.parse(toml, null) match {
      case Ok(manifest) => manifest
      case Err(e) => e.message(f)
    })
  }

  test("Err.flix.type") {
    val toml = {
      """
        |[package]
        |name = "hello-world"
        |description = "A simple program"
        |version = "0.1.0"
        |flix = 330
        |license = "Apache-2.0"
        |authors = ["John Doe <john@example.com>"]
        |
        |""".stripMargin
    }
    assertResult(ManifestError.RequiredPropertyHasWrongType(null, "package.flix", "String").message(f))(ManifestParser.parse(toml, null) match {
      case Ok(manifest) => manifest
      case Err(e) => e.message(f)
    })
  }

  test("Err.flix.format.01") {
    val toml = {
      """
        |[package]
        |name = "hello-world"
        |description = "A simple program"
        |version = "0.1.0"
        |flix = "0330"
        |license = "Apache-2.0"
        |authors = ["John Doe <john@example.com>"]
        |
        |""".stripMargin
    }
    assertResult(ManifestError.FlixVersionHasWrongLength(null, "0330").message(f))(ManifestParser.parse(toml, null) match {
      case Ok(manifest) => manifest
      case Err(e) => e.message(f)
    })
  }

  test("Err.flix.format.02") {
    val toml = {
      """
        |[package]
        |name = "hello-world"
        |description = "A simple program"
        |version = "0.1.0"
        |flix = "0,33,0"
        |license = "Apache-2.0"
        |authors = ["John Doe <john@example.com>"]
        |
        |""".stripMargin
    }
    assertResult(ManifestError.FlixVersionHasWrongLength(null, "0,33,0").message(f))(ManifestParser.parse(toml, null) match {
      case Ok(manifest) => manifest
      case Err(e) => e.message(f)
    })
  }

  test("Err.flix.numbers.01") {
    val toml = {
      """
        |[package]
        |name = "hello-world"
        |description = "A simple program"
        |version = "0.1.0"
        |flix = "?.33.0"
        |license = "Apache-2.0"
        |authors = ["John Doe <john@example.com>"]
        |
        |""".stripMargin
    }
    assertResult(ManifestError.VersionNumberWrong(null, "?.33.0").message(f))(ManifestParser.parse(toml, null) match {
      case Ok(manifest) => manifest
      case Err(e) => e.message(f)
    })
  }

  test("Err.flix.numbers.02") {
    val toml = {
      """
        |[package]
        |name = "hello-world"
        |description = "A simple program"
        |version = "0.1.0"
        |flix = "0.?.0"
        |license = "Apache-2.0"
        |authors = ["John Doe <john@example.com>"]
        |
        |""".stripMargin
    }
    assertResult(ManifestError.VersionNumberWrong(null, "0.?.0").message(f))(ManifestParser.parse(toml, null) match {
      case Ok(manifest) => manifest
      case Err(e) => e.message(f)
    })
  }

  test("Err.flix.numbers.03") {
    val toml = {
      """
        |[package]
        |name = "hello-world"
        |description = "A simple program"
        |version = "0.1.0"
        |flix = "0.33.?"
        |license = "Apache-2.0"
        |authors = ["John Doe <john@example.com>"]
        |
        |""".stripMargin
    }
    assertResult(ManifestError.VersionNumberWrong(null, "0.33.?").message(f))(ManifestParser.parse(toml, null) match {
      case Ok(manifest) => manifest
      case Err(e) => e.message(f)
    })
  }

  //License
  test("Err.license.type") {
    val toml = {
      """
        |[package]
        |name = "hello-world"
        |description = "A simple program"
        |version = "0.1.0"
        |flix = "0.33.0"
        |license = 123
        |authors = ["John Doe <john@example.com>"]
        |
        |""".stripMargin
    }
    assertResult(ManifestError.RequiredPropertyHasWrongType(null, "package.license", "String").message(f))(ManifestParser.parse(toml, null) match {
      case Ok(manifest) => manifest
      case Err(e) => e.message(f)
    })
  }

  test("Err.license.misspelled") {
    val toml = {
      """
        |[package]
        |name = "hello-world"
        |description = "A simple program"
        |version = "0.1.0"
        |flix = "0.33.0"
        |licence = "Apache-2.0"
        |authors = ["John Doe <john@example.com>"]
        |
        |""".stripMargin
    }
    assertResult(ManifestError.IllegalPackageKeyFound(null, "package.licence").message(f))(ManifestParser.parse(toml, null) match {
      case Ok(manifest) => manifest
      case Err(e) => e.message(f)
    })
  }

  //Authors
  test("Err.authors.missing") {
    val toml = {
      """
        |[package]
        |name = "hello-world"
        |description = "A simple program"
        |version = "0.1.0"
        |flix = "0.33.0"
        |license = "Apache-2.0"
        |
        |""".stripMargin
    }
    assertResult(ManifestError.MissingRequiredProperty(null, "package.authors").message(f))(ManifestParser.parse(toml, null) match {
      case Ok(manifest) => manifest
      case Err(e) => e.message(f)
    })
  }

  test("Err.authors.misspelled") {
    val toml = {
      """
        |[package]
        |name = "hello-world"
        |description = "A simple program"
        |version = "0.1.0"
        |flix = "0.33.0"
        |license = "Apache-2.0"
        |authars = ["John Doe <john@example.com>"]
        |
        |""".stripMargin
    }
    assertResult(ManifestError.IllegalPackageKeyFound(null, "package.authars").message(f))(ManifestParser.parse(toml, null) match {
      case Ok(manifest) => manifest
      case Err(e) => e.message(f)
    })
  }

  test("Err.authors.type.01") {
    val toml = {
      """
        |[package]
        |name = "hello-world"
        |description = "A simple program"
        |version = "0.1.0"
        |flix = "0.33.0"
        |license = "Apache-2.0"
        |authors = "John Doe <john@example.com>"
        |
        |""".stripMargin
    }
    assertResult(ManifestError.RequiredPropertyHasWrongType(null, "package.authors", "Array").message(f))(ManifestParser.parse(toml, null) match {
      case Ok(manifest) => manifest
      case Err(e) => e.message(f)
    })
  }

  test("Err.authors.type.02") {
    val toml = {
      """
        |[package]
        |name = "hello-world"
        |description = "A simple program"
        |version = "0.1.0"
        |flix = "0.33.0"
        |license = "Apache-2.0"
        |authors = [12345678]
        |
        |""".stripMargin
    }
    assertResult(ManifestError.AuthorNameError(null).message(f))(ManifestParser.parse(toml, null) match {
      case Ok(manifest) => manifest
      case Err(e) => e.message(f)
    })
  }

  test("Err.authors.type.03") {
    val toml = {
      """
        |[package]
        |name = "hello-world"
        |description = "A simple program"
        |version = "0.1.0"
        |flix = "0.33.0"
        |license = "Apache-2.0"
        |authors = ["John Doe <john@example.com>", 159]
        |
        |""".stripMargin
    }
    assertResult(ManifestError.AuthorNameError(null).message(f))(ManifestParser.parse(toml, null) match {
      case Ok(manifest) => manifest
      case Err(e) => e.message(f)
    })
  }

  //Dependencies
  test("Err.dependencies.type") {
    val toml = {
      """
        |[package]
        |name = "hello-world"
        |description = "A simple program"
        |version = "0.1.0"
        |flix = "0.33.0"
        |license = "Apache-2.0"
        |authors = ["John Doe <john@example.com>"]
        |
<<<<<<< HEAD
        |[dependencies]
        |"github:jls/tic-tac-toe" = 123
        |"github:mlutze/flixball" = "3.2.1"
        |
        |""".stripMargin
    }
    assertResult(ManifestError.DependencyFormatError(null, "123").message(f))(ManifestParser.parse(toml, null) match {
      case Ok(manifest) => manifest
      case Err(e) => e.message(f)
=======
        |[dev-dependencies]
        |"github:fuzzer/fuzzer" = "1.2.3"
        |
        |[mvn-dependencies]
        |"org.postgresql:postgresql" = "1.2.3.4"
        |"org.eclipse.jetty:jetty-server" = "4.7.0-M1"
        |
        |[dev-mvn-dependencies]
        |"org.junit:junit" = "1.2"
        |
        |""".stripMargin
    }
    assertResult(expected = List(Dependency.FlixDependency(Repository.GitHub, "fuzzer", "fuzzer", SemVer(1, 2, Some(3), None, None), DependencyKind.Development),
                                 Dependency.MavenDependency("org.postgresql", "postgresql", SemVer(1, 2, Some(3), Some(4), None), DependencyKind.Production),
                                 Dependency.MavenDependency("org.eclipse.jetty", "jetty-server", SemVer(4, 7, Some(0), None, Some("M1")), DependencyKind.Production),
                                 Dependency.MavenDependency("org.junit", "junit", SemVer(1, 2, None, None, None), DependencyKind.Development)))(actual = {
      ManifestParser.parse(toml, null) match {
        case Ok(manifest) => manifest.dependencies
        case Err(e) => e.message(f)
      }
>>>>>>> c3d0f08c
    })
  }

  test("Err.dependencies.misspelled") {
    val toml = {
      """
        |[package]
        |name = "hello-world"
        |description = "A simple program"
        |version = "0.1.0"
        |flix = "0.33.0"
        |license = "Apache-2.0"
        |authors = ["John Doe <john@example.com>"]
        |
        |[depandencies]
        |"github:jls/tic-tac-toe" = "1.2.3"
        |"github:mlutze/flixball" = "3.2.1"
        |
        |""".stripMargin
    }
    assertResult(ManifestError.IllegalTableFound(null, "depandencies").message(f))(ManifestParser.parse(toml, null) match {
      case Ok(manifest) => manifest
      case Err(e) => e.message(f)
    })
  }

  test("Err.dependencies.name.01") {
    val toml = {
      """
        |[package]
        |name = "hello-world"
        |description = "A simple program"
        |version = "0.1.0"
        |flix = "0.33.0"
        |license = "Apache-2.0"
        |authors = ["John Doe <john@example.com>"]
        |
        |[dependencies]
        |"github:jls/tic-tac-toe" = "1.2.3"
        |"github:ml&tze/flixball" = "3.2.1"
        |
        |""".stripMargin
    }
    assertResult(ManifestError.IllegalName(null, "ml&tze").message(f))(ManifestParser.parse(toml, null) match {
      case Ok(manifest) => manifest
      case Err(e) => e.message(f)
    })
  }

  test("Err.dependencies.name.02") {
    val toml = {
      """
        |[package]
        |name = "hello-world"
        |description = "A simple program"
        |version = "0.1.0"
        |flix = "0.33.0"
        |license = "Apache-2.0"
        |authors = ["John Doe <john@example.com>"]
        |
        |[dependencies]
        |"github:jls/tic#tac-toe" = "1.2.3"
        |"github:mlutze/flixball" = "3.2.1"
        |
        |""".stripMargin
    }
    assertResult(ManifestError.IllegalName(null, "tic#tac-toe").message(f))(ManifestParser.parse(toml, null) match {
      case Ok(manifest) => manifest
      case Err(e) => e.message(f)
    })
  }

  test("Err.dependencies.format.01") {
    val toml = {
      """
        |[package]
        |name = "hello-world"
        |description = "A simple program"
        |version = "0.1.0"
        |flix = "0.33.0"
        |license = "Apache-2.0"
        |authors = ["John Doe <john@example.com>"]
        |
        |[dependencies]
        |"github:jls/tic-tac-toe" = "123"
        |"github:mlutze/flixball" = "3.2.1"
        |
        |""".stripMargin
    }
    assertResult(ManifestError.FlixVersionHasWrongLength(null, "123").message(f))(ManifestParser.parse(toml, null) match {
      case Ok(manifest) => manifest
      case Err(e) => e.message(f)
    })
  }

  test("Err.dependencies.format.02") {
    val toml = {
      """
        |[package]
        |name = "hello-world"
        |description = "A simple program"
        |version = "0.1.0"
        |flix = "0.33.0"
        |license = "Apache-2.0"
        |authors = ["John Doe <john@example.com>"]
        |
        |[dependencies]
        |"github:jls/tic-tac-toe" = "1.23"
        |"github:mlutze/flixball" = "3.2.1"
        |
        |""".stripMargin
    }
    assertResult(ManifestError.FlixVersionHasWrongLength(null, "1.23").message(f))(ManifestParser.parse(toml, null) match {
      case Ok(manifest) => manifest
      case Err(e) => e.message(f)
    })
  }

  test("Err.dependencies.format.03") {
    val toml = {
      """
        |[package]
        |name = "hello-world"
        |description = "A simple program"
        |version = "0.1.0"
        |flix = "0.33.0"
        |license = "Apache-2.0"
        |authors = ["John Doe <john@example.com>"]
        |
        |[dependencies]
        |"github:jls:tic-tac-toe" = "1.2.3"
        |"github:mlutze/flixball" = "3.2.1"
        |
        |""".stripMargin
    }
    assertResult(ManifestError.FlixDependencyFormatError(null, "github:jls:tic-tac-toe").message(f))(ManifestParser.parse(toml, null) match {
      case Ok(manifest) => manifest
      case Err(e) => e.message(f)
    })
  }

  test("Err.dependencies.format.04") {
    val toml = {
      """
        |[package]
        |name = "hello-world"
        |description = "A simple program"
        |version = "0.1.0"
        |flix = "0.33.0"
        |license = "Apache-2.0"
        |authors = ["John Doe <john@example.com>"]
        |
        |[dependencies]
        |"github/jls/tic-tac-toe" = "1.2.3"
        |"github:mlutze/flixball" = "3.2.1"
        |
        |""".stripMargin
    }
    assertResult(ManifestError.FlixDependencyFormatError(null, "github/jls/tic-tac-toe").message(f))(ManifestParser.parse(toml, null) match {
      case Ok(manifest) => manifest
      case Err(e) => e.message(f)
    })
  }

  test("Err.dependencies.numbers.01") {
    val toml = {
      """
        |[package]
        |name = "hello-world"
        |description = "A simple program"
        |version = "0.1.0"
        |flix = "0.33.0"
        |license = "Apache-2.0"
        |authors = ["John Doe <john@example.com>"]
        |
        |[dependencies]
        |"github:jls/tic-tac-toe" = "1.2.3"
        |"github:mlutze/flixball" = "a.2.1"
        |
        |""".stripMargin
    }
    assertResult(ManifestError.VersionNumberWrong(null, "a.2.1").message(f))(ManifestParser.parse(toml, null) match {
      case Ok(manifest) => manifest
      case Err(e) => e.message(f)
    })
  }

  test("Err.dependencies.numbers.02") {
    val toml = {
      """
        |[package]
        |name = "hello-world"
        |description = "A simple program"
        |version = "0.1.0"
        |flix = "0.33.0"
        |license = "Apache-2.0"
        |authors = ["John Doe <john@example.com>"]
        |
        |[dependencies]
        |"github:jls/tic-tac-toe" = "1.2.3"
        |"github:mlutze/flixball" = "3.b.1"
        |
        |""".stripMargin
    }
    assertResult(ManifestError.VersionNumberWrong(null, "3.b.1").message(f))(ManifestParser.parse(toml, null) match {
      case Ok(manifest) => manifest
      case Err(e) => e.message(f)
    })
  }

  test("Err.dependencies.numbers.03") {
    val toml = {
      """
        |[package]
        |name = "hello-world"
        |description = "A simple program"
        |version = "0.1.0"
        |flix = "0.33.0"
        |license = "Apache-2.0"
        |authors = ["John Doe <john@example.com>"]
        |
        |[dependencies]
        |"github:jls/tic-tac-toe" = "1.2.3"
        |"github:mlutze/flixball" = "3.2.c"
        |
        |""".stripMargin
    }
    assertResult(ManifestError.VersionNumberWrong(null, "3.2.c").message(f))(ManifestParser.parse(toml, null) match {
      case Ok(manifest) => manifest
      case Err(e) => e.message(f)
    })
  }

  //Dev-dependencies
  test("Err.dev-dependencies.type") {
    val toml = {
      """
        |[package]
        |name = "hello-world"
        |description = "A simple program"
        |version = "0.1.0"
        |flix = "0.33.0"
        |license = "Apache-2.0"
        |authors = ["John Doe <john@example.com>"]
        |
<<<<<<< HEAD
        |[dev-dependencies]
        |"github:fuzzer/fuzzer" = 789
        |
        |""".stripMargin
    }
    assertResult(ManifestError.DependencyFormatError(null, "789").message(f))(ManifestParser.parse(toml, null) match {
      case Ok(manifest) => manifest
      case Err(e) => e.message(f)
=======
        |[dependencies]
        |"github:jls/tic-tac-toe" = "1.2.3"
        |"github:mlutze/flixball" = "3.2.1"
        |
        |[mvn-dependencies]
        |"org.postgresql:postgresql" = "1.2.3.4"
        |"org.eclipse.jetty:jetty-server" = "4.7.0-M1"
        |
        |[dev-mvn-dependencies]
        |"org.junit:junit" = "1.2"
        |
        |""".stripMargin
    }
    assertResult(expected = List(
                                 Dependency.FlixDependency(Repository.GitHub, "jls", "tic-tac-toe", SemVer(1, 2, Some(3), None, None), DependencyKind.Production),
                                 Dependency.FlixDependency(Repository.GitHub, "mlutze", "flixball", SemVer(3, 2, Some(1), None, None), DependencyKind.Production),
                                 Dependency.MavenDependency("org.postgresql", "postgresql", SemVer(1, 2, Some(3), Some(4), None), DependencyKind.Production),
                                 Dependency.MavenDependency("org.eclipse.jetty", "jetty-server", SemVer(4, 7, Some(0), None, Some("M1")), DependencyKind.Production),
                                 Dependency.MavenDependency("org.junit", "junit", SemVer(1, 2, None, None, None), DependencyKind.Development)))(actual = {
      ManifestParser.parse(toml, null) match {
        case Ok(manifest) => manifest.dependencies
        case Err(e) => e.message(f)
      }
>>>>>>> c3d0f08c
    })
  }

  test("Err.dev-dependencies.misspelled") {
    val toml = {
      """
        |[package]
        |name = "hello-world"
        |description = "A simple program"
        |version = "0.1.0"
        |flix = "0.33.0"
        |license = "Apache-2.0"
        |authors = ["John Doe <john@example.com>"]
        |
        |[dev-dependences]
        |"github:fuzzer/fuzzer" = "7.8.9"
        |
        |""".stripMargin
    }
    assertResult(ManifestError.IllegalTableFound(null, "dev-dependences").message(f))(ManifestParser.parse(toml, null) match {
      case Ok(manifest) => manifest
      case Err(e) => e.message(f)
    })
  }

  test("Err.dev-dependencies.format.01") {
    val toml = {
      """
        |[package]
        |name = "hello-world"
        |description = "A simple program"
        |version = "0.1.0"
        |flix = "0.33.0"
        |license = "Apache-2.0"
        |authors = ["John Doe <john@example.com>"]
        |
        |[dev-dependencies]
        |"github:fuzzer/fuzzer" = "123"
        |
        |""".stripMargin
    }
    assertResult(ManifestError.FlixVersionHasWrongLength(null, "123").message(f))(ManifestParser.parse(toml, null) match {
      case Ok(manifest) => manifest
      case Err(e) => e.message(f)
    })
  }

  test("Err.dev-dependencies.format.02") {
    val toml = {
      """
        |[package]
        |name = "hello-world"
        |description = "A simple program"
        |version = "0.1.0"
        |flix = "0.33.0"
        |license = "Apache-2.0"
        |authors = ["John Doe <john@example.com>"]
        |
        |[dev-dependencies]
        |"github:fuzzer/fuzzer" = "1.2.3.4.5"
        |
        |""".stripMargin
    }
    assertResult(ManifestError.FlixVersionHasWrongLength(null, "1.2.3.4.5").message(f))(ManifestParser.parse(toml, null) match {
      case Ok(manifest) => manifest
      case Err(e) => e.message(f)
    })
  }

  test("Err.dev-dependencies.format.03") {
    val toml = {
      """
        |[package]
        |name = "hello-world"
        |description = "A simple program"
        |version = "0.1.0"
        |flix = "0.33.0"
        |license = "Apache-2.0"
        |authors = ["John Doe <john@example.com>"]
        |
        |[dev-dependencies]
        |"github/fuzzer/fuzzer" = "1.2.3"
        |
        |""".stripMargin
    }
    assertResult(ManifestError.FlixDependencyFormatError(null, "github/fuzzer/fuzzer").message(f))(ManifestParser.parse(toml, null) match {
      case Ok(manifest) => manifest
      case Err(e) => e.message(f)
    })
  }

  test("Err.dev-dependencies.format.04") {
    val toml = {
      """
        |[package]
        |name = "hello-world"
        |description = "A simple program"
        |version = "0.1.0"
        |flix = "0.33.0"
        |license = "Apache-2.0"
        |authors = ["John Doe <john@example.com>"]
        |
        |[dev-dependencies]
        |"github:fuzzer-fuzzer" = "1.2.3"
        |
        |""".stripMargin
    }
    assertResult(ManifestError.FlixDependencyFormatError(null, "github:fuzzer-fuzzer").message(f))(ManifestParser.parse(toml, null) match {
      case Ok(manifest) => manifest
      case Err(e) => e.message(f)
    })
  }

  test("Err.dev-dependencies.numbers.01") {
    val toml = {
      """
        |[package]
        |name = "hello-world"
        |description = "A simple program"
        |version = "0.1.0"
        |flix = "0.33.0"
        |license = "Apache-2.0"
        |authors = ["John Doe <john@example.com>"]
        |
        |[dev-dependencies]
        |"github:fuzzer/fuzzer" = "a.2.3"
        |
        |""".stripMargin
    }
    assertResult(ManifestError.VersionNumberWrong(null, "a.2.3").message(f))(ManifestParser.parse(toml, null) match {
      case Ok(manifest) => manifest
      case Err(e) => e.message(f)
    })
  }

  test("Err.dev-dependencies.numbers.02") {
    val toml = {
      """
        |[package]
        |name = "hello-world"
        |description = "A simple program"
        |version = "0.1.0"
        |flix = "0.33.0"
        |license = "Apache-2.0"
        |authors = ["John Doe <john@example.com>"]
        |
        |[dev-dependencies]
        |"github:fuzzer/fuzzer" = "1.b.3"
        |
        |""".stripMargin
    }
    assertResult(ManifestError.VersionNumberWrong(null, "1.b.3").message(f))(ManifestParser.parse(toml, null) match {
      case Ok(manifest) => manifest
      case Err(e) => e.message(f)
    })
  }

  test("Err.dev-dependencies.numbers.03") {
    val toml = {
      """
        |[package]
        |name = "hello-world"
        |description = "A simple program"
        |version = "0.1.0"
        |flix = "0.33.0"
        |license = "Apache-2.0"
        |authors = ["John Doe <john@example.com>"]
        |
        |[dev-dependencies]
        |"github:fuzzer/fuzzer" = "1.2.c"
        |
        |""".stripMargin
    }
    assertResult(ManifestError.VersionNumberWrong(null, "1.2.c").message(f))(ManifestParser.parse(toml, null) match {
      case Ok(manifest) => manifest
      case Err(e) => e.message(f)
    })
  }

  //Mvn-dependencies
  test("Err.mvn-dependencies.type") {
    val toml = {
      """
        |[package]
        |name = "hello-world"
        |description = "A simple program"
        |version = "0.1.0"
        |flix = "0.33.0"
        |license = "Apache-2.0"
        |authors = ["John Doe <john@example.com>"]
        |
        |[mvn-dependencies]
        |"org.postgresql:postgresql" = "1.2.3"
        |"org.eclipse.jetty:jetty-server" = 470
        |
        |""".stripMargin
    }
<<<<<<< HEAD
    assertResult(ManifestError.DependencyFormatError(null, "470").message(f))(ManifestParser.parse(toml, null) match {
      case Ok(manifest) => manifest
      case Err(e) => e.message(f)
=======
    assertResult(expected = List(Dependency.FlixDependency(Repository.GitHub, "jls", "tic-tac-toe", SemVer(1, 2, Some(3), None, None), DependencyKind.Production),
                                 Dependency.FlixDependency(Repository.GitHub, "mlutze", "flixball", SemVer(3, 2, Some(1), None, None), DependencyKind.Production),
                                 Dependency.FlixDependency(Repository.GitHub, "fuzzer", "fuzzer", SemVer(1, 2, Some(3), None, None), DependencyKind.Development),
                                 Dependency.MavenDependency("org.junit", "junit", SemVer(1, 2, None, None, None), DependencyKind.Development)))(actual = {
      ManifestParser.parse(toml, null) match {
        case Ok(manifest) => manifest.dependencies
        case Err(e) => e.message(f)
      }
>>>>>>> c3d0f08c
    })
  }

  test("Err.mvn-dependencies.misspelled") {
    val toml = {
      """
        |[package]
        |name = "hello-world"
        |description = "A simple program"
        |version = "0.1.0"
        |flix = "0.33.0"
        |license = "Apache-2.0"
        |authors = ["John Doe <john@example.com>"]
        |
        |[mwn-dependencies]
        |"org.postgresql:postgresql" = "1.2.3"
        |"org.eclipse.jetty:jetty-server" = "4.7.0"
        |
        |""".stripMargin
    }
    assertResult(ManifestError.IllegalTableFound(null, "mwn-dependencies").message(f))(ManifestParser.parse(toml, null) match {
      case Ok(manifest) => manifest
      case Err(e) => e.message(f)
    })
  }

  test("Err.mvn-dependencies.name.01") {
    val toml = {
      """
        |[package]
        |name = "hello-world"
        |description = "A simple program"
        |version = "0.1.0"
        |flix = "0.33.0"
        |license = "Apache-2.0"
        |authors = ["John Doe <john@example.com>"]
        |
        |[mvn-dependencies]
        |"org.pos/gresql:post¤resql" = "1.2.3"
        |"org.eclipse.jetty:jetty-server" = "4.7.0-M1"
        |
        |""".stripMargin
    }
    assertResult(ManifestError.IllegalName(null, "org.pos/gresql").message(f))(ManifestParser.parse(toml, null) match {
      case Ok(manifest) => manifest
      case Err(e) => e.message(f)
    })
  }

  test("Err.mvn-dependencies.name.02") {
    val toml = {
      """
        |[package]
        |name = "hello-world"
        |description = "A simple program"
        |version = "0.1.0"
        |flix = "0.33.0"
        |license = "Apache-2.0"
        |authors = ["John Doe <john@example.com>"]
        |
        |[mvn-dependencies]
        |"org.postgresql:post¤resql" = "1.2.3"
        |"org.eclipse.jetty:jetty-server" = "4.7.0-M1"
        |
        |""".stripMargin
    }
    assertResult(ManifestError.IllegalName(null, "post¤resql").message(f))(ManifestParser.parse(toml, null) match {
      case Ok(manifest) => manifest
      case Err(e) => e.message(f)
    })
  }

  test("Err.mvn-dependencies.format.01") {
    val toml = {
      """
        |[package]
        |name = "hello-world"
        |description = "A simple program"
        |version = "0.1.0"
        |flix = "0.33.0"
        |license = "Apache-2.0"
        |authors = ["John Doe <john@example.com>"]
        |
        |[mvn-dependencies]
        |"org.postgresql:postgresql" = "1.2.3"
        |"org.eclipse.jetty:jetty-server" = "470"
        |
        |""".stripMargin
    }
    assertResult(ManifestError.MavenVersionHasWrongLength(null, "470").message(f))(ManifestParser.parse(toml, null) match {
      case Ok(manifest) => manifest
      case Err(e) => e.message(f)
    })
  }

  test("Err.mvn-dependencies.format.02") {
    val toml = {
      """
        |[package]
        |name = "hello-world"
        |description = "A simple program"
        |version = "0.1.0"
        |flix = "0.33.0"
        |license = "Apache-2.0"
        |authors = ["John Doe <john@example.com>"]
        |
        |[mvn-dependencies]
        |"org.postgresql:postgresql" = "1.2.3"
        |"org.eclipse.jetty:jetty-server" = "47"
        |
        |""".stripMargin
    }
    assertResult(ManifestError.MavenVersionHasWrongLength(null, "47").message(f))(ManifestParser.parse(toml, null) match {
      case Ok(manifest) => manifest
      case Err(e) => e.message(f)
    })
  }

  test("Err.mvn-dependencies.format.03") {
    val toml = {
      """
        |[package]
        |name = "hello-world"
        |description = "A simple program"
        |version = "0.1.0"
        |flix = "0.33.0"
        |license = "Apache-2.0"
        |authors = ["John Doe <john@example.com>"]
        |
        |[mvn-dependencies]
        |"org.postgresql:postgresql" = "1.2.3"
        |"org.eclipse.jetty.jetty-server" = "4.7.0-M1"
        |
        |""".stripMargin
    }
    assertResult(ManifestError.MavenDependencyFormatError(null, "org.eclipse.jetty.jetty-server").message(f))(ManifestParser.parse(toml, null) match {
      case Ok(manifest) => manifest
      case Err(e) => e.message(f)
    })
  }

  test("Err.mvn-dependencies.format.04") {
    val toml = {
      """
        |[package]
        |name = "hello-world"
        |description = "A simple program"
        |version = "0.1.0"
        |flix = "0.33.0"
        |license = "Apache-2.0"
        |authors = ["John Doe <john@example.com>"]
        |
        |[mvn-dependencies]
        |"org.postgresql:postgresql" = "1.2.3"
        |"org:eclipse:jetty:jetty-server" = "4.7.0-M1"
        |
        |""".stripMargin
    }
    assertResult(ManifestError.MavenDependencyFormatError(null, "org:eclipse:jetty:jetty-server").message(f))(ManifestParser.parse(toml, null) match {
      case Ok(manifest) => manifest
      case Err(e) => e.message(f)
    })
  }

  test("Err.mvn-dependencies.numbers.01") {
    val toml = {
      """
        |[package]
        |name = "hello-world"
        |description = "A simple program"
        |version = "0.1.0"
        |flix = "0.33.0"
        |license = "Apache-2.0"
        |authors = ["John Doe <john@example.com>"]
        |
        |[mvn-dependencies]
        |"org.postgresql:postgresql" = "1.2.3"
        |"org.eclipse.jetty:jetty-server" = "a.7.0"
        |
        |""".stripMargin
    }
    assertResult(ManifestError.VersionNumberWrong(null, "a.7.0").message(f))(ManifestParser.parse(toml, null) match {
      case Ok(manifest) => manifest
      case Err(e) => e.message(f)
    })
  }

  test("Err.mvn-dependencies.numbers.02") {
    val toml = {
      """
        |[package]
        |name = "hello-world"
        |description = "A simple program"
        |version = "0.1.0"
        |flix = "0.33.0"
        |license = "Apache-2.0"
        |authors = ["John Doe <john@example.com>"]
        |
        |[mvn-dependencies]
        |"org.postgresql:postgresql" = "1.2.3"
        |"org.eclipse.jetty:jetty-server" = "4.b.0"
        |
        |""".stripMargin
    }
    assertResult(ManifestError.VersionNumberWrong(null, "4.b.0").message(f))(ManifestParser.parse(toml, null) match {
      case Ok(manifest) => manifest
      case Err(e) => e.message(f)
    })
  }

  test("Err.mvn-dependencies.numbers.03") {
    val toml = {
      """
        |[package]
        |name = "hello-world"
        |description = "A simple program"
        |version = "0.1.0"
        |flix = "0.33.0"
        |license = "Apache-2.0"
        |authors = ["John Doe <john@example.com>"]
        |
        |[mvn-dependencies]
        |"org.postgresql:postgresql" = "1.2.3"
        |"org.eclipse.jetty:jetty-server" = "4.7.c"
        |
        |""".stripMargin
    }
    assertResult(ManifestError.VersionNumberWrong(null, "4.7.c").message(f))(ManifestParser.parse(toml, null) match {
      case Ok(manifest) => manifest
      case Err(e) => e.message(f)
    })
  }

  //Dev-mvn-dependencies
  test("Err.dev-mvn-dependencies.type") {
    val toml = {
      """
        |[package]
        |name = "hello-world"
        |description = "A simple program"
        |version = "0.1.0"
        |flix = "0.33.0"
        |license = "Apache-2.0"
        |authors = ["John Doe <john@example.com>"]
        |
<<<<<<< HEAD
        |[dev-mvn-dependencies]
        |"org.junit:junit" = 123456
        |
        |""".stripMargin
    }
    assertResult(ManifestError.DependencyFormatError(null, "123456").message(f))(ManifestParser.parse(toml, null) match {
      case Ok(manifest) => manifest
      case Err(e) => e.message(f)
=======
        |[dependencies]
        |"github:jls/tic-tac-toe" = "1.2.3"
        |"github:mlutze/flixball" = "3.2.1"
        |
        |[dev-dependencies]
        |"github:fuzzer/fuzzer" = "1.2.3"
        |
        |[mvn-dependencies]
        |"org.postgresql:postgresql" = "1.2.3.4"
        |"org.eclipse.jetty:jetty-server" = "4.7.0-M1"
        |
        |""".stripMargin
    }
    assertResult(expected = List(Dependency.FlixDependency(Repository.GitHub, "jls", "tic-tac-toe", SemVer(1, 2, Some(3), None, None), DependencyKind.Production),
                                 Dependency.FlixDependency(Repository.GitHub, "mlutze", "flixball", SemVer(3, 2, Some(1), None, None), DependencyKind.Production),
                                 Dependency.FlixDependency(Repository.GitHub, "fuzzer", "fuzzer", SemVer(1, 2, Some(3), None, None), DependencyKind.Development),
                                 Dependency.MavenDependency("org.postgresql", "postgresql", SemVer(1, 2, Some(3), Some(4), None), DependencyKind.Production),
                                 Dependency.MavenDependency("org.eclipse.jetty", "jetty-server", SemVer(4, 7, Some(0), None, Some("M1")), DependencyKind.Production)))(actual = {
      ManifestParser.parse(toml, null) match {
        case Ok(manifest) => manifest.dependencies
        case Err(e) => e.message(f)
      }
>>>>>>> c3d0f08c
    })
  }

  test("Err.dev-mvn-dependencies.misspelled") {
    val toml = {
      """
        |[package]
        |name = "hello-world"
        |description = "A simple program"
        |version = "0.1.0"
        |flix = "0.33.0"
        |license = "Apache-2.0"
        |authors = ["John Doe <john@example.com>"]
        |
        |[mvn-dev-dependencies]
        |"org.junit:junit" = "12.34.56"
        |
        |""".stripMargin
    }
    assertResult(ManifestError.IllegalTableFound(null, "mvn-dev-dependencies").message(f))(ManifestParser.parse(toml, null) match {
      case Ok(manifest) => manifest
      case Err(e) => e.message(f)
    })
  }

  test("Err.dev-mvn-dependencies.format.01") {
    val toml = {
      """
        |[package]
        |name = "hello-world"
        |description = "A simple program"
        |version = "0.1.0"
        |flix = "0.33.0"
        |license = "Apache-2.0"
        |authors = ["John Doe <john@example.com>"]
        |
        |[dev-mvn-dependencies]
        |"org.junit:junit" = "12"
        |
        |""".stripMargin
    }
    assertResult(ManifestError.MavenVersionHasWrongLength(null, "12").message(f))(ManifestParser.parse(toml, null) match {
      case Ok(manifest) => manifest
      case Err(e) => e.message(f)
    })
  }

  test("Err.dev-mvn-dependencies.format.02") {
    val toml = {
      """
        |[package]
        |name = "hello-world"
        |description = "A simple program"
        |version = "0.1.0"
        |flix = "0.33.0"
        |license = "Apache-2.0"
        |authors = ["John Doe <john@example.com>"]
        |
        |[dev-mvn-dependencies]
        |"org.junit:junit" = "1.2.3.4.5.6"
        |
        |""".stripMargin
    }
    assertResult(ManifestError.MavenVersionHasWrongLength(null, "1.2.3.4.5.6").message(f))(ManifestParser.parse(toml, null) match {
      case Ok(manifest) => manifest
      case Err(e) => e.message(f)
    })
  }

  test("Err.dev-mvn-dependencies.format.03") {
    val toml = {
      """
        |[package]
        |name = "hello-world"
        |description = "A simple program"
        |version = "0.1.0"
        |flix = "0.33.0"
        |license = "Apache-2.0"
        |authors = ["John Doe <john@example.com>"]
        |
        |[dev-mvn-dependencies]
        |"org/junit/junit" = "1.2.3"
        |
        |""".stripMargin
    }
    assertResult(ManifestError.MavenDependencyFormatError(null, "org/junit/junit").message(f))(ManifestParser.parse(toml, null) match {
      case Ok(manifest) => manifest
      case Err(e) => e.message(f)
    })
  }

  test("Err.dev-mvn-dependencies.format.04") {
    val toml = {
      """
        |[package]
        |name = "hello-world"
        |description = "A simple program"
        |version = "0.1.0"
        |flix = "0.33.0"
        |license = "Apache-2.0"
        |authors = ["John Doe <john@example.com>"]
        |
        |[dev-mvn-dependencies]
        |"org:junit:junit" = "1.2.3"
        |
        |""".stripMargin
    }
    assertResult(ManifestError.MavenDependencyFormatError(null, "org:junit:junit").message(f))(ManifestParser.parse(toml, null) match {
      case Ok(manifest) => manifest
      case Err(e) => e.message(f)
    })
  }

  test("Err.dev-mvn-dependencies.numbers.01") {
    val toml = {
      """
        |[package]
        |name = "hello-world"
        |description = "A simple program"
        |version = "0.1.0"
        |flix = "0.33.0"
        |license = "Apache-2.0"
        |authors = ["John Doe <john@example.com>"]
        |
        |[dev-mvn-dependencies]
        |"org.junit:junit" = "a.2.3"
        |
        |""".stripMargin
    }
    assertResult(ManifestError.VersionNumberWrong(null, "a.2.3").message(f))(ManifestParser.parse(toml, null) match {
      case Ok(manifest) => manifest
      case Err(e) => e.message(f)
    })
  }

  test("Err.dev-mvn-dependencies.numbers.02") {
    val toml = {
      """
        |[package]
        |name = "hello-world"
        |description = "A simple program"
        |version = "0.1.0"
        |flix = "0.33.0"
        |license = "Apache-2.0"
        |authors = ["John Doe <john@example.com>"]
        |
        |[dev-mvn-dependencies]
        |"org.junit:junit" = "1.b.3"
        |
        |""".stripMargin
    }
    assertResult(ManifestError.VersionNumberWrong(null, "1.b.3").message(f))(ManifestParser.parse(toml, null) match {
      case Ok(manifest) => manifest
      case Err(e) => e.message(f)
    })
  }

  test("Err.dev-mvn-dependencies.numbers.03") {
    val toml = {
      """
        |[package]
        |name = "hello-world"
        |description = "A simple program"
        |version = "0.1.0"
        |flix = "0.33.0"
        |license = "Apache-2.0"
        |authors = ["John Doe <john@example.com>"]
        |
        |[dev-mvn-dependencies]
        |"org.junit:junit" = "1.2.c"
        |
        |""".stripMargin
    }
    assertResult(ManifestError.VersionNumberWrong(null, "1.2.c").message(f))(ManifestParser.parse(toml, null) match {
      case Ok(manifest) => manifest
      case Err(e) => e.message(f)
    })
  }

}<|MERGE_RESOLUTION|>--- conflicted
+++ resolved
@@ -702,7 +702,6 @@
         |license = "Apache-2.0"
         |authors = ["John Doe <john@example.com>"]
         |
-<<<<<<< HEAD
         |[dependencies]
         |"github:jls/tic-tac-toe" = 123
         |"github:mlutze/flixball" = "3.2.1"
@@ -712,28 +711,6 @@
     assertResult(ManifestError.DependencyFormatError(null, "123").message(f))(ManifestParser.parse(toml, null) match {
       case Ok(manifest) => manifest
       case Err(e) => e.message(f)
-=======
-        |[dev-dependencies]
-        |"github:fuzzer/fuzzer" = "1.2.3"
-        |
-        |[mvn-dependencies]
-        |"org.postgresql:postgresql" = "1.2.3.4"
-        |"org.eclipse.jetty:jetty-server" = "4.7.0-M1"
-        |
-        |[dev-mvn-dependencies]
-        |"org.junit:junit" = "1.2"
-        |
-        |""".stripMargin
-    }
-    assertResult(expected = List(Dependency.FlixDependency(Repository.GitHub, "fuzzer", "fuzzer", SemVer(1, 2, Some(3), None, None), DependencyKind.Development),
-                                 Dependency.MavenDependency("org.postgresql", "postgresql", SemVer(1, 2, Some(3), Some(4), None), DependencyKind.Production),
-                                 Dependency.MavenDependency("org.eclipse.jetty", "jetty-server", SemVer(4, 7, Some(0), None, Some("M1")), DependencyKind.Production),
-                                 Dependency.MavenDependency("org.junit", "junit", SemVer(1, 2, None, None, None), DependencyKind.Development)))(actual = {
-      ManifestParser.parse(toml, null) match {
-        case Ok(manifest) => manifest.dependencies
-        case Err(e) => e.message(f)
-      }
->>>>>>> c3d0f08c
     })
   }
 
@@ -979,7 +956,6 @@
         |license = "Apache-2.0"
         |authors = ["John Doe <john@example.com>"]
         |
-<<<<<<< HEAD
         |[dev-dependencies]
         |"github:fuzzer/fuzzer" = 789
         |
@@ -988,31 +964,6 @@
     assertResult(ManifestError.DependencyFormatError(null, "789").message(f))(ManifestParser.parse(toml, null) match {
       case Ok(manifest) => manifest
       case Err(e) => e.message(f)
-=======
-        |[dependencies]
-        |"github:jls/tic-tac-toe" = "1.2.3"
-        |"github:mlutze/flixball" = "3.2.1"
-        |
-        |[mvn-dependencies]
-        |"org.postgresql:postgresql" = "1.2.3.4"
-        |"org.eclipse.jetty:jetty-server" = "4.7.0-M1"
-        |
-        |[dev-mvn-dependencies]
-        |"org.junit:junit" = "1.2"
-        |
-        |""".stripMargin
-    }
-    assertResult(expected = List(
-                                 Dependency.FlixDependency(Repository.GitHub, "jls", "tic-tac-toe", SemVer(1, 2, Some(3), None, None), DependencyKind.Production),
-                                 Dependency.FlixDependency(Repository.GitHub, "mlutze", "flixball", SemVer(3, 2, Some(1), None, None), DependencyKind.Production),
-                                 Dependency.MavenDependency("org.postgresql", "postgresql", SemVer(1, 2, Some(3), Some(4), None), DependencyKind.Production),
-                                 Dependency.MavenDependency("org.eclipse.jetty", "jetty-server", SemVer(4, 7, Some(0), None, Some("M1")), DependencyKind.Production),
-                                 Dependency.MavenDependency("org.junit", "junit", SemVer(1, 2, None, None, None), DependencyKind.Development)))(actual = {
-      ManifestParser.parse(toml, null) match {
-        case Ok(manifest) => manifest.dependencies
-        case Err(e) => e.message(f)
-      }
->>>>>>> c3d0f08c
     })
   }
 
@@ -1210,20 +1161,9 @@
         |
         |""".stripMargin
     }
-<<<<<<< HEAD
     assertResult(ManifestError.DependencyFormatError(null, "470").message(f))(ManifestParser.parse(toml, null) match {
       case Ok(manifest) => manifest
       case Err(e) => e.message(f)
-=======
-    assertResult(expected = List(Dependency.FlixDependency(Repository.GitHub, "jls", "tic-tac-toe", SemVer(1, 2, Some(3), None, None), DependencyKind.Production),
-                                 Dependency.FlixDependency(Repository.GitHub, "mlutze", "flixball", SemVer(3, 2, Some(1), None, None), DependencyKind.Production),
-                                 Dependency.FlixDependency(Repository.GitHub, "fuzzer", "fuzzer", SemVer(1, 2, Some(3), None, None), DependencyKind.Development),
-                                 Dependency.MavenDependency("org.junit", "junit", SemVer(1, 2, None, None, None), DependencyKind.Development)))(actual = {
-      ManifestParser.parse(toml, null) match {
-        case Ok(manifest) => manifest.dependencies
-        case Err(e) => e.message(f)
-      }
->>>>>>> c3d0f08c
     })
   }
 
@@ -1469,7 +1409,6 @@
         |license = "Apache-2.0"
         |authors = ["John Doe <john@example.com>"]
         |
-<<<<<<< HEAD
         |[dev-mvn-dependencies]
         |"org.junit:junit" = 123456
         |
@@ -1478,30 +1417,6 @@
     assertResult(ManifestError.DependencyFormatError(null, "123456").message(f))(ManifestParser.parse(toml, null) match {
       case Ok(manifest) => manifest
       case Err(e) => e.message(f)
-=======
-        |[dependencies]
-        |"github:jls/tic-tac-toe" = "1.2.3"
-        |"github:mlutze/flixball" = "3.2.1"
-        |
-        |[dev-dependencies]
-        |"github:fuzzer/fuzzer" = "1.2.3"
-        |
-        |[mvn-dependencies]
-        |"org.postgresql:postgresql" = "1.2.3.4"
-        |"org.eclipse.jetty:jetty-server" = "4.7.0-M1"
-        |
-        |""".stripMargin
-    }
-    assertResult(expected = List(Dependency.FlixDependency(Repository.GitHub, "jls", "tic-tac-toe", SemVer(1, 2, Some(3), None, None), DependencyKind.Production),
-                                 Dependency.FlixDependency(Repository.GitHub, "mlutze", "flixball", SemVer(3, 2, Some(1), None, None), DependencyKind.Production),
-                                 Dependency.FlixDependency(Repository.GitHub, "fuzzer", "fuzzer", SemVer(1, 2, Some(3), None, None), DependencyKind.Development),
-                                 Dependency.MavenDependency("org.postgresql", "postgresql", SemVer(1, 2, Some(3), Some(4), None), DependencyKind.Production),
-                                 Dependency.MavenDependency("org.eclipse.jetty", "jetty-server", SemVer(4, 7, Some(0), None, Some("M1")), DependencyKind.Production)))(actual = {
-      ManifestParser.parse(toml, null) match {
-        case Ok(manifest) => manifest.dependencies
-        case Err(e) => e.message(f)
-      }
->>>>>>> c3d0f08c
     })
   }
 
