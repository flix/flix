--- conflicted
+++ resolved
@@ -1765,19 +1765,12 @@
   case object ResumptionWrapper extends BackendObjType with Generatable {
 
     // Value -> Result
-<<<<<<< HEAD
-    private val superClass: JvmType.Reference = JvmOps.getClosureAbstractClassType(List(JvmType.Object), JvmType.Object)
-=======
     private val superClass: JvmType.Reference = JvmOps.getFunctionInterfaceType(List(JvmType.Object), JvmType.Object)
->>>>>>> 63ec6670
 
     def genByteCode()(implicit flix: Flix): Array[Byte] = {
       val cm = mkClass(this.jvmName, IsFinal, superClass.name)
       cm.mkConstructor(Constructor)
-<<<<<<< HEAD
       cm.mkField(ResumptionField)
-=======
->>>>>>> 63ec6670
       cm.mkMethod(InvokeMethod)
       cm.closeClassMaker()
     }
