/*
 * Copyright 2015-2016 Magnus Madsen
 *
 * Licensed under the Apache License, Version 2.0 (the "License");
 * you may not use this file except in compliance with the License.
 * You may obtain a copy of the License at
 *
 *   http://www.apache.org/licenses/LICENSE-2.0
 *
 * Unless required by applicable law or agreed to in writing, software
 * distributed under the License is distributed on an "AS IS" BASIS,
 * WITHOUT WARRANTIES OR CONDITIONS OF ANY KIND, either express or implied.
 * See the License for the specific language governing permissions and
 * limitations under the License.
 */

package ca.uwaterloo.flix.language.ast

import ca.uwaterloo.flix.language.CompilationMessage
import ca.uwaterloo.flix.language.ast.shared.*
import ca.uwaterloo.flix.language.ast.shared.SymUse.*
import ca.uwaterloo.flix.language.phase.unification.{EqualityEnv, TraitEnv}
import ca.uwaterloo.flix.util.collection.{ListMap, Nel}

import java.lang.reflect.{Constructor, Field, Method}

object TypedAst {

  val empty: Root = Root(ListMap.empty, Map.empty, ListMap.empty, Map.empty, Map.empty, Map.empty, Map.empty, Map.empty, Map.empty, Map.empty, ListMap.empty, None, Set.empty, Map.empty, TraitEnv.empty, EqualityEnv.empty, AvailableClasses.empty, LabelledPrecedenceGraph.empty, DependencyGraph.empty, Map.empty)

  case class Root(modules: ListMap[Symbol.ModuleSym, Symbol],
                  traits: Map[Symbol.TraitSym, Trait],
                  instances: ListMap[Symbol.TraitSym, Instance],
                  sigs: Map[Symbol.SigSym, Sig],
                  defs: Map[Symbol.DefnSym, Def],
                  enums: Map[Symbol.EnumSym, Enum],
                  structs: Map[Symbol.StructSym, Struct],
                  restrictableEnums: Map[Symbol.RestrictableEnumSym, RestrictableEnum],
                  effects: Map[Symbol.EffSym, Effect],
                  typeAliases: Map[Symbol.TypeAliasSym, TypeAlias],
                  uses: ListMap[Symbol.ModuleSym, UseOrImport],
                  mainEntryPoint: Option[Symbol.DefnSym],
                  entryPoints: Set[Symbol.DefnSym],
                  sources: Map[Source, SourceLocation],
                  traitEnv: TraitEnv,
                  eqEnv: EqualityEnv,
                  availableClasses: AvailableClasses,
                  precedenceGraph: LabelledPrecedenceGraph,
                  dependencyGraph: DependencyGraph,
                  tokens: Map[Source, Array[Token]])

  sealed trait Decl {
    val ann: Annotations
    val mod: Modifiers
  }

  case class Trait(doc: Doc, ann: Annotations, mod: Modifiers, sym: Symbol.TraitSym, tparam: TypeParam, superTraits: List[TraitConstraint], assocs: List[AssocTypeSig], sigs: List[Sig], laws: List[Def], loc: SourceLocation) extends Decl

  case class Instance(doc: Doc, ann: Annotations, mod: Modifiers, trt: TraitSymUse, tparams: List[TypeParam], tpe: Type, tconstrs: List[TraitConstraint], econstrs: List[EqualityConstraint], assocs: List[AssocTypeDef], defs: List[Def], ns: Name.NName, loc: SourceLocation) extends Sourceable with Decl {
    override def src: Source = loc.source
  }

  case class Sig(sym: Symbol.SigSym, spec: Spec, exp: Option[Expr], loc: SourceLocation)

  case class Def(sym: Symbol.DefnSym, spec: Spec, exp: Expr, loc: SourceLocation)

  case class Spec(doc: Doc, ann: Annotations, mod: Modifiers, tparams: List[TypeParam], fparams: List[FormalParam], declaredScheme: Scheme, retTpe: Type, eff: Type, tconstrs: List[TraitConstraint], econstrs: List[EqualityConstraint]) extends Decl

  case class Enum(doc: Doc, ann: Annotations, mod: Modifiers, sym: Symbol.EnumSym, tparams: List[TypeParam], derives: Derivations, cases: Map[Symbol.CaseSym, Case], loc: SourceLocation) extends Decl

  case class Struct(doc: Doc, ann: Annotations, mod: Modifiers, sym: Symbol.StructSym, tparams: List[TypeParam], sc: Scheme, fields: Map[Symbol.StructFieldSym, StructField], loc: SourceLocation) extends Decl

  case class RestrictableEnum(doc: Doc, ann: Annotations, mod: Modifiers, sym: Symbol.RestrictableEnumSym, index: TypeParam, tparams: List[TypeParam], derives: Derivations, cases: Map[Symbol.RestrictableCaseSym, RestrictableCase], loc: SourceLocation) extends Decl

  case class TypeAlias(doc: Doc, ann: Annotations, mod: Modifiers, sym: Symbol.TypeAliasSym, tparams: List[TypeParam], tpe: Type, loc: SourceLocation) extends Decl

  // TODO ASSOC-TYPES can probably be combined with KindedAst.AssocTypeSig
  case class AssocTypeSig(doc: Doc, mod: Modifiers, sym: Symbol.AssocTypeSym, tparam: TypeParam, kind: Kind, tpe: Option[Type], loc: SourceLocation)

  // TODO ASSOC-TYPES can probably be combined with KindedAst.AssocTypeSig
  case class AssocTypeDef(doc: Doc, mod: Modifiers, symUse: AssocTypeSymUse, arg: Type, tpe: Type, loc: SourceLocation)

  case class Effect(doc: Doc, ann: Annotations, mod: Modifiers, sym: Symbol.EffSym, tparams: List[TypeParam], ops: List[Op], loc: SourceLocation) extends Decl

  case class Op(sym: Symbol.OpSym, spec: Spec, loc: SourceLocation)

  sealed trait Expr extends Product {
    def tpe: Type

    def eff: Type

    def loc: SourceLocation
  }

  object Expr {

    case class Cst(cst: Constant, tpe: Type, loc: SourceLocation) extends Expr {
      def eff: Type = Type.Pure
    }

    case class Var(sym: Symbol.VarSym, tpe: Type, loc: SourceLocation) extends Expr {
      def eff: Type = Type.Pure
    }

    case class Hole(sym: Symbol.HoleSym, scp: LocalScope, tpe: Type, eff: Type, loc: SourceLocation) extends Expr

    case class HoleWithExp(exp: Expr, scp: LocalScope, tpe: Type, eff: Type, loc: SourceLocation) extends Expr

    case class OpenAs(symUse: RestrictableEnumSymUse, exp: Expr, tpe: Type, loc: SourceLocation) extends Expr {
      def eff: Type = exp.eff
    }

    case class Use(sym: Symbol, alias: Name.Ident, exp: Expr, loc: SourceLocation) extends Expr {
      def tpe: Type = exp.tpe

      def eff: Type = exp.eff
    }

    case class Lambda(fparam: FormalParam, exp: Expr, tpe: Type, loc: SourceLocation) extends Expr {
      def eff: Type = Type.Pure
    }

    case class ApplyClo(exp1: Expr, exp2: Expr, tpe: Type, eff: Type, loc: SourceLocation) extends Expr

    case class ApplyDef(symUse: DefSymUse, exps: List[Expr], targs: List[Type], itpe: Type, tpe: Type, eff: Type, loc: SourceLocation) extends Expr

    case class ApplyLocalDef(symUse: LocalDefSymUse, exps: List[Expr], arrowTpe: Type, tpe: Type, eff: Type, loc: SourceLocation) extends Expr

    case class ApplyOp(symUse: OpSymUse, exps: List[Expr], tpe: Type, eff: Type, loc: SourceLocation) extends Expr

    case class ApplySig(symUse: SigSymUse, exps: List[Expr], targ: Type, targs: List[Type], itpe: Type, tpe: Type, eff: Type, loc: SourceLocation) extends Expr

    case class Unary(sop: SemanticOp.UnaryOp, exp: Expr, tpe: Type, eff: Type, loc: SourceLocation) extends Expr

    case class Binary(sop: SemanticOp.BinaryOp, exp1: Expr, exp2: Expr, tpe: Type, eff: Type, loc: SourceLocation) extends Expr

    case class Let(bnd: Binder, exp1: Expr, exp2: Expr, tpe: Type, eff: Type, loc: SourceLocation) extends Expr

    case class LocalDef(bnd: Binder, fparams: List[FormalParam], exp1: Expr, exp2: Expr, tpe: Type, eff: Type, loc: SourceLocation) extends Expr

    case class Region(tpe: Type, loc: SourceLocation) extends Expr {
      def eff: Type = Type.Pure
    }

    case class Scope(bnd: Binder, regSym: Symbol.RegionSym, exp: Expr, tpe: Type, eff: Type, loc: SourceLocation) extends Expr

    case class IfThenElse(exp1: Expr, exp2: Expr, exp3: Expr, tpe: Type, eff: Type, loc: SourceLocation) extends Expr

    case class Stm(exp1: Expr, exp2: Expr, tpe: Type, eff: Type, loc: SourceLocation) extends Expr

    case class Discard(exp: Expr, eff: Type, loc: SourceLocation) extends Expr {
      def tpe: Type = Type.mkUnit(loc)
    }

    case class Match(exp: Expr, rules: List[MatchRule], tpe: Type, eff: Type, loc: SourceLocation) extends Expr

    case class TypeMatch(exp: Expr, rules: List[TypeMatchRule], tpe: Type, eff: Type, loc: SourceLocation) extends Expr

    case class RestrictableChoose(star: Boolean, exp: Expr, rules: List[RestrictableChooseRule], tpe: Type, eff: Type, loc: SourceLocation) extends Expr

    case class ExtMatch(exp: Expr, rules: List[ExtMatchRule], tpe: Type, eff: Type, loc: SourceLocation) extends Expr

    case class Tag(symUse: CaseSymUse, exps: List[Expr], tpe: Type, eff: Type, loc: SourceLocation) extends Expr

    case class RestrictableTag(symUse: RestrictableCaseSymUse, exps: List[Expr], tpe: Type, eff: Type, loc: SourceLocation) extends Expr

    case class ExtTag(label: Name.Label, exps: List[Expr], tpe: Type, eff: Type, loc: SourceLocation) extends Expr

    case class Tuple(exps: List[Expr], tpe: Type, eff: Type, loc: SourceLocation) extends Expr

    case class RecordSelect(exp: Expr, label: Name.Label, tpe: Type, eff: Type, loc: SourceLocation) extends Expr

    case class RecordExtend(label: Name.Label, exp1: Expr, exp2: Expr, tpe: Type, eff: Type, loc: SourceLocation) extends Expr

    case class RecordRestrict(label: Name.Label, exp: Expr, tpe: Type, eff: Type, loc: SourceLocation) extends Expr

    case class ArrayLit(exps: List[Expr], exp: Expr, tpe: Type, eff: Type, loc: SourceLocation) extends Expr

    case class ArrayNew(exp1: Expr, exp2: Expr, exp3: Expr, tpe: Type, eff: Type, loc: SourceLocation) extends Expr

    case class ArrayLoad(exp1: Expr, exp2: Expr, tpe: Type, eff: Type, loc: SourceLocation) extends Expr

    case class ArrayLength(exp: Expr, eff: Type, loc: SourceLocation) extends Expr {
      def tpe: Type = Type.Int32
    }

    case class ArrayStore(exp1: Expr, exp2: Expr, exp3: Expr, eff: Type, loc: SourceLocation) extends Expr {
      def tpe: Type = Type.Unit
    }

    case class StructNew(sym: Symbol.StructSym, fields: List[(StructFieldSymUse, Expr)], region: Expr, tpe: Type, eff: Type, loc: SourceLocation) extends Expr

    case class StructGet(exp: Expr, symUse: StructFieldSymUse, tpe: Type, eff: Type, loc: SourceLocation) extends Expr

    case class StructPut(exp1: Expr, symUse: StructFieldSymUse, exp2: Expr, tpe: Type, eff: Type, loc: SourceLocation) extends Expr

    case class VectorLit(exps: List[Expr], tpe: Type, eff: Type, loc: SourceLocation) extends Expr

    case class VectorLoad(exp1: Expr, exp2: Expr, tpe: Type, eff: Type, loc: SourceLocation) extends Expr

    case class VectorLength(exp: Expr, loc: SourceLocation) extends Expr {
      def eff: Type = exp.eff

      def tpe: Type = Type.Int32
    }

    case class Ascribe(exp: Expr, expectedType: Option[Type], expectedEff: Option[Type], tpe: Type, eff: Type, loc: SourceLocation) extends Expr

    case class InstanceOf(exp: Expr, clazz: java.lang.Class[?], loc: SourceLocation) extends Expr {
      def eff: Type = exp.eff

      def tpe: Type = Type.Bool
    }

    case class CheckedCast(cast: CheckedCastType, exp: Expr, tpe: Type, eff: Type, loc: SourceLocation) extends Expr

    case class UncheckedCast(exp: Expr, declaredType: Option[Type], declaredEff: Option[Type], tpe: Type, eff: Type, loc: SourceLocation) extends Expr

    case class Unsafe(exp: Expr, runEff: Type, tpe: Type, eff: Type, loc: SourceLocation) extends Expr

    case class Without(exp: Expr, symUse: EffSymUse, tpe: Type, eff: Type, loc: SourceLocation) extends Expr

    case class TryCatch(exp: Expr, rules: List[CatchRule], tpe: Type, eff: Type, loc: SourceLocation) extends Expr

    case class Throw(exp: Expr, tpe: Type, eff: Type, loc: SourceLocation) extends Expr

    case class Handler(symUse: EffSymUse, rules: List[HandlerRule], bodyType: Type, bodyEff: Type, handledEff: Type, tpe: Type, loc: SourceLocation) extends Expr {
      override def eff: Type = Type.Pure
    }

    case class RunWith(exp1: Expr, exp2: Expr, tpe: Type, eff: Type, loc: SourceLocation) extends Expr

    case class InvokeConstructor(constructor: Constructor[?], exps: List[Expr], tpe: Type, eff: Type, loc: SourceLocation) extends Expr

    case class InvokeMethod(method: Method, exp: Expr, exps: List[Expr], tpe: Type, eff: Type, loc: SourceLocation) extends Expr

    case class InvokeStaticMethod(method: Method, exps: List[Expr], tpe: Type, eff: Type, loc: SourceLocation) extends Expr

    case class GetField(field: Field, exp: Expr, tpe: Type, eff: Type, loc: SourceLocation) extends Expr

    case class PutField(field: Field, exp1: Expr, exp2: Expr, tpe: Type, eff: Type, loc: SourceLocation) extends Expr

    case class GetStaticField(field: Field, tpe: Type, eff: Type, loc: SourceLocation) extends Expr

    case class PutStaticField(field: Field, exp: Expr, tpe: Type, eff: Type, loc: SourceLocation) extends Expr

    case class NewObject(name: String, clazz: java.lang.Class[?], tpe: Type, eff: Type, methods: List[JvmMethod], loc: SourceLocation) extends Expr

    case class NewChannel(exp: Expr, tpe: Type, eff: Type, loc: SourceLocation) extends Expr

    case class GetChannel(exp: Expr, tpe: Type, eff: Type, loc: SourceLocation) extends Expr

    case class PutChannel(exp1: Expr, exp2: Expr, tpe: Type, eff: Type, loc: SourceLocation) extends Expr

    case class SelectChannel(rules: List[SelectChannelRule], default: Option[Expr], tpe: Type, eff: Type, loc: SourceLocation) extends Expr

    case class Spawn(exp1: Expr, exp2: Expr, tpe: Type, eff: Type, loc: SourceLocation) extends Expr

    case class ParYield(frags: List[ParYieldFragment], exp: Expr, tpe: Type, eff: Type, loc: SourceLocation) extends Expr

    case class Lazy(exp: Expr, tpe: Type, loc: SourceLocation) extends Expr {
      def eff: Type = Type.Pure
    }

    case class Force(exp: Expr, tpe: Type, eff: Type, loc: SourceLocation) extends Expr

    case class FixpointConstraintSet(cs: List[Constraint], tpe: Type, loc: SourceLocation) extends Expr {
      def eff: Type = Type.Pure
    }

    case class FixpointLambda(pparams: List[PredicateParam], exp: Expr, tpe: Type, eff: Type, loc: SourceLocation) extends Expr

    case class FixpointMerge(exp1: Expr, exp2: Expr, tpe: Type, eff: Type, loc: SourceLocation) extends Expr

    case class FixpointQueryWithProvenance(exps: List[Expr], select: Predicate.Head, withh: List[Name.Pred], tpe: Type, eff: Type, loc: SourceLocation) extends Expr

    case class FixpointSolve(exp: Expr, tpe: Type, eff: Type, mode: SolveMode, loc: SourceLocation) extends Expr

    case class FixpointFilter(pred: Name.Pred, exp: Expr, tpe: Type, eff: Type, loc: SourceLocation) extends Expr

    case class FixpointInjectInto(exps: List[Expr], predsAndArities: List[PredicateAndArity], tpe: Type, eff: Type, loc: SourceLocation) extends Expr

    case class FixpointProject(pred: Name.Pred, arity: Int, exp: Expr, tpe: Type, eff: Type, loc: SourceLocation) extends Expr

    case class Error(m: CompilationMessage, tpe: Type, eff: Type) extends Expr {
      override def loc: SourceLocation = m.loc
    }

  }

  sealed trait Pattern {
    def tpe: Type

    def loc: SourceLocation
  }

  object Pattern {

    case class Wild(tpe: Type, loc: SourceLocation) extends Pattern

    case class Var(bnd: Binder, tpe: Type, loc: SourceLocation) extends Pattern

    case class Cst(cst: Constant, tpe: Type, loc: SourceLocation) extends Pattern

    case class Tag(symUse: CaseSymUse, pats: List[Pattern], tpe: Type, loc: SourceLocation) extends Pattern

    case class Tuple(pats: Nel[Pattern], tpe: Type, loc: SourceLocation) extends Pattern

    case class Record(pats: List[Record.RecordLabelPattern], pat: Pattern, tpe: Type, loc: SourceLocation) extends Pattern

    object Record {
      case class RecordLabelPattern(label: Name.Label, pat: Pattern, tpe: Type, loc: SourceLocation)
    }

    case class Error(tpe: Type, loc: SourceLocation) extends Pattern
  }

  sealed trait RestrictableChoosePattern

  object RestrictableChoosePattern {

    sealed trait VarOrWild

    case class Wild(tpe: Type, loc: SourceLocation) extends VarOrWild

    case class Var(bnd: Binder, tpe: Type, loc: SourceLocation) extends VarOrWild

    case class Tag(symUse: RestrictableCaseSymUse, pat: List[VarOrWild], tpe: Type, loc: SourceLocation) extends RestrictableChoosePattern

    case class Error(tpe: Type, loc: SourceLocation) extends VarOrWild with RestrictableChoosePattern

  }

  sealed trait ExtPattern {
    def tpe: Type

    def loc: SourceLocation
  }

  object ExtPattern {

    case class Default(tpe: Type, loc: SourceLocation) extends ExtPattern

<<<<<<< HEAD
    case class Unit(tpe: Type, loc: SourceLocation) extends ExtPattern

    case class Var(bnd: Binder, tpe: Type, loc: SourceLocation) extends ExtPattern
=======
    case class Tag(label: Name.Label, pats: List[ExtTagPattern], tpe: Type, loc: SourceLocation) extends ExtPattern
>>>>>>> 438df701

    case class Error(tpe: Type, loc: SourceLocation) extends ExtPattern

  }

  sealed trait ExtTagPattern {
    def tpe: Type

    def loc: SourceLocation
  }

  object ExtTagPattern {

    case class Wild(tpe: Type, loc: SourceLocation) extends ExtTagPattern

    case class Var(bnd: Binder, tpe: Type, loc: SourceLocation) extends ExtTagPattern

    case class Error(tpe: Type, loc: SourceLocation) extends ExtTagPattern

  }

  sealed trait Predicate {
    def loc: SourceLocation
  }

  object Predicate {

    sealed trait Head extends Predicate

    object Head {

      case class Atom(pred: Name.Pred, den: Denotation, terms: List[Expr], tpe: Type, loc: SourceLocation) extends Predicate.Head

    }

    sealed trait Body extends Predicate

    object Body {

      case class Atom(pred: Name.Pred, den: Denotation, polarity: Polarity, fixity: Fixity, terms: List[Pattern], tpe: Type, loc: SourceLocation) extends Predicate.Body

      case class Functional(outBnds: List[Binder], exp: Expr, loc: SourceLocation) extends Predicate.Body

      case class Guard(exp: Expr, loc: SourceLocation) extends Predicate.Body

    }

  }

  case class Binder(sym: Symbol.VarSym, tpe: Type)

  case class Case(sym: Symbol.CaseSym, tpes: List[Type], sc: Scheme, loc: SourceLocation)

  case class StructField(sym: Symbol.StructFieldSym, tpe: Type, loc: SourceLocation)

  case class RestrictableCase(sym: Symbol.RestrictableCaseSym, tpes: List[Type], sc: Scheme, loc: SourceLocation)

  case class Constraint(cparams: List[ConstraintParam], head: Predicate.Head, body: List[Predicate.Body], loc: SourceLocation)

  case class ConstraintParam(bnd: Binder, tpe: Type, loc: SourceLocation)

  case class FormalParam(bnd: Binder, mod: Modifiers, tpe: Type, src: TypeSource, loc: SourceLocation)

  case class PredicateParam(pred: Name.Pred, tpe: Type, loc: SourceLocation)

  case class JvmMethod(ident: Name.Ident, fparams: List[FormalParam], exp: Expr, retTpe: Type, eff: Type, loc: SourceLocation)

  case class CatchRule(bnd: Binder, clazz: java.lang.Class[?], exp: Expr, loc: SourceLocation)

  case class HandlerRule(op: OpSymUse, fparams: List[FormalParam], exp: Expr, loc: SourceLocation)

  case class RestrictableChooseRule(pat: RestrictableChoosePattern, exp: Expr)

  case class ExtMatchRule(pat: ExtPattern, exp: Expr, loc: SourceLocation)

  case class MatchRule(pat: Pattern, guard: Option[Expr], exp: Expr, loc: SourceLocation)

  case class TypeMatchRule(bnd: Binder, tpe: Type, exp: Expr, loc: SourceLocation)

  case class SelectChannelRule(bnd: Binder, chan: Expr, exp: Expr, loc: SourceLocation)

  case class TypeParam(name: Name.Ident, sym: Symbol.KindedTypeVarSym, loc: SourceLocation)

  case class ParYieldFragment(pat: Pattern, exp: Expr, loc: SourceLocation)

}<|MERGE_RESOLUTION|>--- conflicted
+++ resolved
@@ -341,13 +341,7 @@
 
     case class Default(tpe: Type, loc: SourceLocation) extends ExtPattern
 
-<<<<<<< HEAD
-    case class Unit(tpe: Type, loc: SourceLocation) extends ExtPattern
-
-    case class Var(bnd: Binder, tpe: Type, loc: SourceLocation) extends ExtPattern
-=======
     case class Tag(label: Name.Label, pats: List[ExtTagPattern], tpe: Type, loc: SourceLocation) extends ExtPattern
->>>>>>> 438df701
 
     case class Error(tpe: Type, loc: SourceLocation) extends ExtPattern
 
@@ -363,6 +357,8 @@
 
     case class Wild(tpe: Type, loc: SourceLocation) extends ExtTagPattern
 
+    case class Unit(tpe: Type, loc: SourceLocation) extends ExtTagPattern
+
     case class Var(bnd: Binder, tpe: Type, loc: SourceLocation) extends ExtTagPattern
 
     case class Error(tpe: Type, loc: SourceLocation) extends ExtTagPattern
