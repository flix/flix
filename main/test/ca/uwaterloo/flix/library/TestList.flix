/*
 * Copyright 2017 Liam Palmer
 *
 * Licensed under the Apache License, Version 2.0 (the "License");
 * you may not use this file except in compliance with the License.
 * You may obtain a copy of the License at
 *
 *   http://www.apache.org/licenses/LICENSE-2.0
 *
 * Unless required by applicable law or agreed to in writing, software
 * distributed under the License is distributed on an "AS IS" BASIS,
 * WITHOUT WARRANTIES OR CONDITIONS OF ANY KIND, either express or implied.
 * See the License for the specific language governing permissions and
 * limitations under the License.
 */

namespace TestList {

/////////////////////////////////////////////////////////////////////////////
// isEmpty                                                                 //
/////////////////////////////////////////////////////////////////////////////
@test
def isEmpty01(): Bool = assert!(List.isEmpty(Nil))

@test
def isEmpty02(): Bool = assertNot!(List.isEmpty(1 :: Nil))

@test
def isEmpty03(): Bool = assertNot!(List.isEmpty(1 :: 2 :: Nil))

/////////////////////////////////////////////////////////////////////////////
// head                                                                    //
/////////////////////////////////////////////////////////////////////////////
@test
def head01(): Bool = List.head(Nil) `assertEq!` None

@test
def head02(): Bool = List.head(1 :: Nil) `assertEq!` Some(1)

@test
def head03(): Bool = List.head(2 :: 1 :: Nil) `assertEq!` Some(2)

@test
def head04(): Bool = List.head(3 :: 2 :: 1 :: Nil) `assertEq!` Some(3)

/////////////////////////////////////////////////////////////////////////////
// last                                                                    //
/////////////////////////////////////////////////////////////////////////////
@test
def last01(): Bool = List.last(Nil) `assertEq!` None

@test
def last02(): Bool = List.last(1 :: Nil) `assertEq!` Some(1)

@test
def last03(): Bool = List.last(1 :: 2 :: Nil) `assertEq!` Some(2)

@test
def last04(): Bool = List.last(1 :: 2 :: 3 :: Nil) `assertEq!` Some(3)

/////////////////////////////////////////////////////////////////////////////
// length                                                                  //
/////////////////////////////////////////////////////////////////////////////
@test
def length01(): Bool = List.length(Nil) `assertEq!` 0

@test
def length02(): Bool = List.length(1 :: Nil) `assertEq!` 1

@test
def length03(): Bool = List.length(1 :: 2 :: Nil) `assertEq!` 2

@test
def length04(): Bool = List.length(1 :: 2 :: 3 :: Nil) `assertEq!` 3

/////////////////////////////////////////////////////////////////////////////
// append                                                                  //
/////////////////////////////////////////////////////////////////////////////
@test
def append01(): Bool = List.append(Nil, Nil) `assertEq!` Nil

@test
def append02(): Bool = List.append(Nil, 1 :: Nil) `assertEq!` 1 :: Nil

@test
def append03(): Bool = List.append(Nil, 1 :: 2 :: Nil) `assertEq!` 1 :: 2 :: Nil

@test
def append04(): Bool = List.append(1 :: Nil, Nil) `assertEq!` 1 :: Nil

@test
def append05(): Bool = List.append(1 :: 2 :: Nil, Nil) `assertEq!` 1 :: 2 :: Nil

@test
def append06(): Bool = List.append(1 :: Nil, 2 :: Nil) `assertEq!` 1 :: 2 :: Nil

@test
def append07(): Bool = List.append(1 :: 2 :: Nil, 3 :: Nil) `assertEq!` 1 :: 2 :: 3 :: Nil

@test
def append08(): Bool = List.append(1 :: Nil, 2 :: 3 :: Nil) `assertEq!` 1 :: 2 :: 3 :: Nil

/////////////////////////////////////////////////////////////////////////////
// memberOf                                                                //
/////////////////////////////////////////////////////////////////////////////
@test
def memberOf01(): Bool = assertNot!(List.memberOf(0, Nil))

@test
def memberOf02(): Bool = assertNot!(List.memberOf(0, 1 :: Nil))

@test
def memberOf03(): Bool = assert!(List.memberOf(0, 0 :: Nil))

@test
def memberOf04(): Bool = assertNot!(List.memberOf(0, 1 :: 2 :: Nil))

@test
def memberOf05(): Bool = assert!(List.memberOf(1, 1 :: 2 :: Nil))

@test
def memberOf06(): Bool = assert!(List.memberOf(2, 1 :: 2 :: Nil))

@test
def memberOf07(): Bool = assertNot!(List.memberOf(3, 1 :: 2 :: Nil))

/////////////////////////////////////////////////////////////////////////////
// indexOf                                                                 //
/////////////////////////////////////////////////////////////////////////////
@test
def indexOf01(): Bool = List.indexOf(0, Nil) `assertEq!` -1

@test
def indexOf02(): Bool = List.indexOf(0, 1 :: Nil) `assertEq!` -1

@test
def indexOf03(): Bool = List.indexOf(1, 1 :: Nil) `assertEq!` 0

@test
def indexOf04(): Bool = List.indexOf(0, 1 :: 2 :: Nil) `assertEq!` -1

@test
def indexOf05(): Bool = List.indexOf(1, 1 :: 2 :: Nil) `assertEq!` 0

@test
def indexOf06(): Bool = List.indexOf(2, 1 :: 2 :: Nil) `assertEq!` 1

/////////////////////////////////////////////////////////////////////////////
// find                                                                    //
/////////////////////////////////////////////////////////////////////////////
@test
def find01(): Bool = List.find(i -> i > 2, Nil) `assertEq!` None

@test
def find02(): Bool = List.find(i -> i > 2, 1 :: Nil) `assertEq!` None

@test
def find03(): Bool = List.find(i -> i > 2, 3 :: Nil) `assertEq!` Some(3)

@test
def find04(): Bool = List.find(i -> i > 2, 1 :: 2 :: Nil) `assertEq!` None

@test
def find05(): Bool = List.find(i -> i > 2, 6 :: -6 :: Nil) `assertEq!` Some(6)

@test
def find06(): Bool = List.find(i -> i > 2, -6 :: 6 :: Nil) `assertEq!` Some(6)

@test
def find07(): Bool = List.find(i -> i > 2, 6 :: 7 :: Nil) `assertEq!` Some(6)

/////////////////////////////////////////////////////////////////////////////
// findLeft                                                                //
/////////////////////////////////////////////////////////////////////////////
@test
def findLeft01(): Bool = List.findLeft(i -> i > 2, Nil) `assertEq!` None

@test
def findLeft02(): Bool = List.findLeft(i -> i > 2, 1 :: Nil) `assertEq!` None

@test
def findLeft03(): Bool = List.findLeft(i -> i > 2, 3 :: Nil) `assertEq!` Some(3)

@test
def findLeft04(): Bool = List.findLeft(i -> i > 2, 1 :: 2 :: Nil) `assertEq!` None

@test
def findLeft05(): Bool = List.findLeft(i -> i > 2, 6 :: -6 :: Nil) `assertEq!` Some(6)

@test
def findLeft06(): Bool = List.findLeft(i -> i > 2, -6 :: 6 :: Nil) `assertEq!` Some(6)

@test
def findLeft07(): Bool = List.findLeft(i -> i > 2, 6 :: 7 :: Nil) `assertEq!` Some(6)

/////////////////////////////////////////////////////////////////////////////
// findRight                                                               //
/////////////////////////////////////////////////////////////////////////////
@test
def findRight01(): Bool = List.findRight(i -> i > 2, Nil) `assertEq!` None

@test
def findRight02(): Bool = List.findRight(i -> i > 2, 1 :: Nil) `assertEq!` None

@test
def findRight03(): Bool = List.findRight(i -> i > 2, 3 :: Nil) `assertEq!` Some(3)

@test
def findRight04(): Bool = List.findRight(i -> i > 2, 1 :: 2 :: Nil) `assertEq!` None

@test
def findRight05(): Bool = List.findRight(i -> i > 2, 6 :: -6 :: Nil) `assertEq!` Some(6)

@test
def findRight06(): Bool = List.findRight(i -> i > 2, -6 :: 6 :: Nil) `assertEq!` Some(6)

@test
def findRight07(): Bool = List.findRight(i -> i > 2, 6 :: 7 :: Nil) `assertEq!` Some(7)

/////////////////////////////////////////////////////////////////////////////
// range                                                                   //
/////////////////////////////////////////////////////////////////////////////
@test
def range01(): Bool = List.range(1, 0) `assertEq!` Nil

@test
def range02(): Bool = List.range(1, 1) `assertEq!` Nil

@test
def range03(): Bool = List.range(1, 2) `assertEq!` 1 :: Nil

@test
def range04(): Bool = List.range(1, 3) `assertEq!` 1 :: 2 :: Nil

@test
def range05(): Bool = List.range(1, 4) `assertEq!` 1 :: 2 :: 3 :: Nil

/////////////////////////////////////////////////////////////////////////////
// repeat                                                                  //
/////////////////////////////////////////////////////////////////////////////
@test
def repeat01(): Bool = List.repeat(1, -1) `assertEq!` Nil

@test
def repeat02(): Bool = List.repeat(1, 0) `assertEq!` Nil

@test
def repeat03(): Bool = List.repeat(1, 1) `assertEq!` 1 :: Nil

@test
def repeat04(): Bool = List.repeat(1, 2) `assertEq!` 1 :: 1 :: Nil

@test
def repeat05(): Bool = List.repeat(1, 3) `assertEq!` 1 :: 1 :: 1 :: Nil

/////////////////////////////////////////////////////////////////////////////
// scan                                                                    //
/////////////////////////////////////////////////////////////////////////////
@test
def scan01(): Bool = List.scan((i, b) -> if (b) i+1 else i+2, 1, Nil) `assertEq!` 1 :: Nil

@test
def scan02(): Bool = List.scan((i, b) -> if (b) i+1 else i+2, 1, false :: Nil) `assertEq!` 1 :: 3 :: Nil

@test
def scan03(): Bool = List.scan((i, b) -> if (b) i+1 else i+2, 1, true :: Nil) `assertEq!` 1 :: 2 :: Nil

@test
def scan04(): Bool = List.scan((i, b) -> if (b) i+1 else i+2, 1, false :: false :: Nil) `assertEq!` 1 :: 3 :: 5 :: Nil

@test
def scan05(): Bool = List.scan((i, b) -> if (b) i+1 else i+2, 1, false :: true :: Nil) `assertEq!` 1 :: 3 :: 4 :: Nil

@test
def scan06(): Bool = List.scan((i, b) -> if (b) i+1 else i+2, 1, true :: false :: Nil) `assertEq!` 1 :: 2 :: 4 :: Nil

@test
def scan07(): Bool = List.scan((i, b) -> if (b) i+1 else i+2, 1, true :: true :: Nil) `assertEq!` 1 :: 2 :: 3 :: Nil

/////////////////////////////////////////////////////////////////////////////
// scanLeft                                                                //
/////////////////////////////////////////////////////////////////////////////
@test
def scanLeft01(): Bool = List.scanLeft((i, b) -> if (b) i+1 else i+2, 1, Nil) `assertEq!` 1 :: Nil

@test
def scanLeft02(): Bool = List.scanLeft((i, b) -> if (b) i+1 else i+2, 1, false :: Nil) `assertEq!` 1 :: 3 :: Nil

@test
def scanLeft03(): Bool = List.scanLeft((i, b) -> if (b) i+1 else i+2, 1, true :: Nil) `assertEq!` 1 :: 2 :: Nil

@test
def scanLeft04(): Bool = List.scanLeft((i, b) -> if (b) i+1 else i+2, 1, false :: false :: Nil) `assertEq!` 1 :: 3 :: 5 :: Nil

@test
def scanLeft05(): Bool = List.scanLeft((i, b) -> if (b) i+1 else i+2, 1, false :: true :: Nil) `assertEq!` 1 :: 3 :: 4 :: Nil

@test
def scanLeft06(): Bool = List.scanLeft((i, b) -> if (b) i+1 else i+2, 1, true :: false :: Nil) `assertEq!` 1 :: 2 :: 4 :: Nil

@test
def scanLeft07(): Bool = List.scanLeft((i, b) -> if (b) i+1 else i+2, 1, true :: true :: Nil) `assertEq!` 1 :: 2 :: 3 :: Nil

/////////////////////////////////////////////////////////////////////////////
// scanRight                                                               //
/////////////////////////////////////////////////////////////////////////////
@test
def scanRight01(): Bool = List.scanRight((b, i) -> if (b) i+1 else i+2, 1, Nil) `assertEq!` 1 :: Nil

@test
def scanRight02(): Bool = List.scanRight((b, i) -> if (b) i+1 else i+2, 1, false :: Nil) `assertEq!` 3 :: 1 :: Nil

@test
def scanRight03(): Bool = List.scanRight((b, i) -> if (b) i+1 else i+2, 1, true :: Nil) `assertEq!` 2 :: 1 :: Nil

@test
def scanRight04(): Bool = List.scanRight((b, i) -> if (b) i+1 else i+2, 1, false :: false :: Nil) `assertEq!` 5 :: 3 :: 1 :: Nil

@test
def scanRight05(): Bool = List.scanRight((b, i) -> if (b) i+1 else i+2, 1, false :: true :: Nil) `assertEq!` 4 :: 2 :: 1 :: Nil

@test
def scanRight06(): Bool = List.scanRight((b, i) -> if (b) i+1 else i+2, 1, true :: false :: Nil) `assertEq!` 4 :: 3 :: 1 :: Nil

@test
def scanRight07(): Bool = List.scanRight((b, i) -> if (b) i+1 else i+2, 1, true :: true :: Nil) `assertEq!` 3 :: 2 :: 1 :: Nil

/////////////////////////////////////////////////////////////////////////////
// map                                                                     //
/////////////////////////////////////////////////////////////////////////////
@test
def map01(): Bool = List.map(i -> i > 2, Nil) `assertEq!` Nil

@test
def map02(): Bool = List.map(i -> i > 2, 1 :: Nil) `assertEq!` false :: Nil

@test
def map03(): Bool = List.map(i -> i > 2, 3 :: Nil) `assertEq!` true :: Nil

@test
def map04(): Bool = List.map(i -> i > 2, 1 :: 2 :: Nil) `assertEq!` false :: false :: Nil

@test
def map05(): Bool = List.map(i -> i > 2, 1 :: 8 :: Nil) `assertEq!` false :: true :: Nil

@test
def map06(): Bool = List.map(i -> i > 2, 8 :: 1 :: Nil) `assertEq!` true :: false :: Nil

@test
def map07(): Bool = List.map(i -> i > 2, 7 :: 8 :: Nil) `assertEq!` true :: true :: Nil

/////////////////////////////////////////////////////////////////////////////
// mapWithIndex                                                            //
/////////////////////////////////////////////////////////////////////////////
@test
def mapWithIndex01(): Bool = List.mapWithIndex((e, i) -> if (i < 1) e > 2 else e <= 2, Nil) `assertEq!` Nil

@test
def mapWithIndex02(): Bool = List.mapWithIndex((e, i) -> if (i < 1) e > 2 else e <= 2, 1 :: Nil) `assertEq!` false :: Nil

@test
def mapWithIndex03(): Bool = List.mapWithIndex((e, i) -> if (i < 1) e > 2 else e <= 2, 3 :: Nil) `assertEq!` true :: Nil

@test
def mapWithIndex04(): Bool = List.mapWithIndex((e, i) -> if (i < 1) e > 2 else e <= 2, 1 :: 2 :: Nil) `assertEq!` false :: true :: Nil

@test
def mapWithIndex05(): Bool = List.mapWithIndex((e, i) -> if (i < 1) e > 2 else e <= 2, 1 :: 8 :: Nil) `assertEq!` false :: false :: Nil

@test
def mapWithIndex06(): Bool = List.mapWithIndex((e, i) -> if (i < 1) e > 2 else e <= 2, 8 :: 1 :: Nil) `assertEq!` true :: true :: Nil

@test
def mapWithIndex07(): Bool = List.mapWithIndex((e, i) -> if (i < 1) e > 2 else e <= 2, 7 :: 8 :: Nil) `assertEq!` true :: false :: Nil

/////////////////////////////////////////////////////////////////////////////
// flatMap                                                                 //
/////////////////////////////////////////////////////////////////////////////
@test
def flatMap01(): Bool = List.flatMap(i -> List.repeat(i, i), Nil) `assertEq!` Nil

@test
def flatMap02(): Bool = List.flatMap(i -> List.repeat(i, i), 0 :: Nil) `assertEq!` Nil

@test
def flatMap03(): Bool = List.flatMap(i -> List.repeat(i, i), 1 :: Nil) `assertEq!` 1 :: Nil

@test
def flatMap04(): Bool = List.flatMap(i -> List.repeat(i, i), 2 :: Nil) `assertEq!` 2 :: 2 :: Nil

@test
def flatMap05(): Bool = List.flatMap(i -> List.repeat(i, i), 1 :: 2 :: Nil) `assertEq!` 1 :: 2 :: 2 :: Nil

@test
def flatMap06(): Bool = List.flatMap(i -> List.repeat(i, i), 2 :: 3 :: Nil) `assertEq!` 2 :: 2 :: 3 :: 3 :: 3 :: Nil

/////////////////////////////////////////////////////////////////////////////
// reverse                                                                 //
/////////////////////////////////////////////////////////////////////////////
@test
def reverse01(): Bool = List.reverse(Nil) `assertEq!` Nil

@test
def reverse02(): Bool = List.reverse(1 :: Nil) `assertEq!` 1 :: Nil

@test
def reverse03(): Bool = List.reverse(1 :: 2 :: Nil) `assertEq!` 2 :: 1 :: Nil

@test
def reverse04(): Bool = List.reverse(1 :: 1 :: Nil) `assertEq!` 1 :: 1 :: Nil

@test
def reverse05(): Bool = List.reverse(1 :: 2 :: 3 :: Nil) `assertEq!` 3 :: 2 :: 1 :: Nil

@test
def reverse06(): Bool = List.reverse(1 :: 2 :: 3 :: 4 :: Nil) `assertEq!` 4 :: 3 :: 2 :: 1 :: Nil

/////////////////////////////////////////////////////////////////////////////
// rotateLeft                                                              //
/////////////////////////////////////////////////////////////////////////////
@test
def rotateLeft01(): Bool = List.rotateLeft(0, Nil) `assertEq!` Nil

@test
def rotateLeft02(): Bool = List.rotateLeft(1, Nil) `assertEq!` Nil

@test
def rotateLeft03(): Bool = List.rotateLeft(0, 1 :: Nil) `assertEq!` 1 :: Nil

@test
def rotateLeft04(): Bool = List.rotateLeft(0, 1 :: 2 :: Nil) `assertEq!` 1 :: 2 :: Nil

@test
def rotateLeft05(): Bool = List.rotateLeft(1, 1 :: 2 :: Nil) `assertEq!` 2 :: 1 :: Nil

@test
def rotateLeft06(): Bool = List.rotateLeft(2, 1 :: 2 :: Nil) `assertEq!` 1 :: 2 :: Nil

@test
def rotateLeft07(): Bool = List.rotateLeft(3, 1 :: 2 :: Nil) `assertEq!` 2 :: 1 :: Nil

@test
def rotateLeft08(): Bool = List.rotateLeft(-1, 1 :: 2 :: Nil) `assertEq!` 2 :: 1 :: Nil

@test
def rotateLeft09(): Bool = List.rotateLeft(0, 1 :: 2 :: 3 :: Nil) `assertEq!` 1 :: 2 :: 3 :: Nil

@test
def rotateLeft10(): Bool = List.rotateLeft(1, 1 :: 2 :: 3 :: Nil) `assertEq!` 2 :: 3 :: 1 :: Nil

@test
def rotateLeft11(): Bool = List.rotateLeft(2, 1 :: 2 :: 3 :: Nil) `assertEq!` 3 :: 1 :: 2 :: Nil

/////////////////////////////////////////////////////////////////////////////
// rotateRight                                                             //
/////////////////////////////////////////////////////////////////////////////
@test
def rotateRight01(): Bool = List.rotateRight(0, Nil) `assertEq!` Nil

@test
def rotateRight02(): Bool = List.rotateRight(1, Nil) `assertEq!` Nil

@test
def rotateRight03(): Bool = List.rotateRight(0, 1 :: Nil) `assertEq!` 1 :: Nil

@test
def rotateRight04(): Bool = List.rotateRight(0, 1 :: 2 :: Nil) `assertEq!` 1 :: 2 :: Nil

@test
def rotateRight05(): Bool = List.rotateRight(1, 1 :: 2 :: Nil) `assertEq!` 2 :: 1 :: Nil

@test
def rotateRight06(): Bool = List.rotateRight(2, 1 :: 2 :: Nil) `assertEq!` 1 :: 2 :: Nil

@test
def rotateRight07(): Bool = List.rotateRight(3, 1 :: 2 :: Nil) `assertEq!` 2 :: 1 :: Nil

@test
def rotateRight08(): Bool = List.rotateRight(-1, 1 :: 2 :: Nil) `assertEq!` 2 :: 1 :: Nil

@test
def rotateRight09(): Bool = List.rotateRight(0, 1 :: 2 :: 3 :: Nil) `assertEq!` 1 :: 2 :: 3 :: Nil

@test
def rotateRight10(): Bool = List.rotateRight(1, 1 :: 2 :: 3 :: Nil) `assertEq!` 3 :: 1 :: 2 :: Nil

@test
def rotateRight11(): Bool = List.rotateRight(2, 1 :: 2 :: 3 :: Nil) `assertEq!` 2 :: 3 :: 1 :: Nil

/////////////////////////////////////////////////////////////////////////////
// update                                                                  //
/////////////////////////////////////////////////////////////////////////////
@test
def update01(): Bool = List.update(0, 2, Nil) `assertEq!` Nil

@test
def update02(): Bool = List.update(-1, 2, 1 :: Nil) `assertEq!` 1 :: Nil

@test
def update03(): Bool = List.update(0, 2, 1 :: Nil) `assertEq!` 2 :: Nil

@test
def update04(): Bool = List.update(1, 2, 1 :: Nil) `assertEq!` 1 :: Nil

@test
def update05(): Bool = List.update(0, 5, 1 :: 2 :: Nil) `assertEq!` 5 :: 2 :: Nil

@test
def update06(): Bool = List.update(1, 5, 1 :: 2 :: Nil) `assertEq!` 1 :: 5 :: Nil

@test
def update07(): Bool = List.update(2, 5, 1 :: 2 :: Nil) `assertEq!` 1 :: 2 :: Nil

/////////////////////////////////////////////////////////////////////////////
// replace                                                                 //
/////////////////////////////////////////////////////////////////////////////
@test
def replace01(): Bool = List.replace(3, 4, Nil) `assertEq!` Nil

@test
def replace02(): Bool = List.replace(3, 4, 1 :: Nil) `assertEq!` 1 :: Nil

@test
def replace03(): Bool = List.replace(3, 4, 3 :: Nil) `assertEq!` 4 :: Nil

@test
def replace04(): Bool = List.replace(3, 4, 4 :: Nil) `assertEq!` 4 :: Nil

@test
def replace05(): Bool = List.replace(3, 4, 1 :: 2 :: Nil) `assertEq!` 1 :: 2 :: Nil

@test
def replace06(): Bool = List.replace(3, 4, 1 :: 3 :: Nil) `assertEq!` 1 :: 4 :: Nil

@test
def replace07(): Bool = List.replace(3, 4, 3 :: 4 :: Nil) `assertEq!` 4 :: 4 :: Nil

@test
def replace08(): Bool = List.replace(3, 4, 3 :: 3 :: Nil) `assertEq!` 4 :: 4 :: Nil

/////////////////////////////////////////////////////////////////////////////
// patch                                                                   //
/////////////////////////////////////////////////////////////////////////////
@test
def patch01(): Bool = List.patch(0, 0, Nil, Nil) `assertEq!` Nil

@test
def patch02(): Bool = List.patch(0, 2, 1 :: 2 :: Nil, Nil) `assertEq!` Nil

@test
def patch03(): Bool = List.patch(0, 2, Nil, 1 :: 2 :: Nil) `assertEq!` 1 :: 2 :: Nil

@test
def patch04(): Bool = List.patch(-3, 3, 1 :: 2 :: 4 :: Nil, 1 :: 2 :: Nil) `assertEq!` 1 :: 2 :: Nil

@test
def patch05(): Bool = List.patch(2, 3, 1 :: 2 :: 4 :: Nil, 1 :: 2 :: Nil) `assertEq!` 1 :: 2 :: Nil

@test
def patch06(): Bool = List.patch(0, 0, Nil, 1 :: Nil) `assertEq!` 1 :: Nil

@test
def patch07(): Bool = List.patch(1, 0, 2 :: Nil, 1 :: Nil) `assertEq!` 1 :: Nil

@test
def patch08(): Bool = List.patch(0, 1, 2 :: Nil, 1 :: Nil) `assertEq!` 2 :: Nil

@test
def patch09(): Bool = List.patch(0, 2, 2 :: 4 :: Nil, 1 :: Nil) `assertEq!` 2 :: Nil

@test
def patch10(): Bool = List.patch(-1, 2, 2 :: 4 :: Nil, 1 :: Nil) `assertEq!` 4 :: Nil

@test
def patch11(): Bool = List.patch(-1, 2, 3 :: 4 :: Nil, 1 :: 2 :: Nil) `assertEq!` 4 :: 2 :: Nil

@test
def patch12(): Bool = List.patch(1, 2, 3 :: 4 :: Nil, 1 :: 2 :: Nil) `assertEq!` 1 :: 3 :: Nil

@test
def patch13(): Bool = List.patch(-2, 2, 3 :: 4 :: Nil, 1 :: 2 :: Nil) `assertEq!` 1 :: 2 :: Nil

@test
def patch14(): Bool = List.patch(2, 2, 3 :: 4 :: Nil, 1 :: 2 :: Nil) `assertEq!` 1 :: 2 :: Nil

@test
def patch15(): Bool = List.patch(1, 1, 3 :: Nil, 1 :: 2 :: Nil) `assertEq!` 1 :: 3 :: Nil

@test
def patch16(): Bool = List.patch(0, 2, 3 :: 4 :: Nil, 1 :: 2 :: Nil) `assertEq!` 3 :: 4 :: Nil

@test
def patch17(): Bool = List.patch(0, 1, 4 :: Nil, 1 :: 2 :: 3 :: Nil) `assertEq!` 4 :: 2 :: 3 :: Nil

@test
def patch18(): Bool = List.patch(1, 1, 4 :: Nil, 1 :: 2 :: 3 :: Nil) `assertEq!` 1 :: 4 :: 3 :: Nil

@test
def patch19(): Bool = List.patch(2, 1, 4 :: Nil, 1 :: 2 :: 3 :: Nil) `assertEq!` 1 :: 2 :: 4 :: Nil

@test
def patch20(): Bool = List.patch(0, 2, 4 :: 5 :: Nil, 1 :: 2 :: 3 :: Nil) `assertEq!` 4 :: 5 :: 3 :: Nil

@test
def patch21(): Bool = List.patch(1, 2, 4 :: 5 :: Nil, 1 :: 2 :: 3 :: Nil) `assertEq!` 1 :: 4 :: 5 :: Nil

@test
def patch22(): Bool = List.patch(0, 2, 4 :: 5 :: 6 :: Nil, 1 :: 2 :: 3 :: Nil) `assertEq!` 4 :: 5 :: 3 :: Nil

@test
def patch23(): Bool = List.patch(0, 3, 4 :: 5 :: 6 :: Nil, 1 :: 2 :: 3 :: Nil) `assertEq!` 4 :: 5 :: 6 :: Nil

@test
def patch24(): Bool = List.patch(2, 4, 14 :: 15 :: 16 :: 17 :: Nil, 1 :: 2 :: 3 :: 4 :: 5 :: 6 :: 7 :: Nil) `assertEq!`
                    1 :: 2 :: 14 :: 15 :: 16 :: 17 :: 7 :: Nil

@test
def patch25(): Bool = List.patch(-2, 4, 14 :: 15 :: 16 :: 17 :: Nil, 1 :: 2 :: 3 :: 4 :: 5 :: 6 :: 7 :: Nil) `assertEq!`
                    16 :: 17 :: 3 :: 4 :: 5 :: 6 :: 7 :: Nil

@test
def patch26(): Bool = List.patch(4, 5, 14 :: 15 :: 16 :: 17 :: Nil, 1 :: 2 :: 3 :: 4 :: 5 :: 6 :: 7 :: Nil) `assertEq!`
                    1 :: 2 :: 3 :: 4 :: 14 :: 15 :: 16 :: Nil

@test
def patch27(): Bool = List.patch(4, 2, 14 :: 15 :: 16 :: 17 :: Nil, 1 :: 2 :: 3 :: 4 :: 5 :: 6 :: 7 :: Nil) `assertEq!`
                    1 :: 2 :: 3 :: 4 :: 14 :: 15 :: 7 :: Nil

@test
def patch28(): Bool = List.patch(-1, 10, -1 :: -2 :: -3 :: -4 :: -5 :: -6 :: -7 :: -8 :: Nil, 1 :: 2 :: 3 :: 4 :: 5 :: 6 :: 7 :: Nil) `assertEq!`
                    -2 :: -3 :: -4 :: -5 :: -6 :: -7 :: -8 :: Nil

/////////////////////////////////////////////////////////////////////////////
// permutations                                                            //
/////////////////////////////////////////////////////////////////////////////
@test
def permutations01(): Bool = List.permutations(Nil) `assertEq!` Nil :: Nil

@test
def permutations02(): Bool = List.permutations(1 :: Nil) `assertEq!` (1 :: Nil) :: Nil

@test
def permutations03(): Bool = List.permutations(1 :: 2 :: Nil) `assertEq!` (1 :: 2 :: Nil) :: (2 :: 1 :: Nil) :: Nil

@test
def permutations04(): Bool = List.permutations(1 :: 2 :: 3 :: Nil) `assertEq!` (1 :: 2 :: 3 :: Nil) :: (1 :: 3 :: 2 :: Nil) ::
                                                                             (2 :: 1 :: 3 :: Nil) :: (2 :: 3 :: 1 :: Nil) ::
                                                                             (3 :: 1 :: 2 :: Nil) :: (3 :: 2 :: 1 :: Nil) :: Nil

/////////////////////////////////////////////////////////////////////////////
// subsequences                                                            //
/////////////////////////////////////////////////////////////////////////////
@test
def subsequences01(): Bool = List.subsequences(Nil) `assertEq!` Nil :: Nil

@test
def subsequences02(): Bool = List.subsequences(1 :: Nil) `assertEq!` (1 :: Nil) :: Nil :: Nil

@test
def subsequences03(): Bool = List.subsequences(1 :: 2 :: Nil) `assertEq!` (1 :: 2 :: Nil) :: (1 :: Nil) ::
                                                                        (2 :: Nil) :: Nil :: Nil

@test
def subsequences04(): Bool = List.subsequences(1 :: 2 :: 3 :: Nil) `assertEq!` (1 :: 2 :: 3 :: Nil) :: (1 :: 2 :: Nil) ::
                                                                             (1 :: 3 :: Nil) :: (1 :: Nil) ::
                                                                             (2 :: 3 :: Nil) :: (2 :: Nil) ::
                                                                             (3 :: Nil) :: Nil :: Nil

/////////////////////////////////////////////////////////////////////////////
// intersperse                                                             //
/////////////////////////////////////////////////////////////////////////////
@test
def intersperse01(): Bool = List.intersperse(11, Nil) `assertEq!` Nil

@test
def intersperse02(): Bool = List.intersperse(11, 1 :: Nil) `assertEq!` 1 :: Nil

@test
def intersperse03(): Bool = List.intersperse(11, 1 :: 2 :: Nil) `assertEq!` 1 :: 11 :: 2 :: Nil

@test
def intersperse04(): Bool = List.intersperse(11, 1 :: 2 :: 3 :: Nil) `assertEq!` 1 :: 11 :: 2 :: 11 :: 3 :: Nil

@test
def intersperse05(): Bool = List.intersperse(11, 1 :: 2 :: 3 :: 4 :: Nil) `assertEq!` 1 :: 11 :: 2 :: 11 :: 3 :: 11 :: 4 :: Nil

/////////////////////////////////////////////////////////////////////////////
// transpose                                                               //
/////////////////////////////////////////////////////////////////////////////
@test
def transpose01(): Bool = List.transpose(Nil) `assertEq!` Nil

@test
def transpose02(): Bool = List.transpose(Nil :: Nil) `assertEq!` Nil :: Nil

@test
def transpose03(): Bool = List.transpose(Nil :: Nil :: Nil) `assertEq!` Nil :: Nil :: Nil

@test
def transpose04(): Bool = List.transpose(Nil :: Nil :: Nil :: Nil) `assertEq!` Nil :: Nil :: Nil :: Nil

@test
def transpose05(): Bool = List.transpose((1 :: Nil) :: Nil) `assertEq!` (1 :: Nil) :: Nil

@test
def transpose06(): Bool = List.transpose((1 :: 2 :: Nil) :: Nil) `assertEq!` (1 :: Nil) :: (2 :: Nil) :: Nil

@test
def transpose07(): Bool = List.transpose((1 :: 2 :: 3 :: Nil) :: Nil) `assertEq!`
                        (1 :: Nil) :: (2 :: Nil) :: (3 :: Nil) :: Nil

@test
def transpose08(): Bool = List.transpose((1 :: 2 :: 3 :: 4 :: Nil) :: Nil) `assertEq!`
                        (1 :: Nil) :: (2 :: Nil) :: (3 :: Nil) :: (4 :: Nil) :: Nil

@test
def transpose09(): Bool = List.transpose((1 :: Nil) :: (2 :: Nil) :: Nil) `assertEq!` (1 :: 2 :: Nil) :: Nil

@test
def transpose10(): Bool = List.transpose((1 :: Nil) :: (2 :: Nil) :: (3 :: Nil) :: Nil) `assertEq!`
                        (1 :: 2 :: 3 :: Nil) :: Nil

@test
def transpose11(): Bool = List.transpose((1 :: Nil) :: (2 :: Nil) :: (3 :: Nil) :: (4 :: Nil) :: Nil) `assertEq!`
                        (1 :: 2 :: 3 :: 4 :: Nil) :: Nil

@test
def transpose12(): Bool = List.transpose((1 :: 2 :: Nil) :: (3 :: 4 :: Nil) :: Nil) `assertEq!`
                        (1 :: 3 :: Nil) :: (2 :: 4 :: Nil) :: Nil

@test
def transpose13(): Bool = List.transpose((1 :: 2 :: 3 :: Nil) :: (4 :: 5 :: 6 :: Nil) :: Nil) `assertEq!`
                        (1 :: 4 :: Nil) :: (2 :: 5 :: Nil) :: (3 :: 6 :: Nil) :: Nil

@test
def transpose14(): Bool = List.transpose((1 :: 2 :: 3 :: 4 :: Nil) :: (5 :: 6 :: 7 :: 8 :: Nil) :: Nil) `assertEq!`
                        (1 :: 5 :: Nil) :: (2 :: 6 :: Nil) :: (3 :: 7 :: Nil) :: (4 :: 8 :: Nil) :: Nil

@test
def transpose15(): Bool = List.transpose((1 :: 2 :: 3 :: 4 :: 5 :: Nil) :: (6 :: 7 :: 8 :: 9 :: 10 :: Nil) :: Nil) `assertEq!`
                        (1 :: 6 :: Nil) :: (2 :: 7 :: Nil) :: (3 :: 8 :: Nil) :: (4 :: 9 :: Nil) :: (5 :: 10 :: Nil) :: Nil

@test
def transpose16(): Bool = List.transpose((1 :: 2 :: Nil) :: (3 :: 4 :: Nil) :: (5 :: 6 :: Nil) :: Nil) `assertEq!`
                        (1 :: 3 :: 5 :: Nil) :: (2 :: 4 :: 6 :: Nil) :: Nil

@test
def transpose17(): Bool = List.transpose((1 :: 2 :: Nil) :: (3 :: 4 :: Nil) :: (5 :: 6 :: Nil) :: (7 :: 8 :: Nil) :: Nil) `assertEq!`
                        (1 :: 3 :: 5 :: 7 :: Nil) :: (2 :: 4 :: 6 :: 8 :: Nil) :: Nil

@test
def transpose18(): Bool = List.transpose((1 :: 2 :: Nil) :: (3 :: 4 :: Nil) :: (5 :: 6 :: Nil) :: (7 :: 8 :: Nil) :: (9 :: 10 :: Nil) :: Nil) `assertEq!`
                        (1 :: 3 :: 5 :: 7 :: 9 :: Nil) :: (2 :: 4 :: 6 :: 8 :: 10 :: Nil) :: Nil

@test
def transpose19(): Bool = List.transpose((1 :: 2 :: 3 :: Nil) :: (4 :: 5 :: 6 :: Nil) :: (7 :: 8 :: 9 :: Nil) :: Nil) `assertEq!`
                        (1 :: 4 :: 7 :: Nil) :: (2 :: 5 :: 8 :: Nil) :: (3 :: 6 :: 9 :: Nil) :: Nil

@test
def transpose20(): Bool = List.transpose((1 :: 2 :: 3 :: Nil) :: (4 :: 5 :: Nil) :: (7 :: 8 :: 9 :: Nil) :: Nil) `assertEq!`
                        (1 :: 2 :: 3 :: Nil) :: (4 :: 5 :: Nil) :: (7 :: 8 :: 9 :: Nil) :: Nil

@test
def transpose21(): Bool = List.transpose((1 :: 2 :: 3 :: Nil) :: Nil :: (7 :: 8 :: 9 :: Nil) :: Nil) `assertEq!`
                        (1 :: 2 :: 3 :: Nil) :: Nil :: (7 :: 8 :: 9 :: Nil) :: Nil

@test
def transpose22(): Bool = List.transpose((1 :: 2 :: 3 :: Nil) :: (4 :: 5 :: 6 :: Nil) :: (7 :: 8 :: 9 :: 10 :: Nil) :: Nil) `assertEq!`
                        (1 :: 2 :: 3 :: Nil) :: (4 :: 5 :: 6 :: Nil) :: (7 :: 8 :: 9 :: 10 :: Nil) :: Nil

/////////////////////////////////////////////////////////////////////////////
// isPrefixOf                                                              //
/////////////////////////////////////////////////////////////////////////////
@test
def isPrefixOf01(): Bool = assert!(List.isPrefixOf(Nil, Nil))

@test
def isPrefixOf02(): Bool = assertNot!(List.isPrefixOf(1 :: Nil, Nil))

@test
def isPrefixOf03(): Bool = assert!(List.isPrefixOf(Nil, 1 :: Nil))

@test
def isPrefixOf04(): Bool = assert!(List.isPrefixOf(1 :: Nil, 1 :: Nil))

@test
def isPrefixOf05(): Bool = assertNot!(List.isPrefixOf(2 :: Nil, 1 :: Nil))

@test
def isPrefixOf06(): Bool = assertNot!(List.isPrefixOf(1 :: 2 :: Nil, 1 :: Nil))

@test
def isPrefixOf07(): Bool = assert!(List.isPrefixOf(Nil, 1 :: 2 :: Nil))

@test
def isPrefixOf08(): Bool = assert!(List.isPrefixOf(1 :: Nil, 1 :: 2 :: Nil))

@test
def isPrefixOf09(): Bool = assertNot!(List.isPrefixOf(2 :: Nil, 1 :: 2 :: Nil))

@test
def isPrefixOf10(): Bool = assert!(List.isPrefixOf(1 :: 2 :: Nil, 1 :: 2 :: Nil))

@test
def isPrefixOf11(): Bool = assertNot!(List.isPrefixOf(1 :: 3 :: Nil, 1 :: 2 :: Nil))

@test
def isPrefixOf12(): Bool = assertNot!(List.isPrefixOf(1 :: 2 :: 3 :: Nil, 1 :: 2 :: Nil))

@test
def isPrefixOf13(): Bool = assertNot!(List.isPrefixOf(1 :: 2 :: 3 :: Nil, 89 :: 11 :: 1 :: 2 :: 3 :: 4 :: Nil))

/////////////////////////////////////////////////////////////////////////////
// isInfixOf                                                               //
/////////////////////////////////////////////////////////////////////////////
@test
def isInfixOf01(): Bool = assert!(List.isInfixOf(Nil, Nil))

@test
def isInfixOf02(): Bool = assertNot!(List.isInfixOf(1 :: Nil, Nil))

@test
def isInfixOf03(): Bool = assert!(List.isInfixOf(Nil, 1 :: Nil))

@test
def isInfixOf04(): Bool = assert!(List.isInfixOf(1 :: Nil, 1 :: Nil))

@test
def isInfixOf05(): Bool = assertNot!(List.isInfixOf(2 :: Nil, 1 :: Nil))

@test
def isInfixOf06(): Bool = assertNot!(List.isInfixOf(1 :: 2 :: Nil, 1 :: Nil))

@test
def isInfixOf07(): Bool = assert!(List.isInfixOf(Nil, 1 :: 2 :: Nil))

@test
def isInfixOf08(): Bool = assert!(List.isInfixOf(1 :: Nil, 1 :: 2 :: Nil))

@test
def isInfixOf09(): Bool = assert!(List.isInfixOf(2 :: Nil, 1 :: 2 :: Nil))

@test
def isInfixOf10(): Bool = assert!(List.isInfixOf(1 :: 2 :: Nil, 1 :: 2 :: Nil))

@test
def isInfixOf11(): Bool = assertNot!(List.isInfixOf(1 :: 3 :: Nil, 1 :: 2 :: Nil))

@test
def isInfixOf12(): Bool = assertNot!(List.isInfixOf(1 :: 2 :: 3 :: Nil, 1 :: 2 :: Nil))

@test
def isInfixOf13(): Bool = assert!(List.isInfixOf(1 :: 2 :: 3 :: Nil, 89 :: 11 :: 1 :: 2 :: 3 :: 4 :: Nil))

/////////////////////////////////////////////////////////////////////////////
// isSuffixOf                                                              //
/////////////////////////////////////////////////////////////////////////////
@test
def isSuffixOf01(): Bool = assert!(List.isSuffixOf(Nil, Nil))

@test
def isSuffixOf02(): Bool = assertNot!(List.isSuffixOf(1 :: Nil, Nil))

@test
def isSuffixOf03(): Bool = assert!(List.isSuffixOf(Nil, 1 :: Nil))

@test
def isSuffixOf04(): Bool = assert!(List.isSuffixOf(1 :: Nil, 1 :: Nil))

@test
def isSuffixOf05(): Bool = assertNot!(List.isSuffixOf(2 :: Nil, 1 :: Nil))

@test
def isSuffixOf06(): Bool = assertNot!(List.isSuffixOf(1 :: 2 :: Nil, 1 :: Nil))

@test
def isSuffixOf07(): Bool = assert!(List.isSuffixOf(Nil, 1 :: 2 :: Nil))

@test
def isSuffixOf08(): Bool = assertNot!(List.isSuffixOf(1 :: Nil, 1 :: 2 :: Nil))

@test
def isSuffixOf09(): Bool = assert!(List.isSuffixOf(2 :: Nil, 1 :: 2 :: Nil))

@test
def isSuffixOf10(): Bool = assert!(List.isSuffixOf(1 :: 2 :: Nil, 1 :: 2 :: Nil))

@test
def isSuffixOf11(): Bool = assertNot!(List.isSuffixOf(1 :: 3 :: Nil, 1 :: 2 :: Nil))

@test
def isSuffixOf12(): Bool = assertNot!(List.isSuffixOf(1 :: 2 :: 3 :: Nil, 1 :: 2 :: Nil))

@test
def isSuffixOf13(): Bool = assert!(List.isSuffixOf(1 :: 2 :: 3 :: Nil, 89 :: 11 :: 1 :: 2 :: 3 :: Nil))

/////////////////////////////////////////////////////////////////////////////
// fold                                                                    //
/////////////////////////////////////////////////////////////////////////////
@test
def fold01(): Bool = List.fold((i, e) -> (i - e)*(e % 2 + 1), 100, Nil) `assertEq!` 100

@test
def fold02(): Bool = List.fold((i, e) -> (i - e)*(e % 2 + 1), 100, 1 :: Nil) `assertEq!` 198

@test
def fold03(): Bool = List.fold((i, e) -> (i - e)*(e % 2 + 1), 100, 1 :: 2 :: Nil) `assertEq!` 196

@test
def fold04(): Bool = List.fold((i, e) -> (i - e)*(e % 2 + 1), 100, 1 :: 2 :: 3 :: Nil) `assertEq!` 386

/////////////////////////////////////////////////////////////////////////////
// foldLeft                                                                //
/////////////////////////////////////////////////////////////////////////////
@test
def foldLeft01(): Bool = List.foldLeft((i, e) -> (i - e)*(e % 2 + 1), 100, Nil) `assertEq!` 100

@test
def foldLeft02(): Bool = List.foldLeft((i, e) -> (i - e)*(e % 2 + 1), 100, 1 :: Nil) `assertEq!` 198

@test
def foldLeft03(): Bool = List.foldLeft((i, e) -> (i - e)*(e % 2 + 1), 100, 1 :: 2 :: Nil) `assertEq!` 196

@test
def foldLeft04(): Bool = List.foldLeft((i, e) -> (i - e)*(e % 2 + 1), 100, 1 :: 2 :: 3 :: Nil) `assertEq!` 386

/////////////////////////////////////////////////////////////////////////////
// foldRight                                                               //
/////////////////////////////////////////////////////////////////////////////
@test
def foldRight01(): Bool = List.foldRight((e, i) -> (i - e)*(e % 2 + 1), 100, Nil) `assertEq!` 100

@test
def foldRight02(): Bool = List.foldRight((e, i) -> (i - e)*(e % 2 + 1), 100, 1 :: Nil) `assertEq!` 198

@test
def foldRight03(): Bool = List.foldRight((e, i) -> (i - e)*(e % 2 + 1), 100, 1 :: 2 :: Nil) `assertEq!` 194

@test
def foldRight04(): Bool = List.foldRight((e, i) -> (i - e)*(e % 2 + 1), 100, 1 :: 2 :: 3 :: Nil) `assertEq!` 382

/////////////////////////////////////////////////////////////////////////////
// reduce                                                                  //
/////////////////////////////////////////////////////////////////////////////
@test
def reduce01(): Bool = List.reduce((a, b) -> a-b, Nil: List[Int]) `assertEq!` None

@test
def reduce02(): Bool = List.reduce((a, b) -> a-b, 1 :: Nil) `assertEq!` Some(1)

@test
def reduce03(): Bool = List.reduce((a, b) -> a-b, 1 :: 2 :: Nil) `assertEq!` Some(-1)

@test
def reduce04(): Bool = List.reduce((a, b) -> a-b, 1 :: 2 :: 3 :: Nil) `assertEq!` Some(-4)

@test
def reduce05(): Bool = List.reduce((a, b) -> a-b, 1 :: 2 :: 3 :: 4 :: Nil) `assertEq!` Some(-8)

/////////////////////////////////////////////////////////////////////////////
// reduceLeft                                                              //
/////////////////////////////////////////////////////////////////////////////
@test
def reduceLeft01(): Bool = List.reduceLeft((a, b) -> a-b, Nil: List[Int]) `assertEq!` None

@test
def reduceLeft02(): Bool = List.reduceLeft((a, b) -> a-b, 1 :: Nil) `assertEq!` Some(1)

@test
def reduceLeft03(): Bool = List.reduceLeft((a, b) -> a-b, 1 :: 2 :: Nil) `assertEq!` Some(-1)

@test
def reduceLeft04(): Bool = List.reduceLeft((a, b) -> a-b, 1 :: 2 :: 3 :: Nil) `assertEq!` Some(-4)

@test
def reduceLeft05(): Bool = List.reduceLeft((a, b) -> a-b, 1 :: 2 :: 3 :: 4 :: Nil) `assertEq!` Some(-8)

/////////////////////////////////////////////////////////////////////////////
// reduceRight                                                             //
/////////////////////////////////////////////////////////////////////////////
@test
def reduceRight01(): Bool = List.reduceRight((a, b) -> a-b, Nil: List[Int]) `assertEq!` None

@test
def reduceRight02(): Bool = List.reduceRight((a, b) -> a-b, 1 :: Nil) `assertEq!` Some(1)

@test
def reduceRight03(): Bool = List.reduceRight((a, b) -> a-b, 1 :: 2 :: Nil) `assertEq!` Some(-1)

@test
def reduceRight04(): Bool = List.reduceRight((a, b) -> a-b, 1 :: 2 :: 3 :: Nil) `assertEq!` Some(2)

@test
def reduceRight05(): Bool = List.reduceRight((a, b) -> a-b, 1 :: 2 :: 3 :: 4 :: Nil) `assertEq!` Some(-2)

/////////////////////////////////////////////////////////////////////////////
// count                                                                   //
/////////////////////////////////////////////////////////////////////////////
@test
def count01(): Bool = List.count(i -> i > 3, Nil) `assertEq!` 0

@test
def count02(): Bool = List.count(i -> i > 3, 1 :: Nil) `assertEq!` 0

@test
def count03(): Bool = List.count(i -> i > 3, 4 :: Nil) `assertEq!` 1

@test
def count04(): Bool = List.count(i -> i > 3, 1 :: 2 :: Nil) `assertEq!` 0

@test
def count05(): Bool = List.count(i -> i > 3, 1 :: 8 :: Nil) `assertEq!` 1

@test
def count06(): Bool = List.count(i -> i > 3, 8 :: 1 :: Nil) `assertEq!` 1

@test
def count07(): Bool = List.count(i -> i > 3, 6 :: 7 :: Nil) `assertEq!` 2

/////////////////////////////////////////////////////////////////////////////
// flatten                                                                 //
/////////////////////////////////////////////////////////////////////////////
@test
def flatten01(): Bool = List.flatten(Nil) `assertEq!` Nil

@test
def flatten02(): Bool = List.flatten(Nil :: Nil) `assertEq!` Nil

@test
def flatten03(): Bool = List.flatten((1 :: Nil) :: Nil) `assertEq!` 1 :: Nil

@test
def flatten04(): Bool = List.flatten((1 :: 2 :: Nil) :: Nil) `assertEq!` 1 :: 2 :: Nil

@test
def flatten05(): Bool = List.flatten(Nil :: Nil :: Nil) `assertEq!` Nil

@test
def flatten06(): Bool = List.flatten((1 :: Nil) :: Nil :: Nil) `assertEq!` 1 :: Nil

@test
def flatten07(): Bool = List.flatten(Nil :: (1 :: Nil) :: Nil) `assertEq!` 1 :: Nil

@test
def flatten08(): Bool = List.flatten((1 :: Nil) :: (2 :: Nil) :: Nil) `assertEq!` 1 :: 2 :: Nil

@test
def flatten09(): Bool = List.flatten((1 :: 2 :: Nil) :: (3 :: 4 :: 5 :: Nil) :: Nil) `assertEq!` 1 :: 2 :: 3 :: 4 :: 5 :: Nil

@test
def flatten10(): Bool = List.flatten((1 :: Nil) :: (2 :: 3 :: Nil) :: (4 :: Nil) :: Nil) `assertEq!` 1 :: 2 :: 3 :: 4 :: Nil

/////////////////////////////////////////////////////////////////////////////
// exists                                                                  //
/////////////////////////////////////////////////////////////////////////////
@test
def exists01(): Bool = assertNot!(List.exists(i -> i > 3, Nil))

@test
def exists02(): Bool = assertNot!(List.exists(i -> i > 3, 1 :: Nil))

@test
def exists03(): Bool = assert!(List.exists(i -> i > 3, 5 :: Nil))

@test
def exists04(): Bool = assertNot!(List.exists(i -> i > 3, 1 :: 2 :: Nil))

@test
def exists05(): Bool = assert!(List.exists(i -> i > 3, 1 :: 6 :: Nil))

@test
def exists06(): Bool = assert!(List.exists(i -> i > 3, 6 :: 1 :: Nil))

@test
def exists07(): Bool = assert!(List.exists(i -> i > 3, 16 :: 6 :: Nil))

@test
def exists08(): Bool = assertNot!(List.exists(i -> i > 3, 1 :: -9 :: 3 :: Nil))

@test
def exists09(): Bool = assert!(List.exists(i -> i > 3, 1 :: 9 :: 3 :: Nil))

/////////////////////////////////////////////////////////////////////////////
// forall                                                                  //
/////////////////////////////////////////////////////////////////////////////
@test
def forall01(): Bool = assert!(List.forall(i -> i > 3, Nil))

@test
def forall02(): Bool = assertNot!(List.forall(i -> i > 3, 1 :: Nil))

@test
def forall03(): Bool = assert!(List.forall(i -> i > 3, 5 :: Nil))

@test
def forall04(): Bool = assertNot!(List.forall(i -> i > 3, 1 :: 2 :: Nil))

@test
def forall05(): Bool = assertNot!(List.forall(i -> i > 3, 1 :: 6 :: Nil))

@test
def forall06(): Bool = assertNot!(List.forall(i -> i > 3, 6 :: 1 :: Nil))

@test
def forall07(): Bool = assert!(List.forall(i -> i > 3, 16 :: 6 :: Nil))

@test
def forall08(): Bool = assertNot!(List.forall(i -> i > 3, 1 :: -9 :: 3 :: Nil))

@test
def forall09(): Bool = assertNot!(List.forall(i -> i > 3, 1 :: 9 :: 3 :: Nil))

@test
def forall10(): Bool = assert!(List.forall(i -> i > 3, 11 :: 9 :: 31 :: Nil))

/////////////////////////////////////////////////////////////////////////////
// filter                                                                  //
/////////////////////////////////////////////////////////////////////////////
@test
def filter01(): Bool = List.filter(i -> i > 3, Nil) `assertEq!` Nil

@test
def filter02(): Bool = List.filter(i -> i > 3, 2 :: Nil) `assertEq!` Nil

@test
def filter03(): Bool = List.filter(i -> i > 3, 4 :: Nil) `assertEq!` 4 :: Nil

@test
def filter04(): Bool = List.filter(i -> i > 3, 1 :: 3 :: Nil) `assertEq!` Nil

@test
def filter05(): Bool = List.filter(i -> i > 3, 1 :: 8 :: Nil) `assertEq!` 8 :: Nil

@test
def filter06(): Bool = List.filter(i -> i > 3, 8 :: 1 :: Nil) `assertEq!` 8 :: Nil

@test
def filter07(): Bool = List.filter(i -> i > 3, 8 :: 9 :: Nil) `assertEq!` 8 :: 9 :: Nil

@test
def filter08(): Bool = List.filter(i -> i > 3, 1 :: 4 :: 11 :: 2 :: -22 :: 17 :: Nil) `assertEq!` 4 :: 11 :: 17 :: Nil

/////////////////////////////////////////////////////////////////////////////
// slice                                                                   //
/////////////////////////////////////////////////////////////////////////////
@test
def slice01(): Bool = List.slice(0, 0, Nil) `assertEq!` Nil

@test
def slice02(): Bool = List.slice(-1, 1, Nil) `assertEq!` Nil

@test
def slice03(): Bool = List.slice(0, 0, 1 :: Nil) `assertEq!` Nil

@test
def slice04(): Bool = List.slice(0, 1, 1 :: Nil) `assertEq!` 1 :: Nil

@test
def slice05(): Bool = List.slice(0, 2, 1 :: Nil) `assertEq!` 1 :: Nil

@test
def slice06(): Bool = List.slice(2, 5, 1 :: Nil) `assertEq!` Nil

@test
def slice07(): Bool = List.slice(-1, 1, 1 :: Nil) `assertEq!` 1 :: Nil

@test
def slice08(): Bool = List.slice(0, 1, 1 :: 2 :: Nil) `assertEq!` 1 :: Nil

@test
def slice09(): Bool = List.slice(0, 2, 1 :: 2 :: Nil) `assertEq!` 1 :: 2 :: Nil

@test
def slice10(): Bool = List.slice(1, 2, 1 :: 2 :: Nil) `assertEq!` 2 :: Nil

@test
def slice11(): Bool = List.slice(0, 3, 1 :: 2 :: 3 :: Nil) `assertEq!` 1 :: 2 :: 3 :: Nil

@test
def slice12(): Bool = List.slice(0, 2, 1 :: 2 :: 3 :: Nil) `assertEq!` 1 :: 2 :: Nil

@test
def slice13(): Bool = List.slice(1, 3, 1 :: 2 :: 3 :: Nil) `assertEq!` 2 :: 3 :: Nil

@test
def slice14(): Bool = List.slice(1, 2, 1 :: 2 :: 3 :: Nil) `assertEq!` 2 :: Nil

/////////////////////////////////////////////////////////////////////////////
// partition                                                               //
/////////////////////////////////////////////////////////////////////////////
@test
def partition01(): Bool = List.partition(i -> i > 3, Nil) `assertEq!` (Nil, Nil)

@test
def partition02(): Bool = List.partition(i -> i > 3, 1 :: Nil) `assertEq!` (Nil, 1 :: Nil)

@test
def partition03(): Bool = List.partition(i -> i > 3, 4 :: Nil) `assertEq!` (4 :: Nil, Nil)

@test
def partition04(): Bool = List.partition(i -> i > 3, 1 :: 2 :: Nil) `assertEq!` (Nil, 1 :: 2 :: Nil)

@test
def partition05(): Bool = List.partition(i -> i > 3, 1 :: 5 :: Nil) `assertEq!` (5 :: Nil, 1 :: Nil)

@test
def partition06(): Bool = List.partition(i -> i > 3, 5 :: 1 :: Nil) `assertEq!` (5 :: Nil, 1 :: Nil)

@test
def partition07(): Bool = List.partition(i -> i > 3, 5 :: 8 :: Nil) `assertEq!` (5 :: 8 :: Nil, Nil)

@test
def partition08(): Bool = List.partition(i -> i > 3, 4 :: -3 :: -5 :: 1 :: 2 :: 16 :: 7 :: 1 :: 7 :: Nil) `assertEq!`
                        (4 :: 16 :: 7 :: 7 :: Nil, -3 :: -5 :: 1 :: 2 :: 1 :: Nil)

/////////////////////////////////////////////////////////////////////////////
// span                                                                    //
/////////////////////////////////////////////////////////////////////////////
@test
def span01(): Bool = List.span(i -> i > 3, Nil) `assertEq!` (Nil, Nil)

@test
def span02(): Bool = List.span(i -> i > 3, 1 :: Nil) `assertEq!` (Nil, 1 :: Nil)

@test
def span03(): Bool = List.span(i -> i > 3, 4 :: Nil) `assertEq!` (4 :: Nil, Nil)

@test
def span04(): Bool = List.span(i -> i > 3, 1 :: 2 :: Nil) `assertEq!` (Nil, 1 :: 2 :: Nil)

@test
def span05(): Bool = List.span(i -> i > 3, 1 :: 5 :: Nil) `assertEq!` (Nil, 1 :: 5 :: Nil)

@test
def span06(): Bool = List.span(i -> i > 3, 5 :: 1 :: Nil) `assertEq!` (5 :: Nil, 1 :: Nil)

@test
def span07(): Bool = List.span(i -> i > 3, 5 :: 8 :: Nil) `assertEq!` (5 :: 8 :: Nil, Nil)

@test
def span08(): Bool = List.span(i -> i > 3, 4 :: 6 :: -3 :: 11 :: -5 :: 1 :: 2 :: 16 :: 7 :: 1 :: 7 :: Nil) `assertEq!`
                        (4 :: 6 :: Nil, -3 :: 11 :: -5 :: 1 :: 2 :: 16 :: 7 :: 1 :: 7 :: Nil)

/////////////////////////////////////////////////////////////////////////////
// drop                                                                    //
/////////////////////////////////////////////////////////////////////////////
@test
def drop01(): Bool = List.drop(-1, Nil) `assertEq!` Nil

@test
def drop02(): Bool = List.drop(0, Nil) `assertEq!` Nil

@test
def drop03(): Bool = List.drop(1, Nil) `assertEq!` Nil

@test
def drop04(): Bool = List.drop(-1, 1 :: Nil) `assertEq!` 1 :: Nil

@test
def drop05(): Bool = List.drop(0, 1 :: Nil) `assertEq!` 1 :: Nil

@test
def drop06(): Bool = List.drop(1, 1 :: Nil) `assertEq!` Nil

@test
def drop07(): Bool = List.drop(2, 1 :: Nil) `assertEq!` Nil

@test
def drop08(): Bool = List.drop(0, 1 :: 2 :: Nil) `assertEq!` 1 :: 2 :: Nil

@test
def drop09(): Bool = List.drop(1, 1 :: 2 :: Nil) `assertEq!` 2 :: Nil

@test
def drop10(): Bool = List.drop(2, 1 :: 2 :: Nil) `assertEq!` Nil

@test
def drop11(): Bool = List.drop(2, 1 :: 2 :: 3 :: 4 :: 5 :: 6 :: Nil) `assertEq!` 3 :: 4 :: 5 :: 6 :: Nil

@test
def drop12(): Bool = List.drop(4, 1 :: 2 :: 3 :: 4 :: 5 :: 6 :: Nil) `assertEq!` 5 :: 6 :: Nil

/////////////////////////////////////////////////////////////////////////////
// dropWhile                                                               //
/////////////////////////////////////////////////////////////////////////////
@test
def dropWhile01(): Bool = List.dropWhile(i -> i > 3, Nil) `assertEq!` Nil

@test
def dropWhile02(): Bool = List.dropWhile(i -> i > 3, 1 :: Nil) `assertEq!` 1 :: Nil

@test
def dropWhile03(): Bool = List.dropWhile(i -> i > 3, 4 :: Nil) `assertEq!` Nil

@test
def dropWhile04(): Bool = List.dropWhile(i -> i > 3, 1 :: 2 :: Nil) `assertEq!` 1 :: 2 :: Nil

@test
def dropWhile05(): Bool = List.dropWhile(i -> i > 3, 1 :: 5 :: Nil) `assertEq!` 1 :: 5 :: Nil

@test
def dropWhile06(): Bool = List.dropWhile(i -> i > 3, 5 :: 1 :: Nil) `assertEq!` 1 :: Nil

@test
def dropWhile07(): Bool = List.dropWhile(i -> i > 3, 5 :: 8 :: Nil) `assertEq!` Nil

@test
def dropWhile08(): Bool = List.dropWhile(i -> i > 3, 4 :: 6 :: -3 :: 11 :: -5 :: 1 :: 2 :: 16 :: 7 :: 1 :: 7 :: Nil) `assertEq!`
                        -3 :: 11 :: -5 :: 1 :: 2 :: 16 :: 7 :: 1 :: 7 :: Nil

/////////////////////////////////////////////////////////////////////////////
// take                                                                    //
/////////////////////////////////////////////////////////////////////////////
@test
def take01(): Bool = List.take(-1, Nil) `assertEq!` Nil

@test
def take02(): Bool = List.take(0, Nil) `assertEq!` Nil

@test
def take03(): Bool = List.take(1, Nil) `assertEq!` Nil

@test
def take04(): Bool = List.take(-1, 1 :: Nil) `assertEq!` Nil

@test
def take05(): Bool = List.take(0, 1 :: Nil) `assertEq!` Nil

@test
def take06(): Bool = List.take(1, 1 :: Nil) `assertEq!` 1 :: Nil

@test
def take07(): Bool = List.take(2, 1 :: Nil) `assertEq!` 1 :: Nil

@test
def take08(): Bool = List.take(0, 1 :: 2 :: Nil) `assertEq!` Nil

@test
def take09(): Bool = List.take(1, 1 :: 2 :: Nil) `assertEq!` 1 :: Nil

@test
def take10(): Bool = List.take(2, 1 :: 2 :: Nil) `assertEq!` 1 :: 2 :: Nil

@test
def take11(): Bool = List.take(2, 1 :: 2 :: 3 :: 4 :: 5 :: 6 :: Nil) `assertEq!` 1 :: 2 :: Nil

@test
def take12(): Bool = List.take(4, 1 :: 2 :: 3 :: 4 :: 5 :: 6 :: Nil) `assertEq!` 1 :: 2 :: 3 :: 4 :: Nil

/////////////////////////////////////////////////////////////////////////////
// takeWhile                                                               //
/////////////////////////////////////////////////////////////////////////////
@test
def takeWhile01(): Bool = List.takeWhile(i -> i > 3, Nil) `assertEq!` Nil

@test
def takeWhile02(): Bool = List.takeWhile(i -> i > 3, 1 :: Nil) `assertEq!` Nil

@test
def takeWhile03(): Bool = List.takeWhile(i -> i > 3, 4 :: Nil) `assertEq!` 4 :: Nil

@test
def takeWhile04(): Bool = List.takeWhile(i -> i > 3, 1 :: 2 :: Nil) `assertEq!` Nil

@test
def takeWhile05(): Bool = List.takeWhile(i -> i > 3, 1 :: 5 :: Nil) `assertEq!` Nil

@test
def takeWhile06(): Bool = List.takeWhile(i -> i > 3, 5 :: 1 :: Nil) `assertEq!` 5 :: Nil

@test
def takeWhile07(): Bool = List.takeWhile(i -> i > 3, 5 :: 8 :: Nil) `assertEq!` 5 :: 8 :: Nil

@test
def takeWhile08(): Bool = List.takeWhile(i -> i > 3, 4 :: 6 :: -3 :: 11 :: -5 :: 1 :: 2 :: 16 :: 7 :: 1 :: 7 :: Nil) `assertEq!`
                        4 :: 6 :: Nil

/////////////////////////////////////////////////////////////////////////////
// groupBy                                                                 //
/////////////////////////////////////////////////////////////////////////////
@test
def groupBy01(): Bool = List.groupBy((a, b) -> a > 3 || b > 8, Nil) `assertEq!` Nil

@test
def groupBy02(): Bool = List.groupBy((a, b) -> a > 3 || b > 8, 1 :: Nil) `assertEq!` (1 :: Nil) :: Nil

@test
def groupBy03(): Bool = List.groupBy((a, b) -> a > 3 || b > 8, 1 :: 4 :: Nil) `assertEq!` (1 :: Nil) :: (4 :: Nil) :: Nil

@test
def groupBy04(): Bool = List.groupBy((a, b) -> a > 3 || b > 8, 1 :: 9 :: Nil) `assertEq!` (1 :: 9 :: Nil) :: Nil

@test
def groupBy05(): Bool = List.groupBy((a, b) -> a > 3 || b > 8, 1 :: 4 :: 7 :: 6 :: 9 :: 2 :: 4 :: 4 :: 8 :: 16 :: Nil) `assertEq!`
                      (1 :: 9 :: 16 :: Nil) :: (4 :: 7 :: 6 :: 4 :: 4 :: 8 :: Nil) :: (2 :: Nil) :: Nil

@test
def groupBy06(): Bool = List.groupBy((a, b) -> a > -6 || a*b >= 0, -1 :: -11 :: 4 :: -11 :: 0 :: 8 :: 2 :: 1 :: -3 :: -24 :: Nil) `assertEq!`
                      (-1 :: -11 :: -11 :: 0 :: -3 :: -24 :: Nil) :: (4 :: 8 :: 2 :: 1 :: Nil) :: Nil

@test
def groupBy07(): Bool = List.groupBy((a, b) -> a < 0 || (a > 10 || (b > 10 || a == b)), -5 :: 6 :: 11 :: 8 :: 8 :: -11 :: -1 :: 0 :: 4 :: -1 :: Nil) `assertEq!`
                      (-5 :: 11 :: -11 :: -1 :: -1 :: Nil) :: (6 :: Nil) :: (8 :: 8 :: Nil) :: (0 :: Nil) :: (4 :: Nil) :: Nil

/////////////////////////////////////////////////////////////////////////////
// zip                                                                     //
/////////////////////////////////////////////////////////////////////////////
@test
def zip01(): Bool = List.zip(Nil, Nil) `assertEq!` Nil

@test
def zip02(): Bool = List.zip(1 :: Nil, Nil) `assertEq!` Nil

@test
def zip03(): Bool = List.zip(Nil, 2 :: Nil) `assertEq!` Nil

@test
def zip04(): Bool = List.zip(1 :: Nil, 2 :: Nil) `assertEq!` (1, 2) :: Nil

@test
def zip05(): Bool = List.zip(1 :: 3 :: Nil, 2 :: 4 :: Nil) `assertEq!` (1, 2) :: (3, 4) :: Nil

@test
def zip06(): Bool = List.zip(1 :: 3 :: 5 :: Nil, 2 :: 4 :: 6 :: Nil) `assertEq!` (1, 2) :: (3, 4) :: (5, 6) :: Nil

@test
def zip07(): Bool = List.zip(1 :: 3 :: 5 :: 7 :: Nil, 2 :: 4 :: 6 :: 8 :: Nil) `assertEq!` (1, 2) :: (3, 4) :: (5, 6) :: (7, 8) :: Nil

/////////////////////////////////////////////////////////////////////////////
// zipWith                                                                 //
/////////////////////////////////////////////////////////////////////////////
@test
def zipWith01(): Bool = List.zipWith((a, b) -> if (b) a+1 else a, Nil, Nil) `assertEq!` Nil

@test
def zipWith02(): Bool = List.zipWith((a, b) -> if (b) a+1 else a, 1 :: Nil, Nil) `assertEq!` Nil

@test
def zipWith03(): Bool = List.zipWith((a, b) -> if (b) a+1 else a, Nil, true :: Nil) `assertEq!` Nil

@test
def zipWith04(): Bool = List.zipWith((a, b) -> if (b) a+1 else a, 1 :: Nil, true :: Nil) `assertEq!` 2 :: Nil

@test
def zipWith05(): Bool = List.zipWith((a, b) -> if (b) a+1 else a, 1 :: Nil, false :: Nil) `assertEq!` 1 :: Nil

@test
def zipWith06(): Bool = List.zipWith((a, b) -> if (b) a+1 else a, 1 :: 2 :: 3 :: 4 :: 5 :: 6 :: 7 :: 8 :: Nil,
                      false :: true :: true :: false :: false :: true :: true :: true ::Nil) `assertEq!`
                      1 :: 3 :: 4 :: 4 :: 5 :: 7 :: 8 :: 9 :: Nil

/////////////////////////////////////////////////////////////////////////////
// unzip                                                                   //
/////////////////////////////////////////////////////////////////////////////
@test
def unzip01(): Bool = List.unzip(Nil) `assertEq!` (Nil, Nil)

@test
def unzip02(): Bool = List.unzip((1, true) :: Nil) `assertEq!` (1 :: Nil, true :: Nil)

@test
def unzip03(): Bool = List.unzip((1, true) :: (2, true) :: Nil) `assertEq!` (1 :: 2 :: Nil, true :: true :: Nil)

@test
def unzip04(): Bool = List.unzip((1, true) :: (2, true) :: (3, false) :: Nil) `assertEq!`
                    (1 :: 2 :: 3 :: Nil, true :: true :: false :: Nil)

/////////////////////////////////////////////////////////////////////////////
// map2                                                                    //
/////////////////////////////////////////////////////////////////////////////
@test
def map201(): Bool = List.map2((a, b) -> if (b) a+1 else a, Nil, Nil) `assertEq!` Nil

@test
def map202(): Bool = List.map2((a, b) -> if (b) a+1 else a, 1 :: Nil, Nil) `assertEq!` Nil

@test
def map203(): Bool = List.map2((a, b) -> if (b) a+1 else a, Nil, true :: Nil) `assertEq!` Nil

@test
def map204(): Bool = List.map2((a, b) -> if (b) a+1 else a, 1 :: Nil, true :: Nil) `assertEq!` 2 :: Nil

@test
def map205(): Bool = List.map2((a, b) -> if (b) a+1 else a, 1 :: Nil, false :: Nil) `assertEq!` 1 :: Nil

@test
def map206(): Bool = List.map2((a, b) -> if (b) a+1 else a, 1 :: 2 :: 3 :: 4 :: 5 :: 6 :: 7 :: 8 :: Nil,
                   false :: true :: true :: false :: false :: true :: true :: true ::Nil) `assertEq!`
                   1 :: 3 :: 4 :: 4 :: 5 :: 7 :: 8 :: 9 :: Nil

/////////////////////////////////////////////////////////////////////////////
// flatMap2                                                                //
/////////////////////////////////////////////////////////////////////////////
@test
def flatMap201(): Bool = List.flatMap2((a, b) -> if (b) List.repeat(a, a) else List.repeat(a+1, a+1), Nil, Nil) `assertEq!` Nil

@test
def flatMap202(): Bool = List.flatMap2((a, b) -> if (b) List.repeat(a, a) else List.repeat(a+1, a+1), 1 :: Nil, Nil) `assertEq!` Nil

@test
def flatMap203(): Bool = List.flatMap2((a, b) -> if (b) List.repeat(a, a) else List.repeat(a+1, a+1), Nil, true :: Nil) `assertEq!` Nil

@test
def flatMap204(): Bool = List.flatMap2((a, b) -> if (b) List.repeat(a, a) else List.repeat(a+1, a+1), 2 :: Nil, true :: Nil) `assertEq!` 2 :: 2 :: Nil

@test
def flatMap205(): Bool = List.flatMap2((a, b) -> if (b) List.repeat(a, a) else List.repeat(a+1, a+1), 2 :: Nil, false :: Nil) `assertEq!` 3 :: 3 :: 3 :: Nil

@test
def flatMap206(): Bool = List.flatMap2((a, b) -> if (b) List.repeat(a, a) else List.repeat(a+1, a+1), 1 :: 2 :: 3 :: 4 :: 5 :: Nil,
                   false :: true :: true :: false :: false :: Nil) `assertEq!`
                   2 :: 2 :: 2 :: 2 :: 3 :: 3 :: 3 :: 5 :: 5 :: 5 :: 5 :: 5 :: 6 :: 6 :: 6 :: 6 :: 6 :: 6 :: Nil

/////////////////////////////////////////////////////////////////////////////
// fold2                                                                   //
/////////////////////////////////////////////////////////////////////////////
@test
def fold201(): Bool = List.fold2((c, a, b) -> if (b) a+c else a*c, 4, Nil, Nil) `assertEq!` 4

@test
def fold202(): Bool = List.fold2((c, a, b) -> if (b) a+c else a*c, 4, 1 :: Nil, Nil) `assertEq!` 4

@test
def fold203(): Bool = List.fold2((c, a, b) -> if (b) a+c else a*c, 4, Nil, true :: Nil) `assertEq!` 4

@test
def fold204(): Bool = List.fold2((c, a, b) -> if (b) a+c else a*c, 4, 2 :: Nil, true :: Nil) `assertEq!` 6

@test
def fold205(): Bool = List.fold2((c, a, b) -> if (b) a+c else a*c, 4, 2 :: Nil, false :: Nil) `assertEq!` 8

@test
def fold206(): Bool = List.fold2((c, a, b) -> if (b) a+c else a*c, 4, 3 :: 2 :: Nil, true :: true :: Nil) `assertEq!` 9

@test
def fold207(): Bool = List.fold2((c, a, b) -> if (b) a+c else a*c, 4, 3 :: 2 :: Nil, true :: false :: Nil) `assertEq!` 14

@test
def fold208(): Bool = List.fold2((c, a, b) -> if (b) a+c else a*c, 4, 3 :: 2 :: Nil, false :: true :: Nil) `assertEq!` 14

@test
def fold209(): Bool = List.fold2((c, a, b) -> if (b) a+c else a*c, 4, 3 :: 2 :: Nil, false :: false :: Nil) `assertEq!` 24

@test
def fold210(): Bool = List.fold2((c, a, b) -> if (b) a+c else a*c, 4, 6 :: -4 :: 3 :: 2 :: Nil,
                    true :: false :: false :: true :: Nil) `assertEq!` -118

/////////////////////////////////////////////////////////////////////////////
// foldLeft2                                                               //
/////////////////////////////////////////////////////////////////////////////
@test
def foldLeft201(): Bool = List.foldLeft2((c, a, b) -> if (b) a+c else a*c, 4, Nil, Nil) `assertEq!` 4

@test
def foldLeft202(): Bool = List.foldLeft2((c, a, b) -> if (b) a+c else a*c, 4, 1 :: Nil, Nil) `assertEq!` 4

@test
def foldLeft203(): Bool = List.foldLeft2((c, a, b) -> if (b) a+c else a*c, 4, Nil, true :: Nil) `assertEq!` 4

@test
def foldLeft204(): Bool = List.foldLeft2((c, a, b) -> if (b) a+c else a*c, 4, 2 :: Nil, true :: Nil) `assertEq!` 6

@test
def foldLeft205(): Bool = List.foldLeft2((c, a, b) -> if (b) a+c else a*c, 4, 2 :: Nil, false :: Nil) `assertEq!` 8

@test
def foldLeft206(): Bool = List.foldLeft2((c, a, b) -> if (b) a+c else a*c, 4, 3 :: 2 :: Nil, true :: true :: Nil) `assertEq!` 9

@test
def foldLeft207(): Bool = List.foldLeft2((c, a, b) -> if (b) a+c else a*c, 4, 3 :: 2 :: Nil, true :: false :: Nil) `assertEq!` 14

@test
def foldLeft208(): Bool = List.foldLeft2((c, a, b) -> if (b) a+c else a*c, 4, 3 :: 2 :: Nil, false :: true :: Nil) `assertEq!` 14

@test
def foldLeft209(): Bool = List.foldLeft2((c, a, b) -> if (b) a+c else a*c, 4, 3 :: 2 :: Nil, false :: false :: Nil) `assertEq!` 24

@test
def foldLeft210(): Bool = List.foldLeft2((c, a, b) -> if (b) a+c else a*c, 4, 6 :: -4 :: 3 :: 2 :: Nil,
                        true :: false :: false :: true :: Nil) `assertEq!` -118

/////////////////////////////////////////////////////////////////////////////
// foldRight2                                                              //
/////////////////////////////////////////////////////////////////////////////
@test
def foldRight201(): Bool = List.foldRight2((a, b, c) -> if (b) a+c else a*c, 4, Nil, Nil) `assertEq!` 4

@test
def foldRight202(): Bool = List.foldRight2((a, b, c) -> if (b) a+c else a*c, 4, 1 :: Nil, Nil) `assertEq!` 4

@test
def foldRight203(): Bool = List.foldRight2((a, b, c) -> if (b) a+c else a*c, 4, Nil, true :: Nil) `assertEq!` 4

@test
def foldRight204(): Bool = List.foldRight2((a, b, c) -> if (b) a+c else a*c, 4, 2 :: Nil, true :: Nil) `assertEq!` 6

@test
def foldRight205(): Bool = List.foldRight2((a, b, c) -> if (b) a+c else a*c, 4, 2 :: Nil, false :: Nil) `assertEq!` 8

@test
def foldRight206(): Bool = List.foldRight2((a, b, c) -> if (b) a+c else a*c, 4, 3 :: 2 :: Nil, true :: true :: Nil) `assertEq!` 9

@test
def foldRight207(): Bool = List.foldRight2((a, b, c) -> if (b) a+c else a*c, 4, 3 :: 2 :: Nil, true :: false :: Nil) `assertEq!` 11

@test
def foldRight208(): Bool = List.foldRight2((a, b, c) -> if (b) a+c else a*c, 4, 3 :: 2 :: Nil, false :: true :: Nil) `assertEq!` 18

@test
def foldRight209(): Bool = List.foldRight2((a, b, c) -> if (b) a+c else a*c, 4, 3 :: 2 :: Nil, false :: false :: Nil) `assertEq!` 24

@test
def foldRight210(): Bool = List.foldRight2((a, b, c) -> if (b) a+c else a*c, 4, 6 :: -4 :: 3 :: 2 :: Nil,
                         true :: false :: false :: true :: Nil) `assertEq!` -66

/////////////////////////////////////////////////////////////////////////////
// filterMap                                                               //
/////////////////////////////////////////////////////////////////////////////
@test
def filterMap01(): Bool = List.filterMap(i -> if (i % 2 == 0) Some(i/2) else None, Nil) `assertEq!` Nil

@test
def filterMap02(): Bool = List.filterMap(i -> if (i % 2 == 0) Some(i/2) else None, 1 :: Nil) `assertEq!` Nil

@test
def filterMap03(): Bool = List.filterMap(i -> if (i % 2 == 0) Some(i/2) else None, 2 :: Nil) `assertEq!` 1 :: Nil

@test
def filterMap04(): Bool = List.filterMap(i -> if (i % 2 == 0) Some(i/2) else None, 1 :: 3 :: Nil) `assertEq!` Nil

@test
def filterMap05(): Bool = List.filterMap(i -> if (i % 2 == 0) Some(i/2) else None, 1 :: 4 :: Nil) `assertEq!` 2 :: Nil

@test
def filterMap06(): Bool = List.filterMap(i -> if (i % 2 == 0) Some(i/2) else None, 6 :: -1 :: Nil) `assertEq!` 3 :: Nil

@test
def filterMap07(): Bool = List.filterMap(i -> if (i % 2 == 0) Some(i/2) else None, 8 :: 6 :: Nil) `assertEq!` 4 :: 3 :: Nil

@test
def filterMap08(): Bool = List.filterMap(i -> if (i % 2 == 0) Some(i/2) else None, 0 :: 1 :: 2 :: 3 :: 4 :: 5 :: 10 :: Nil) `assertEq!`
                        0 :: 1 :: 2 :: 5 :: Nil

/////////////////////////////////////////////////////////////////////////////
// findMap                                                                 //
/////////////////////////////////////////////////////////////////////////////
@test
def findMap01(): Bool = List.findMap(i -> if (i % 2 == 0) Some(i/2) else None, Nil) `assertEq!` None

@test
def findMap02(): Bool = List.findMap(i -> if (i % 2 == 0) Some(i/2) else None, 1 :: Nil) `assertEq!` None

@test
def findMap03(): Bool = List.findMap(i -> if (i % 2 == 0) Some(i/2) else None, 2 :: Nil) `assertEq!` Some(1)

@test
def findMap04(): Bool = List.findMap(i -> if (i % 2 == 0) Some(i/2) else None, 1 :: 3 :: Nil) `assertEq!` None

@test
def findMap05(): Bool = List.findMap(i -> if (i % 2 == 0) Some(i/2) else None, 1 :: 4 :: Nil) `assertEq!` Some(2)

@test
def findMap06(): Bool = List.findMap(i -> if (i % 2 == 0) Some(i/2) else None, 6 :: -1 :: Nil) `assertEq!` Some(3)

@test
def findMap07(): Bool = List.findMap(i -> if (i % 2 == 0) Some(i/2) else None, 8 :: 6 :: Nil) `assertEq!` Some(4)

@test
def findMap08(): Bool = List.findMap(i -> if (i % 2 == 0) Some(i/2) else None, 0 :: 1 :: 2 :: 3 :: 4 :: 5 :: 10 :: Nil) `assertEq!`
                      Some(0)

/////////////////////////////////////////////////////////////////////////////
// toSet                                                                   //
/////////////////////////////////////////////////////////////////////////////
@test
def toSet01(): Bool = assert!(List.toSet(Nil) == Set#{})

@test
def toSet02(): Bool = assert!(List.toSet(1 :: Nil) == Set#{1})

@test
def toSet03(): Bool = assert!(List.toSet(1 :: 2 :: Nil) == Set#{1, 2})

@test
def toSet04(): Bool = assert!(List.toSet(1 :: 1 :: Nil) == Set#{1})

@test
def toSet05(): Bool = assert!(List.toSet(1 :: 2 :: 3 :: Nil) == Set#{1, 2, 3})

@test
def toSet06(): Bool = assert!(List.toSet(1 :: 2 :: 1 :: Nil) == Set#{1, 2})

@test
def toSet07(): Bool = assert!(List.toSet(1 :: 1 :: 2 :: Nil) == Set#{1, 2})

@test
def toSet08(): Bool = assert!(List.toSet(2 :: 1 :: 2 :: 3 :: 4 :: 5 :: 6 :: 3 :: 3 :: Nil) == Set#{1, 2, 3, 4, 5, 6})

/////////////////////////////////////////////////////////////////////////////
// toMap                                                                   //
/////////////////////////////////////////////////////////////////////////////
@test
def toMap01(): Bool = assert!(List.toMap(Nil) == Map#{})

@test
def toMap02(): Bool = assert!(List.toMap((1, true) :: Nil) == Map#{1 -> true})

@test
def toMap03(): Bool = assert!(List.toMap((1, true) :: (2, false) :: Nil) == Map#{1 -> true, 2 -> false})

@test
def toMap04(): Bool = assert!(List.toMap((1, true) :: (1, false) :: Nil) == Map#{1 -> true})

/////////////////////////////////////////////////////////////////////////////
<<<<<<< HEAD
// toArray                                                                 //
/////////////////////////////////////////////////////////////////////////////
@test
def toArray01(): Bool =
    let xs: List[Int32] = Nil;
    let a: Array[Int32] = List.toArray(xs);
    Array.sameElements(a, []:Array[Int32])

@test
def toArray02(): Bool =
    let a = List.toArray(1 :: Nil);
    Array.sameElements(a, [1])

@test
def toArray03(): Bool =
    let a = List.toArray(1 :: 2 :: Nil);
    Array.sameElements(a, [1,2])

@test
def toArray04(): Bool =
    let a = List.toArray(1 :: 2 :: 3 :: Nil);
    Array.sameElements(a, [1,2,3])
=======
// foreach                                                                 //
/////////////////////////////////////////////////////////////////////////////

@test
def foreach01(): Bool @ Impure =
    let r = ref 21;
    List.foreach(x -> r := x, Nil);
    21 == deref r

@test
def foreach02(): Bool @ Impure =
    let r = ref 21;
    List.foreach(x -> r := x, 1 :: 2 :: 3 :: Nil);
    3 == deref r
>>>>>>> e4204655

}<|MERGE_RESOLUTION|>--- conflicted
+++ resolved
@@ -1712,7 +1712,22 @@
 def toMap04(): Bool = assert!(List.toMap((1, true) :: (1, false) :: Nil) == Map#{1 -> true})
 
 /////////////////////////////////////////////////////////////////////////////
-<<<<<<< HEAD
+// foreach                                                                 //
+/////////////////////////////////////////////////////////////////////////////
+
+@test
+def foreach01(): Bool @ Impure =
+    let r = ref 21;
+    List.foreach(x -> r := x, Nil);
+    21 == deref r
+
+@test
+def foreach02(): Bool @ Impure =
+    let r = ref 21;
+    List.foreach(x -> r := x, 1 :: 2 :: 3 :: Nil);
+    3 == deref r
+
+/////////////////////////////////////////////////////////////////////////////
 // toArray                                                                 //
 /////////////////////////////////////////////////////////////////////////////
 @test
@@ -1735,21 +1750,5 @@
 def toArray04(): Bool =
     let a = List.toArray(1 :: 2 :: 3 :: Nil);
     Array.sameElements(a, [1,2,3])
-=======
-// foreach                                                                 //
-/////////////////////////////////////////////////////////////////////////////
-
-@test
-def foreach01(): Bool @ Impure =
-    let r = ref 21;
-    List.foreach(x -> r := x, Nil);
-    21 == deref r
-
-@test
-def foreach02(): Bool @ Impure =
-    let r = ref 21;
-    List.foreach(x -> r := x, 1 :: 2 :: 3 :: Nil);
-    3 == deref r
->>>>>>> e4204655
 
 }