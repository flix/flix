/*
 * Copyright 2020 Magnus Madsen
 *
 * Licensed under the Apache License, Version 2.0 (the "License");
 * you may not use this file except in compliance with the License.
 * You may obtain a copy of the License at
 *
 *   http://www.apache.org/licenses/LICENSE-2.0
 *
 * Unless required by applicable law or agreed to in writing, software
 * distributed under the License is distributed on an "AS IS" BASIS,
 * WITHOUT WARRANTIES OR CONDITIONS OF ANY KIND, either express or implied.
 * See the License for the specific language governing permissions and
 * limitations under the License.
 */
package ca.uwaterloo.flix.api.lsp

import ca.uwaterloo.flix.api.lsp.provider._
import ca.uwaterloo.flix.api.lsp.provider.completion.DeltaContext
import ca.uwaterloo.flix.api.lsp.provider.completion.ranker.Differ
import ca.uwaterloo.flix.api.{CrashHandler, Flix, Version}
import ca.uwaterloo.flix.language.CompilationMessage
import ca.uwaterloo.flix.language.ast.SourceLocation
import ca.uwaterloo.flix.language.ast.TypedAst.Root
import ca.uwaterloo.flix.language.phase.extra.CodeHinter
import ca.uwaterloo.flix.util.Formatter.NoFormatter
import ca.uwaterloo.flix.util.Result.{Err, Ok}
import ca.uwaterloo.flix.util._
import ca.uwaterloo.flix.util.collection.Chain
import org.java_websocket.WebSocket
import org.java_websocket.handshake.ClientHandshake
import org.java_websocket.server.WebSocketServer
import org.json4s.JsonAST.{JString, JValue}
import org.json4s.JsonDSL._
import org.json4s.ParserUtil.ParseException
import org.json4s._
import org.json4s.native.JsonMethods
import org.json4s.native.JsonMethods.parse

import java.io.ByteArrayInputStream
import java.net.{InetSocketAddress, URI}
import java.nio.charset.Charset
import java.nio.file.Path
import java.text.SimpleDateFormat
import java.util.Date
import java.util.zip.ZipInputStream
import scala.collection.mutable

/**
  * A Compiler Interface for the Language Server Protocol.
  *
  * Does not implement the LSP protocol directly, but relies on an intermediate TypeScript server.
  *
  *
  * Example:
  *
  * $ wscat -c ws://localhost:8000
  *
  * > {"id": "1", "request": "api/addUri", "uri": "foo.flix", "src": "def main(): Unit \ IO = println(\"Hello World\")"}
  * > {"id": "2", "request": "lsp/check"}
  * > {"id": "3", "request": "lsp/hover", "uri": "foo.flix", "position": {"line": 1, "character": 25}}
  *
  * The NPM package "wscat" is useful for experimenting with these commands from the shell.
  *
  * NB: All errors must be printed to std err.
  */
class LanguageServer(port: Int, o: Options) extends WebSocketServer(new InetSocketAddress("localhost", port)) {

  /**
    * The custom date format to use for logging.
    */
  val DateFormat: String = "yyyy-MM-dd HH:mm:ss"

  /**
    * The Flix instance (the same instance is used for incremental compilation).
    */
  private val flix: Flix = new Flix().setFormatter(NoFormatter).setOptions(o)

  /**
    * A map from source URIs to source code.
    */
  val sources: mutable.Map[String, String] = mutable.Map.empty

  /**
    * The current AST root. The root is null until the source code is compiled.
    */
  private var root: Option[Root] = None

  /**
    * The current reverse index. The index is empty until the source code is compiled.
    */
  private var index: Index = Index.empty

  /**
    * The current delta context. Initially has no changes.
    */
  private var delta: DeltaContext = DeltaContext(Map.empty)

  /**
    * A Boolean that records if the root AST is current (i.e. up-to-date).
    */
  private var current: Boolean = false

  /**
    * The current compilation errors.
    */
  private var currentErrors: List[CompilationMessage] = Nil

  /**
    * Invoked when the server is started.
    */
  override def onStart(): Unit = {
    Console.println(s"Listen on '$getAddress'.")
  }

  /**
    * Invoked when a client connects.
    */
  override def onOpen(ws: WebSocket, ch: ClientHandshake): Unit = {
    /* nop */
    Console.println(s"Client at '${ws.getRemoteSocketAddress}' connected.")
  }

  /**
    * Invoked when a client disconnects.
    */
  override def onClose(ws: WebSocket, i: Int, s: String, b: Boolean): Unit = {
    Console.println(s"Client at '${ws.getRemoteSocketAddress}' disconnected.")
  }

  /**
    * Invoked when a client sends a message.
    */
  override def onMessage(ws: WebSocket, data: String): Unit = try {
    parseRequest(data)(ws) match {
      case Ok(request) =>
        val result = processRequest(request)(ws)
        val jsonCompact = JsonMethods.compact(JsonMethods.render(result))
        val jsonPretty = JsonMethods.pretty(JsonMethods.render(result))
        ws.send(jsonPretty)
      case Err(msg) => log(msg)(ws)
    }
  } catch {
    case t: InternalCompilerException =>
      t.printStackTrace(System.err)
      System.exit(1)
    case t: RuntimeException =>
      t.printStackTrace(System.err)
      System.exit(2)
    case t: Throwable =>
      t.printStackTrace(System.err)
  }

  /**
    * Invoked when an error occurs.
    */
  override def onError(ws: WebSocket, e: Exception): Unit = {
    // Nop - Keep LanguageServer alive.
  }

  /**
    * Parse the request.
    */
  private def parseRequest(s: String)(implicit ws: WebSocket): Result[Request, String] = try {
    // Parse the string `s` into a json value.
    val json = parse(s)

    // Determine the type of request.
    json \\ "request" match {
      case JString("api/addUri") => Request.parseAddUri(json)
      case JString("api/remUri") => Request.parseRemUri(json)
      case JString("api/addPkg") => Request.parseAddPkg(json)
      case JString("api/remPkg") => Request.parseRemPkg(json)
      case JString("api/addJar") => Request.parseAddJar(json)
      case JString("api/remJar") => Request.parseRemJar(json)
      case JString("api/version") => Request.parseVersion(json)
      case JString("api/shutdown") => Request.parseShutdown(json)

      case JString("lsp/check") => Request.parseCheck(json)
      case JString("lsp/codelens") => Request.parseCodelens(json)
      case JString("lsp/complete") => Request.parseComplete(json)
      case JString("lsp/highlight") => Request.parseHighlight(json)
      case JString("lsp/hover") => Request.parseHover(json)
      case JString("lsp/goto") => Request.parseGoto(json)
      case JString("lsp/implementation") => Request.parseImplementation(json)
      case JString("lsp/rename") => Request.parseRename(json)
      case JString("lsp/documentSymbols") => Request.parseDocumentSymbols(json)
      case JString("lsp/workspaceSymbols") => Request.parseWorkspaceSymbols(json)
      case JString("lsp/uses") => Request.parseUses(json)
      case JString("lsp/semanticTokens") => Request.parseSemanticTokens(json)
      case JString("lsp/inlayHints") => Request.parseInlayHint(json)
      case JString("lsp/showAst") => Request.parseShowAst(json)
      case JString("lsp/codeAction") => Request.parseCodeAction(json)

      case s => Err(s"Unsupported request: '$s'.")
    }
  } catch {
    case ex: ParseException => Err(s"Malformed request. Unable to parse JSON: '${ex.getMessage}'.")
  }

  /**
    * Add the given source code to the compiler
    */
  private def addSourceCode(uri: String, src: String) = {
    current = false
    flix.addSourceCode(uri, src)
    sources += (uri -> src)
  }

  /**
    * Remove the source code associated with the given uri from the compiler
    */
  private def remSourceCode(uri: String) = {
    current = false
    flix.remSourceCode(uri)
    sources -= uri
  }

  /**
    * Process the request.
    */
  private def processRequest(request: Request)(implicit ws: WebSocket): JValue = request match {

    case Request.AddUri(id, uri, src) =>
      addSourceCode(uri, src)
      ("id" -> id) ~ ("status" -> ResponseStatus.Success)

    case Request.RemUri(id, uri) =>
      remSourceCode(uri)
      ("id" -> id) ~ ("status" -> ResponseStatus.Success)

    case Request.AddPkg(id, uri, data) =>
      // TODO: Possibly move into Input class?
      val inputStream = new ZipInputStream(new ByteArrayInputStream(data))
      var entry = inputStream.getNextEntry
      while (entry != null) {
        val name = entry.getName
        if (name.endsWith(".flix")) {
          val bytes = StreamOps.readAllBytes(inputStream)
          val src = new String(bytes, Charset.forName("UTF-8"))
          addSourceCode(s"$uri/$name", src)
        }
        entry = inputStream.getNextEntry
      }
      inputStream.close()

      ("id" -> id) ~ ("status" -> ResponseStatus.Success)

    case Request.RemPkg(id, uri) =>
      // clone is necessary because `remSourceCode` modifies `sources`
      for ((file, _) <- sources.clone()
           if file.startsWith(uri)) {
        remSourceCode(file)
      }
      ("id" -> id) ~ ("status" -> ResponseStatus.Success)

    case Request.AddJar(id, uri) =>
      val path = Path.of(new URI(uri))
      flix.addJar(path)
      ("id" -> id) ~ ("status" -> ResponseStatus.Success)

    case Request.RemJar(id, _) =>
      // No-op (there is no easy way to remove a Jar from the JVM)
      ("id" -> id) ~ ("status" -> ResponseStatus.Success)

    case Request.Version(id) => processVersion(id)

    case Request.Shutdown(id) => processShutdown()

    case Request.Check(id) => processCheck(id)

    case Request.Codelens(id, uri) =>
      ("id" -> id) ~ CodeLensProvider.processCodeLens(uri)(index, root)

    case Request.Complete(id, uri, pos) =>
      ("id" -> id) ~ CompletionProvider.autoComplete(uri, pos, sources.get(uri), currentErrors)(flix, index, root, delta)

    case Request.Highlight(id, uri, pos) =>
      ("id" -> id) ~ HighlightProvider.processHighlight(uri, pos)(index, root)

    case Request.Hover(id, uri, pos) =>
      ("id" -> id) ~ HoverProvider.processHover(uri, pos, current)(index, root, flix)

    case Request.Goto(id, uri, pos) =>
      ("id" -> id) ~ GotoProvider.processGoto(uri, pos)(index, root)

    case Request.Implementation(id, uri, pos) =>
      ("id" -> id) ~ ("status" -> ResponseStatus.Success) ~ ("result" -> ImplementationProvider.processImplementation(uri, pos)(root.orNull).map(_.toJSON))

    case Request.Rename(id, newName, uri, pos) =>
      ("id" -> id) ~ RenameProvider.processRename(newName, uri, pos)(index, root.orNull)

    case Request.DocumentSymbols(id, uri) =>
      ("id" -> id) ~ ("status" -> ResponseStatus.Success) ~ ("result" -> SymbolProvider.processDocumentSymbols(uri)(root.orNull).map(_.toJSON))

    case Request.WorkspaceSymbols(id, query) =>
      ("id" -> id) ~ ("status" -> ResponseStatus.Success) ~ ("result" -> SymbolProvider.processWorkspaceSymbols(query)(root.orNull).map(_.toJSON))

    case Request.Uses(id, uri, pos) =>
      ("id" -> id) ~ FindReferencesProvider.findRefs(uri, pos)(index, root.orNull)

    case Request.SemanticTokens(id, uri) =>
      if (current)
        ("id" -> id) ~ SemanticTokensProvider.provideSemanticTokens(uri)(index, root.orNull)
      else
        ("id" -> id) ~ ("status" -> ResponseStatus.Success) ~ ("result" -> ("data" -> Nil))

    case Request.InlayHint(id, uri, range) =>
      if (current)
        ("id" -> id) ~ ("status" -> ResponseStatus.Success) ~ ("result" -> InlayHintProvider.processInlayHints(uri, range)(index, root.orNull, flix).map(_.toJSON))
      else
        ("id" -> id) ~ ("status" -> ResponseStatus.Success) ~ ("result" -> Nil)

    case Request.ShowAst(id, phase) =>
      if (current)
        ("id" -> id) ~ ("status" -> ResponseStatus.Success) ~ ("result" -> ShowAstProvider.showAst(phase)(index, root, flix))
      else
        ("id" -> id) ~ ("status" -> ResponseStatus.Success) ~ ("result" -> Nil)

    case Request.CodeAction(id, uri, range, context) =>
      root match {
        case None =>
          ("id" -> id) ~ ("status" -> ResponseStatus.Success) ~ ("result" -> Nil)
        case Some(r) =>
          ("id" -> id) ~ ("status" -> ResponseStatus.Success) ~ ("result" -> CodeActionProvider.getCodeActions(uri, range, context, currentErrors)(index, r, flix).map(_.toJSON))
      }

  }

  /**
    * Processes a validate request.
    */
  private def processCheck(requestId: String): JValue = {

    // Measure elapsed time.
    val t = System.nanoTime()
    try {
      // Run the compiler up to the type checking phase.
      flix.check().toResult match {
        case Result.Ok((root, Nil)) =>
          // Case 1: Compilation was successful. Build the reverse index.
<<<<<<< HEAD
          processSuccessfulCheck(requestId, root, List.empty, flix.options.explain, t)
=======
          processSuccessfulCheck(requestId, root, Chain.empty, flix.options.explain, t)
>>>>>>> 9776ab10

        case Result.Ok((root, errors)) =>
          // Case 2: Compilation had non-critical errors. Build the reverse index.
          processSuccessfulCheck(requestId, root, errors, flix.options.explain, t)

        case Result.Err(errors) =>
          // Case 3: Compilation failed. Send back the error messages.

          // Mark the AST as outdated and update the current errors.
          this.current = false
          this.currentErrors = errors

          // Publish diagnostics.
          val results = PublishDiagnosticsParams.fromMessages(currentErrors, flix.options.explain)
          ("id" -> requestId) ~ ("status" -> ResponseStatus.Success) ~ ("result" -> results.map(_.toJSON))
      }
    } catch {
      case ex: Throwable =>
        // Mark the AST as outdated.
        this.current = false
        val reportPath = CrashHandler.handleCrash(ex)(flix)
        ("id" -> requestId) ~
          ("status" -> ResponseStatus.CompilerError) ~
          ("result" -> ("reportPath" -> reportPath.map(_.toString)))
    }
  }

  /**
    * Helper function for [[processCheck]] which handles successful and soft failure compilations.
    */
<<<<<<< HEAD
  private def processSuccessfulCheck(requestId: String, root: Root, errors: List[CompilationMessage], explain: Boolean, t0: Long): JValue = {
=======
  private def processSuccessfulCheck(requestId: String, root: Root, errors: Chain[CompilationMessage], explain: Boolean, t0: Long): JValue = {
>>>>>>> 9776ab10
    val oldRoot = this.root
    this.root = Some(root)
    this.index = Indexer.visitRoot(root)
    this.delta = DeltaContext.mergeDeltas(this.delta, Differ.difference(oldRoot, root))
    this.current = true
    this.currentErrors = errors

    // Compute elapsed time.
    val e = System.nanoTime() - t0

    // Print query time.
    // println(s"lsp/check: ${e / 1_000_000}ms")

    // Compute Code Quality hints.
    val codeHints = CodeHinter.run(root, sources.keySet.toSet)(flix, index)

    // Determine the status based on whether there are errors.
    val results = PublishDiagnosticsParams.fromMessages(currentErrors, explain) ::: PublishDiagnosticsParams.fromCodeHints(codeHints)
    ("id" -> requestId) ~ ("status" -> ResponseStatus.Success) ~ ("time" -> e) ~ ("result" -> results.map(_.toJSON))
  }

  /**
    * Processes a shutdown request.
    */
  private def processShutdown()(implicit ws: WebSocket): Nothing = {
    System.exit(0)
    throw null // unreachable
  }

  /**
    * Processes the version request.
    */
  private def processVersion(requestId: String)(implicit ws: WebSocket): JValue = {
    val major = Version.CurrentVersion.major
    val minor = Version.CurrentVersion.minor
    val revision = Version.CurrentVersion.revision
    val version = ("major" -> major) ~ ("minor" -> minor) ~ ("revision" -> revision)
    ("id" -> requestId) ~ ("status" -> ResponseStatus.Success) ~ ("result" -> version)
  }

  /**
    * Logs the given message `msg` along with information about the connection `ws`.
    */
  private def log(msg: String)(implicit ws: WebSocket): Unit = {
    val dateFormat = new SimpleDateFormat(DateFormat)
    val datePart = dateFormat.format(new Date())
    val clientPart = if (ws == null) "n/a" else ws.getRemoteSocketAddress
    Console.err.println(s"[$datePart] [$clientPart]: $msg")
  }

}<|MERGE_RESOLUTION|>--- conflicted
+++ resolved
@@ -337,13 +337,9 @@
     try {
       // Run the compiler up to the type checking phase.
       flix.check().toResult match {
-        case Result.Ok((root, Nil)) =>
+        case Result.Ok((root, Chain.empty)) =>
           // Case 1: Compilation was successful. Build the reverse index.
-<<<<<<< HEAD
-          processSuccessfulCheck(requestId, root, List.empty, flix.options.explain, t)
-=======
           processSuccessfulCheck(requestId, root, Chain.empty, flix.options.explain, t)
->>>>>>> 9776ab10
 
         case Result.Ok((root, errors)) =>
           // Case 2: Compilation had non-critical errors. Build the reverse index.
@@ -354,7 +350,7 @@
 
           // Mark the AST as outdated and update the current errors.
           this.current = false
-          this.currentErrors = errors
+          this.currentErrors = errors.toList
 
           // Publish diagnostics.
           val results = PublishDiagnosticsParams.fromMessages(currentErrors, flix.options.explain)
@@ -374,17 +370,13 @@
   /**
     * Helper function for [[processCheck]] which handles successful and soft failure compilations.
     */
-<<<<<<< HEAD
-  private def processSuccessfulCheck(requestId: String, root: Root, errors: List[CompilationMessage], explain: Boolean, t0: Long): JValue = {
-=======
   private def processSuccessfulCheck(requestId: String, root: Root, errors: Chain[CompilationMessage], explain: Boolean, t0: Long): JValue = {
->>>>>>> 9776ab10
     val oldRoot = this.root
     this.root = Some(root)
     this.index = Indexer.visitRoot(root)
     this.delta = DeltaContext.mergeDeltas(this.delta, Differ.difference(oldRoot, root))
     this.current = true
-    this.currentErrors = errors
+    this.currentErrors = errors.toList
 
     // Compute elapsed time.
     val e = System.nanoTime() - t0
@@ -396,14 +388,14 @@
     val codeHints = CodeHinter.run(root, sources.keySet.toSet)(flix, index)
 
     // Determine the status based on whether there are errors.
-    val results = PublishDiagnosticsParams.fromMessages(currentErrors, explain) ::: PublishDiagnosticsParams.fromCodeHints(codeHints)
+    val results = PublishDiagnosticsParams.fromMessages(currentErrors, explain) ++ PublishDiagnosticsParams.fromCodeHints(codeHints)
     ("id" -> requestId) ~ ("status" -> ResponseStatus.Success) ~ ("time" -> e) ~ ("result" -> results.map(_.toJSON))
   }
 
   /**
     * Processes a shutdown request.
     */
-  private def processShutdown()(implicit ws: WebSocket): Nothing = {
+  private def processShutdown(): Nothing = {
     System.exit(0)
     throw null // unreachable
   }
