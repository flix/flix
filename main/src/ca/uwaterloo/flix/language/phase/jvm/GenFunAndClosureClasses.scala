/*
 * Copyright 2021 Jonathan Lindegaard Starup
 *
 * Licensed under the Apache License, Version 2.0 (the "License");
 * you may not use this file except in compliance with the License.
 * You may obtain a copy of the License at
 *
 *   http://www.apache.org/licenses/LICENSE-2.0
 *
 * Unless required by applicable law or agreed to in writing, software
 * distributed under the License is distributed on an "AS IS" BASIS,
 * WITHOUT WARRANTIES OR CONDITIONS OF ANY KIND, either express or implied.
 * See the License for the specific language governing permissions and
 * limitations under the License.
 */

package ca.uwaterloo.flix.language.phase.jvm

import ca.uwaterloo.flix.api.Flix
import ca.uwaterloo.flix.language.ast.ReducedAst.{Def, Root}
import ca.uwaterloo.flix.language.ast.{MonoType, Symbol}
import ca.uwaterloo.flix.language.phase.jvm.BytecodeInstructions.InstructionSet
import ca.uwaterloo.flix.language.phase.jvm.GenExpression.compileInt
import ca.uwaterloo.flix.language.phase.jvm.JvmName.MethodDescriptor
import ca.uwaterloo.flix.util.ParOps
import org.objectweb.asm.Opcodes.*
import org.objectweb.asm.{ClassWriter, Label, MethodVisitor, Opcodes}

/**
  * Generates byte code for the function and closure classes.
  */
object GenFunAndClosureClasses {

  /** Print functional call information at runtime if true */
  val onCallDebugging = false

  /**
    * Returns a map of function- and closure-classes for the given set `defs`.
    */
  def gen(defs: Map[Symbol.DefnSym, Def])(implicit root: Root, flix: Flix): Map[JvmName, JvmClass] = {
    ParOps.parAgg(defs.values, Map.empty[JvmName, JvmClass])({

      case (macc, closure) if isClosure(closure) =>
        val closureName = JvmOps.getClosureClassName(closure.sym)
        val code = genCode(closureName, Closure, closure)
        macc + (closureName -> JvmClass(closureName, code))

      case (macc, defn) if isFunction(defn) =>
        flix.subtask(defn.sym.toString, sample = true)
<<<<<<< HEAD
        val functionName = JvmOps.getFunctionDefinitionClassName(defn.sym)
        val code = genCode(functionName, Function, defn)
        macc + (functionName -> JvmClass(functionName, code))
=======
        val functionType = JvmOps.getFunctionDefinitionClassType(defn.sym)
        val functionname = functionType.name
        val code = genCode(functionname, Function, defn)
        macc + (functionname -> JvmClass(functionname, code))
>>>>>>> 2e4d8354

      case (macc, _) =>
        macc
    }, _ ++ _)
  }

  private def isClosure(defn: Def): Boolean = defn.cparams.nonEmpty

  private def isFunction(defn: Def): Boolean = defn.cparams.isEmpty

  private sealed trait FunctionKind

  private case object Function extends FunctionKind

  private case object Closure extends FunctionKind

  /**
    * `(a|b)` is used to represent the function (left) or closure version (right)
    *
    * {{{
    * public final class (Def$example|Clo$example$152) extends (Fn2$Obj$Int$Obj|Clo2$Obj$Int$Obj) implements Frame {
    *   // locals variables (present for both functions and closures)
    *   public int l0;
    *   public char l1;
    *   public Object l2;
    *   // closure params (assumed empty for functions
    *   public int clo0;
    *   public byte clo1;
    *   // function arguments (present for both functions and closures)
    *   public Object arg0;
    *   public int arg1
    *
    *   public final Result invoke() { return this.applyFrame(null); }
    *
    *   public final Result applyFrame(Value resumptionArg) {
    *     // fields are put into the local frame according to symbol data
    *     int ? = this.l0;
    *     char ? = this.l1;
    *     Object ? = this.l2;
    *
    *     EnterLabel:
    *
    *     int ? = this.clo0;
    *     byte ? = this.clo1;
    *     Object ? = this.arg0;
    *     int ? = this.arg1;
    *
    *     // body code ...
    *   }
    *
    *   public final (Def$example|Clo$example$152) copy {
    *     (Def$example|Clo$example$152) x = new (Def$example|Clo$example$152)();
    *     x.arg0 = this.arg0;
    *     x.arg1 = this.arg1
    *     x.clo0 = this.clo0;
    *     x.clo1 = this.clo1;
    *     x.l0 = this.l0;
    *     x.l1 = this.l1;
    *     x.l2 = this.l2;
    *     return x;
    *   }
    *
    *   // Only for closures
    *   public Clo2$Obj$Int$Obj getUniqueThreadClosure() {
    *     Clo$example$152 x = new Clo$example$152();
    *     x.clo0 = this.clo0;
    *     x.clo1 = this.clo1;
    *     return x;
    *   }
    * }
    * }}}
    */
  private def genCode(className: JvmName, kind: FunctionKind, defn: Def)(implicit root: Root, flix: Flix): Array[Byte] = {
    val visitor = AsmOps.mkClassWriter()

    // Header
    val functionInterface = kind match {
      case Function => JvmOps.getFunctionInterfaceType(defn.arrowType).name
      case Closure => JvmOps.getClosureAbstractClassType(defn.arrowType).jvmName
    }
    val frameInterface = BackendObjType.Frame
    visitor.visit(AsmOps.JavaVersion, ACC_PUBLIC + ACC_FINAL, className.toInternalName, null,
      functionInterface.toInternalName, Array(frameInterface.jvmName.toInternalName))

    // Fields
    val closureArgTypes = defn.cparams.map(_.tpe)
    for ((argType, index) <- closureArgTypes.zipWithIndex) {
      val erasedArgType = JvmOps.getErasedJvmType(argType)
      val field = visitor.visitField(ACC_PUBLIC, s"clo$index", erasedArgType.toDescriptor, null, null)
      field.visitEnd()
    }
    for ((x, i) <- defn.lparams.zipWithIndex) {
      visitor.visitField(ACC_PUBLIC, s"l$i", JvmOps.getErasedJvmType(x.tpe).toDescriptor, null, null)
    }
    visitor.visitField(ACC_PUBLIC, "pc", JvmType.PrimInt.toDescriptor, null, null)

    // Methods
    compileConstructor(functionInterface, visitor)
    compileInvokeMethod(visitor, className)
    compileFrameMethod(visitor, className, defn)
    compileCopyMethod(visitor, className, defn)
    if (onCallDebugging) compileOnCall(visitor, className, defn)
    if (kind == Closure) compileGetUniqueThreadClosureMethod(visitor, className, defn)

    visitor.visitEnd()
    visitor.toByteArray
  }

  private def compileConstructor(superClass: JvmName, visitor: ClassWriter): Unit = {
    val constructor = visitor.visitMethod(ACC_PUBLIC, JvmName.ConstructorMethod, MethodDescriptor.NothingToVoid.toDescriptor, null, null)

    constructor.visitVarInsn(ALOAD, 0)
    constructor.visitMethodInsn(INVOKESPECIAL, superClass.toInternalName, JvmName.ConstructorMethod,
      MethodDescriptor.NothingToVoid.toDescriptor, false)
    constructor.visitInsn(RETURN)

    constructor.visitMaxs(999, 999)
    constructor.visitEnd()
  }


  private def compileInvokeMethod(visitor: ClassWriter, className: JvmName): Unit = {
    val m = visitor.visitMethod(ACC_PUBLIC + ACC_FINAL, BackendObjType.Thunk.InvokeMethod.name,
      AsmOps.getMethodDescriptor(Nil, JvmType.Reference(BackendObjType.Result.jvmName)), null, null)
    m.visitCode()

    val applyMethod = BackendObjType.Frame.ApplyMethod
    m.visitVarInsn(ALOAD, 0)
    m.visitInsn(ACONST_NULL)
    m.visitMethodInsn(INVOKEVIRTUAL, className.toInternalName, applyMethod.name, applyMethod.d.toDescriptor, false)

    BytecodeInstructions.xReturn(BackendObjType.Result.toTpe)(new BytecodeInstructions.F(m))

    m.visitMaxs(999, 999)
    m.visitEnd()
  }

  private def compileFrameMethod(visitor: ClassWriter,
                                 className: JvmName,
                                 defn: Def)(implicit root: Root, flix: Flix): Unit = {
    // Method header
    val applyMethod = BackendObjType.Frame.ApplyMethod
    val m = visitor.visitMethod(ACC_PUBLIC + ACC_FINAL, applyMethod.name, applyMethod.d.toDescriptor, null, null)
    val localOffset = 2 // [this: Obj, value: Obj, ...]

    val lparams = defn.lparams.zipWithIndex.map { case (lp, i) => (s"l$i", lp.sym.getStackOffset(localOffset), lp.sym.isWild, lp.tpe) }
    val cparams = defn.cparams.zipWithIndex.map { case (cp, i) => (s"clo$i", cp.sym.getStackOffset(localOffset), false, cp.tpe) }
    val fparams = defn.fparams.zipWithIndex.map { case (fp, i) => (s"arg$i", fp.sym.getStackOffset(localOffset), false, fp.tpe) }

    def loadParamsOf(params: List[(String, Int, Boolean, MonoType)]): Unit = {
      params.foreach { case (name, offset, _, tpe) => loadFromField(m, className, name, offset, tpe) }
    }

    m.visitCode()
    loadParamsOf(lparams)

    // used for self-recursive tail calls
    val enterLabel = new Label()
    m.visitLabel(enterLabel)

    if (onCallDebugging) {
      m.visitVarInsn(ALOAD, 0)
      m.visitVarInsn(ALOAD, 1)
      m.visitMethodInsn(INVOKEVIRTUAL, className.toInternalName, "onCall", MethodDescriptor.mkDescriptor(BackendObjType.Value.toTpe)(VoidableType.Void).toDescriptor, false)
    }

    loadParamsOf(cparams)
    loadParamsOf(fparams)

    val pcLabels: Vector[Label] = Vector.range(0, defn.pcPoints).map(_ => new Label())
    if (defn.pcPoints > 0) {
      // the default label is the starting point of the function if pc = 0
      val defaultLabel = new Label()
      m.visitVarInsn(ALOAD, 0)
      m.visitFieldInsn(GETFIELD, className.toInternalName, "pc", BackendType.Int32.toDescriptor)
      m.visitTableSwitchInsn(1, pcLabels.length, defaultLabel, pcLabels *)
      m.visitLabel(defaultLabel)
    }

    // Generating the expression
    val d = MethodDescriptor.mkDescriptor(BackendObjType.Native(className).toTpe)(VoidableType.Void)
    val newFrame = BytecodeInstructions.thisLoad() ~ BytecodeInstructions.cheat(_.visitMethodInsn(INVOKEVIRTUAL, className.toInternalName, copyName, d.toDescriptor, false))
    val setPc = {
      import BytecodeInstructions.*
      SWAP() ~ DUP_X1() ~ SWAP() ~ // clo, pc ---> clo, clo, pc
        BytecodeInstructions.cheat(_.visitFieldInsn(Opcodes.PUTFIELD, className.toInternalName, "pc", BackendType.Int32.toDescriptor)) ~
        lparams.foldLeft(nop()) { case (acc, (name, index, isWild, tpe)) =>
          val erasedTpe = BackendType.toErasedBackendType(tpe)
          if (isWild) acc else acc ~ DUP() ~ xLoad(erasedTpe, index) ~ cheat(_.visitFieldInsn(Opcodes.PUTFIELD, className.toInternalName, name, erasedTpe.toDescriptor))
        } ~
        POP()
    }
    val ctx = GenExpression.MethodContext(enterLabel, Map(), newFrame, setPc, localOffset, pcLabels.prepended(null), Array(0))
    GenExpression.compileExpr(defn.expr)(m, ctx, root, flix)
    assert(ctx.pcCounter(0) == pcLabels.size, s"${(className, ctx.pcCounter(0), pcLabels.size)}")

    val returnValue = BytecodeInstructions.xReturn(BackendObjType.Result.toTpe)
    returnValue(new BytecodeInstructions.F(m))

    m.visitMaxs(999, 999)
    m.visitEnd()
  }

  private def loadFromField(m: MethodVisitor, className: JvmName, name: String, localIndex: Int, tpe: MonoType)(implicit root: Root): Unit = {
    // retrieve the erased field
    val erasedVarType = JvmOps.getErasedJvmType(tpe)
    m.visitVarInsn(ALOAD, 0)
    m.visitFieldInsn(GETFIELD, className.toInternalName, name, erasedVarType.toDescriptor)
    // cast the value and store it
    val varType = JvmOps.getJvmType(tpe)
    AsmOps.castIfNotPrim(m, varType)
    val xStore = AsmOps.getStoreInstruction(varType)
    m.visitVarInsn(xStore, localIndex)
  }

  /**
    * Make a new `classType` with all the fields set to the same as `this`.
    * A partial copy is without local parameters and without pc
    */
  private def mkCopy(className: JvmName, defn: Def): InstructionSet = {
    import BytecodeInstructions.*
    val pc = List(("pc", MonoType.Int32))
    val fparams = defn.fparams.zipWithIndex.map(p => (s"arg${p._2}", p._1.tpe))
    val cparams = defn.cparams.zipWithIndex.map(p => (s"clo${p._2}", p._1.tpe))
    val lparams = defn.lparams.zipWithIndex.map(p => (s"l${p._2}", p._1.tpe))
    val params = pc ++ fparams ++ cparams ++ lparams

    def getThenPutField(name: String, tpe: MonoType): InstructionSet = cheat(mv => {
      val fieldType = JvmOps.getErasedJvmType(tpe).toDescriptor
      mv.visitFieldInsn(Opcodes.GETFIELD, className.toInternalName, name, fieldType)
      mv.visitFieldInsn(Opcodes.PUTFIELD, className.toInternalName, name, fieldType)
    })

    NEW(className) ~ DUP() ~ INVOKESPECIAL(className, "<init>", MethodDescriptor.NothingToVoid) ~
      params.foldLeft(nop()) {
        case (acc, (name, tpe)) => acc ~ DUP() ~ thisLoad() ~ getThenPutField(name, tpe)
      }
  }

  private val copyName: String = "copy"

  private def nothingToTDescriptor(t: JvmType.Reference): MethodDescriptor = {
    MethodDescriptor.mkDescriptor()(t.name.toTpe)
  }

  private def compileCopyMethod(visitor: ClassWriter, className: JvmName, defn: Def): Unit = {
    val d = MethodDescriptor.mkDescriptor(BackendObjType.Native(className).toTpe)(VoidableType.Void)
    val m = visitor.visitMethod(ACC_PUBLIC + ACC_FINAL, copyName, d.toDescriptor, null, null)
    m.visitCode()

    mkCopy(className, defn)(new BytecodeInstructions.F(m))
    m.visitInsn(Opcodes.ARETURN)

    m.visitMaxs(999, 999)
    m.visitEnd()
  }

  private def compileGetUniqueThreadClosureMethod(visitor: ClassWriter, className: JvmName, defn: Def): Unit = {
    val closureAbstractClass = JvmOps.getClosureAbstractClassType(defn.arrowType)
    val m = visitor.visitMethod(ACC_PUBLIC, closureAbstractClass.GetUniqueThreadClosureMethod.name, MethodDescriptor.mkDescriptor()(closureAbstractClass.toTpe).toDescriptor, null, null)
    m.visitCode()

    mkCopy(className, defn)(new BytecodeInstructions.F(m))
    m.visitInsn(Opcodes.ARETURN)

    m.visitMaxs(999, 999)
    m.visitEnd()
  }

  private def compileOnCall(v: ClassWriter, className: JvmName, defn: Def): Unit = {
    val m = v.visitMethod(ACC_PUBLIC, "onCall", MethodDescriptor.mkDescriptor(BackendObjType.Value.toTpe)(VoidableType.Void).toDescriptor, null, null)
    m.visitCode()
    val mf = new BytecodeInstructions.F(m)

    val fparams = defn.fparams.zipWithIndex.map(p => (s"arg${p._2}", p._1.tpe))
    val cparams = defn.cparams.zipWithIndex.map(p => (s"clo${p._2}", p._1.tpe))
    val lparams = defn.lparams.zipWithIndex.map(p => (s"l${p._2}", p._1.tpe))
    val params = fparams ++ cparams ++ lparams

    val printStream = JvmName(List("java", "io"), "PrintStream")
    m.visitFieldInsn(GETSTATIC, JvmName(List("java", "lang"), "System").toInternalName, "out", printStream.toDescriptor)

    // The string
    val strings = 3 + params.length
    compileInt(strings)(m)
    m.visitTypeInsn(ANEWARRAY, BackendObjType.String.jvmName.toInternalName)

    m.visitInsn(DUP)
    compileInt(0)(m)
    m.visitLdcInsn(defn.sym.toString)
    m.visitInsn(AASTORE)

    m.visitInsn(DUP)
    compileInt(1)(m)
    m.visitVarInsn(ALOAD, 0)
    m.visitFieldInsn(GETFIELD, className.toInternalName, "pc", BackendType.Int32.toDescriptor)
    BytecodeInstructions.xToString(BackendType.Int32)(mf)
    m.visitInsn(AASTORE)

    params.zipWithIndex.foreach {
      case ((fieldName, fieldType), i) =>
        m.visitInsn(DUP)
        compileInt(i + 2)(m)
        m.visitLdcInsn(fieldName)
        m.visitLdcInsn(" = ")
        m.visitMethodInsn(INVOKEVIRTUAL, BackendObjType.String.jvmName.toInternalName, "concat", MethodDescriptor.mkDescriptor(BackendObjType.String.toTpe)(BackendObjType.String.toTpe).toDescriptor, false)
        m.visitVarInsn(ALOAD, 0)
        val bt = BackendType.toErasedBackendType(fieldType)
        m.visitFieldInsn(GETFIELD, className.toInternalName, fieldName, bt.toDescriptor)
        BytecodeInstructions.xToString(bt)(mf)
        m.visitMethodInsn(INVOKEVIRTUAL, BackendObjType.String.jvmName.toInternalName, "concat", MethodDescriptor.mkDescriptor(BackendObjType.String.toTpe)(BackendObjType.String.toTpe).toDescriptor, false)
        m.visitInsn(AASTORE)
    }

    m.visitInsn(DUP)
    compileInt(strings - 1)(m)
    m.visitVarInsn(ALOAD, 1)
    BytecodeInstructions.xToString(BackendObjType.Value.toTpe)(mf)
    m.visitInsn(AASTORE)

    m.visitLdcInsn(", ")
    m.visitInsn(SWAP)
    m.visitMethodInsn(INVOKESTATIC, "java/lang/String", "join", "(Ljava/lang/CharSequence;[Ljava/lang/CharSequence;)Ljava/lang/String;", false)

    // println
    m.visitMethodInsn(INVOKEVIRTUAL, printStream.toInternalName, "println", MethodDescriptor.mkDescriptor(BackendObjType.String.toTpe)(VoidableType.Void).toDescriptor, false)
    m.visitInsn(RETURN)

    m.visitMaxs(999, 999)
    m.visitEnd()
  }


}<|MERGE_RESOLUTION|>--- conflicted
+++ resolved
@@ -47,16 +47,9 @@
 
       case (macc, defn) if isFunction(defn) =>
         flix.subtask(defn.sym.toString, sample = true)
-<<<<<<< HEAD
         val functionName = JvmOps.getFunctionDefinitionClassName(defn.sym)
         val code = genCode(functionName, Function, defn)
         macc + (functionName -> JvmClass(functionName, code))
-=======
-        val functionType = JvmOps.getFunctionDefinitionClassType(defn.sym)
-        val functionname = functionType.name
-        val code = genCode(functionname, Function, defn)
-        macc + (functionname -> JvmClass(functionname, code))
->>>>>>> 2e4d8354
 
       case (macc, _) =>
         macc
