/*
 * Copyright 2025 Casper Dalgaard Nielsen
 *                Adam Yasser Tallouzi
 *
 * Licensed under the Apache License, Version 2.0 (the "License");
 * you may not use this file except in compliance with the License.
 * You may obtain a copy of the License at
 *
 *   http://www.apache.org/licenses/LICENSE-2.0
 *
 * Unless required by applicable law or agreed to in writing, software
 * distributed under the License is distributed on an "AS IS" BASIS,
 * WITHOUT WARRANTIES OR CONDITIONS OF ANY KIND, either express or implied.
 * See the License for the specific language governing permissions and
 * limitations under the License.
 */

///
/// This module reconstructs the proof tree given a provenance model.
/// It does so by re-evaluating the program in a top-down fashion
/// to prove the sought after atom. This search is augmented with
/// knowledge about which facts are true and the rules used to
/// construct them.
///
/// The current implementation assumes that all negative atoms are placed after positive atoms.
/// More precicely it assumes that all variables in the negative atoms have
/// been bound if a rule is evaluated left to right.
///
/// The current implementation assumes that guards satisfy the same property as the negative atoms,
/// namely that all their variables are bound when they are encountered when evaluating a rule
/// left to right.
///
/// The current implementation does not output the negative atoms. They can be derived from the positive.
///
mod Fixpoint3.Provenance {
    use Fixpoint3.Ast.Datalog.{Datalog, Constraint, VarSym, BodyPredicate, HeadPredicate, HeadTerm, BodyTerm, Polarity}
    use Fixpoint3.Ast.Datalog.Datalog.{Datalog, Model, Join, Provenance}
    use Fixpoint3.Ast.Ram.{makeFakeRelSym, RelSym}
    use Fixpoint3.Ast.Shared.{PredSym, Denotation}
    use Fixpoint3.Boxed
    use Fixpoint3.Counter
    use Fixpoint3.Util.getOrCrash

    ///
    /// A `ProvIDB` maps from `RelSym` to a map from the facts of the `RelSym`
    /// to `(depth, ruleUsed)`.
    ///
    type alias ProvIDB = Map[RelSym, BPlusTree[Vector[Boxed], (Int64, Int32), Static]]

    ///
    /// A `BPLookup` is a over the facts for a specific `RelSym`.
    ///
    /// For a fact set of `(1, 2, 3), (4, 5, 6), (7, 8, 9)`, we might want
    /// to index based on the second attribute. The `BPLookup` would be
    /// `{[2] => [1, 3], [5] => [4, 6], [8] => [7, 9]}`.
    ///
    type alias BPLookup[r: Region] = BPlusTree[Vector[Boxed], List[(Vector[Boxed], Int64, Int32)], r]

    ///
    /// A mutable map from `PredSym` to a `MutMap` from the the wanted lookup-slice to
    /// a `BPLookup` on said slice.
    ///
    /// Using the previous example with predicate `P` we would have
    /// `{P => {[1] => [2] => [1, 3], [5] => [4, 6], [8] => [7, 9]}}`
    ///
    type alias ProvLookupStruct[r: Region] = BPlusTree[PredSym, BPlusTree[Vector[Int32], BPLookup[r], r], r]

    ///
    /// Returns the list of facts for `pred` which satisfies `searchAndVals`.
    ///
    /// If `searchAndVals = [(0, BoxedInt32(2)), (3, BoxedInt32(3))]` this should be
    /// understood as the first value of the fact of `pred` should be `BoxedInt32(2)`
    /// and the fourth should be `BoxedInt32(3)`.
    ///
    /// Returns `None` if no values match.
    ///
    /// Returns `Some(v)` where `v` is a list of `(missingFactPart, depth, rule)`. Here
    /// `missingFactPart` refers to the value-part in the `BPLookup`.
    ///
    def lookup(rc: Region[r], idb: ProvIDB, searchAndVals: Vector[(Int32, Boxed)], arity: Int32, lookupStruct: ProvLookupStruct[r], pred: PredSym): Option[List[(Vector[Boxed], Int64, Int32)]] \ r + IO =
        match Map.get(makeFakeRelSym(pred), idb) {
            case None           => unreachable!() // No facts for `pred`.
            case Some(fullTree) =>
                let (search, vals) = Vector.unzip(searchAndVals);
                let innerMap = BPlusTree.computeIfAbsent(() -> BPlusTree.empty(rc), pred, lookupStruct);
                match BPlusTree.get(search, innerMap) {
                    case Some(tree) => BPlusTree.get(vals, tree)
                    case None =>
                        // We have never encountered this search before. Initialize the `BPlusTree` for it.
                        // Initializing happens by mapping every fact to the search-part and non-search part
                        // and inserting them as key-value pairs in a `BPLookup`.
                        let tree = BPlusTree.emptyWithSearch(rc, search);
                        let extractSearchPart = k -> Vector.init(i -> Vector.get(Vector.get(i, search), k), Vector.length(search));
                        let nonSearch = Vector.range(0, arity) |> Vector.filter(v -> not Vector.memberOf(v, search));
                        let extractNonSearchPart = k -> Vector.init(i -> Vector.get(Vector.get(i, nonSearch), k), Vector.length(nonSearch));
                        foreach ((k, (depth, rule)) <- fullTree) {
                            let searchPart = extractSearchPart(k);
                            let nonSearchPart = extractNonSearchPart(k);
                            let newVal = (nonSearchPart, depth, rule);
                            BPlusTree.putWith(_ -> old -> newVal :: old, searchPart, newVal :: Nil, tree)
                        };
                        BPlusTree.put(search, tree, innerMap);
                        BPlusTree.get(vals, tree)
                }
        }

    ///
    /// A proof tree of an atom.
    ///
    /// `EDB(P, tuple)` signifies that `P(tuple)` is a ground atom, with respect
    /// to `ProvIDB`.
    ///
    /// `Negative(P, tuple)` signifies that `P(tuple)` is not in the model, with
    /// respect to `ProvIDB`.
    ///
    /// `IDB(P, tuple, subproofs)` signifies that `P(tuple)` is in the model, with
    /// respect to `ProvIDB`, and it is not a ground atom. Furthermore `subproofs`
    /// contains the proofs/facts of the body which (could have) derived `P(tuple)`.
    ///
    enum ProofTree {
        case EDB(PredSym, Vector[Boxed])
        case Negative(PredSym, Vector[Boxed])
        case IDB(PredSym, Vector[Boxed], Vector[ProofTree])
    }

    mod ProofTree {
        @Internal
        pub def toString(p: ProofTree, indentChild: Int32): String = match p {
            case EDB(pred, fact) =>
                let indentCur = String.repeat(indentChild, " ");
                let factString = Vector.join(", ", fact);
                "${indentCur}${pred}(${factString}). Fact"
            case Negative(pred, fact) =>
                let indentCur = String.repeat(indentChild, " ");
                let factString = Vector.join(", ", fact);
                "${indentCur}No ${pred}(${factString})"
            case IDB(pred, fact, subs) =>
                let factString = Vector.join(", ", fact);
                let indentCur = String.repeat(indentChild, " ");
                let subProofs = Vector.joinWith(sub -> toString(sub, indentChild + 4), "${String.lineSeparator()}", subs);
                "${indentCur}${pred}(${factString}). Proof:${String.lineSeparator()}${subProofs}"
        }
    }

    instance ToString[ProofTree] {
        pub def toString(p: ProofTree): String = ProofTree.toString(p, 0)
    }

    ///
    /// Flattens the proof `p` to a `List`, removing facts that do not satisfy `filterFunc`.
    ///
    /// The tree is traversed in a pre-order fashion meaning that for `IDB` atoms the atom is listed before the children.
    ///
    def filterAndFlattenProof(p: ProofTree, filter: PredSym -> Bool): Vector[(PredSym, Vector[Boxed])] = region rc {
        let res = MutList.empty(rc);
        def recurse(workList: List[ProofTree]) = match workList {
            case Nil                               => ()
            case ProofTree.EDB(pred, fact) :: tail =>
                if (filter(pred)) MutList.push((pred, fact), res)
                else ();
                recurse(tail)
            case ProofTree.Negative(_, _) :: tail => recurse(tail)
            case ProofTree.IDB(pred, fact, subTrees) :: tail => {
                if (filter(pred)) MutList.push((pred, fact), res)
                else ();
                let furtherWork = Vector.foldRight(cur -> acc -> cur :: acc, tail, subTrees);
                recurse(furtherWork)
        }};
        recurse(p :: Nil);
        MutList.toVector(res)
    }

    ///
    /// Returns `None` if `predSym(fact)` is not a part of the provenance model `d`.
    ///
    /// Returns `Some(v)` where `v` is a vector of the facts that can be used to prove `fact`.
    /// In other words they are the result of flattening the proof tree of `predSym(fact)`.
    ///
    /// Crashes if `d` is not a provenance model.
    ///
    @Internal
    pub def provQuery(predSym: PredSym, fact: Vector[Boxed], withh: Vector[PredSym], d: Datalog): Option[Vector[(PredSym, Vector[Boxed])]] =
        unsafely IO run provQueryInternal(predSym, fact, withh, d)

    ///
    /// Returns `None` if `predSym(fact)` is not a part of the provenance model `d`.
    ///
    /// Returns `Some(v)` where `v` is a vector of the facts that can be used to prove `fact`.
    /// In other words they are the result of flattening the proof tree of `predSym(fact)`.
    ///
    /// Crashes if `d` is not a provenance model.
    ///
    /// The `IO` effect is from reading from `Static` data structures.
    ///
    def provQueryInternal(predSym: PredSym, fact: Vector[Boxed], withh: Vector[PredSym], d: Datalog): Option[Vector[(PredSym, Vector[Boxed])]] \ IO = match d {
        case Provenance(rules, provIdb) => region rc {
            let annotation = match Map.get(makeFakeRelSym(predSym), provIdb) {
                case None    => None
                case Some(v) => match BPlusTree.get(fact, v) {
                    case None => None
                    case Some(annotations) => Some(annotations)
                }
            };
            match annotation {
                case None                    => None
                case Some((depth, ruleUsed)) =>
                    let lookupStruct = BPlusTree.empty(rc);
                    let tree = buildProof(predSym, fact, depth, ruleUsed, rules, provIdb, lookupStruct, rc);
                    Some(filterAndFlattenProof(tree, p -> Vector.memberOf(p, withh)))
            }
        }
        case _ => bug!("In Fixpoint.Provenance.provQuery: Can only build a proof from a provenance model")
    }

    ///
    /// Builds the provenance tree for `predSym(fact)` where `fact` was derived with
    /// depth `depth` using `rules[ruleUsed]`.
    ///
    /// `ruleUsed == -1` means that `predSym(fact)` is an `EDB` atom. `ruleUsed == -2`
    /// means that `predSym(fact)` is a negative fact/not a fact in the model.
    ///
    def buildProof(predSym: PredSym, fact: Vector[Boxed], depth: Int64, ruleUsed: Int32, rules: Vector[Constraint], provIdb: ProvIDB, lookupStruct: ProvLookupStruct[r], rc: Region[r]): ProofTree \ r + IO = {
        if (ruleUsed == -1) {
            ProofTree.EDB(predSym, fact)
        } else if (ruleUsed == -2) {
            ProofTree.Negative(predSym, fact)
        } else {
            let rule = Vector.get(ruleUsed, rules);
            let bodyAtoms = getMatchingBody(fact, depth, rc, provIdb, lookupStruct, rule);
            let Constraint.Constraint(_, bodyPreds) = rule;
            let relevantPreds = bodyPreds |>
                Vector.filter(bodyAtom -> match bodyAtom {
                    case BodyPredicate.BodyAtom(_, _, _, _, _) => true
                    case _ => false
                });
            let childProofs = Vector.zip(relevantPreds, bodyAtoms) |>
                Vector.map(match (bodyP, (bodyFact, bodyDepth, bodyRule)) -> match bodyP {
                    case BodyPredicate.BodyAtom(p, _, _, _, _) =>
                        buildProof(p, bodyFact, bodyDepth, bodyRule, rules, provIdb, lookupStruct, rc)
                    case _ => unreachable!()
                });
            ProofTree.IDB(predSym, fact, childProofs)
        }
    }

    ///
    /// Returns a vector of `(values, subDepth, subRule)` that satisfy `rule` and would imply `fact`.
    /// In the tuple `subDepth` is the depth at which `values` was derived and `subRule` the rule used
    /// to derive it.
    ///
    /// In other words return a vector of facts that could have derived `fact`,
    /// assuming `fact` was derived by `rule`.
    ///
    /// The returned facts will have a depth stricly smaller than `depth`.
    ///
    def getMatchingBody(
        fact: Vector[Boxed],
        depth: Int64,
        rc: Region[r],
        provIdb: ProvIDB,
        lookupStruct: ProvLookupStruct[r],
        rule: Constraint
    ): Vector[(Vector[Boxed], Int64, Int32)] \ r + IO = {
        let Constraint.Constraint(HeadPredicate.HeadAtom(_, _, headTerms), bodyPreds) = rule;
        // Array which contains the current assignment of body atoms.
        // Not all body predicates will be atoms. After termination of `loop` a
        // `None` at position `i` will be mean that `rule[i]` was not a body atom.
        let bodyValues: Array[Option[(Vector[Boxed], Int64, Int32)], r] = Array.repeat(rc, Vector.length(bodyPreds), None);
        let headApps = Vector.zip(headTerms, fact) |>
            Vector.filter(match (h, _) -> match h {
                case (HeadTerm.App1(_, _))             => true
                case (HeadTerm.App2(_, _, _))          => true
                case (HeadTerm.App3(_, _, _, _))       => true
                case (HeadTerm.App4(_, _, _, _, _))    => true
                case (HeadTerm.App5(_, _, _, _, _, _)) => true
                case _                                 => false
            });
        ///
        /// Returns the current value of `varName`.
        ///
        def getVal(varName, valToVar) = getOrCrash(Map.get(varName, valToVar));

        ///
        /// Register the values new values of `varNames` to be `matchedFacts`.
        ///
        /// Concretely, we update the `varSymToVal` to contain `varNames[i] => matchedFacts[i]`.
        ///
        def registerVars(varNames, matchedFact, varSymToVal) = {
            let result = Map.toMutMap(rc, varSymToVal);
            foreach ((i, v) <- ForEach.withIndex(varNames)) {
                MutMap.put(v, Vector.get(i, matchedFact), result)
            };
            MutMap.toMap(result)
        };
        ///
        /// Returns true if all head applications are satisfied by the current variable assignment.
        ///
        def areHeadApplicationsSatisfied(varSymToVal): Bool = {
            headApps |>
                Vector.forAll(match (app, val) -> match app {
                    case (HeadTerm.App1(f, v1))                 => val == f(getVal(v1, varSymToVal))
                    case (HeadTerm.App2(f, v1, v2))             => val == f(getVal(v1, varSymToVal), getVal(v2, varSymToVal))
                    case (HeadTerm.App3(f, v1, v2, v3))         => val == f(getVal(v1, varSymToVal), getVal(v2, varSymToVal), getVal(v3, varSymToVal))
                    case (HeadTerm.App4(f, v1, v2, v3, v4))     => val == f(getVal(v1, varSymToVal), getVal(v2, varSymToVal), getVal(v3, varSymToVal), getVal(v4, varSymToVal))
                    case (HeadTerm.App5(f, v1, v2, v3, v4, v5)) => val == f(getVal(v1, varSymToVal), getVal(v2, varSymToVal), getVal(v3, varSymToVal), getVal(v4, varSymToVal), getVal(v5, varSymToVal))
                    case _ => unreachable!()
                })
        };
        ///
        /// This is a top down evaluation of `rule`.
        ///
        /// Attempts to satisfy `bodyPreds`, having already found a satisfying assignment
        /// for `bodyPreds[i]`, where `0 <= i < index`.
        ///
        /// Returns `true` if the current values in `varSymToVal` and `bodyValues` satisfies `rule`
        /// and `false` otherwise.
        ///
        def loop(index, varSymToVal) = {
            if (index == Vector.length(bodyPreds)) {
                // Base case. We have satisfied all atoms and found a satisfying assignment.
                areHeadApplicationsSatisfied(varSymToVal)
            } else {
                match Vector.get(index, bodyPreds) {
                    case BodyPredicate.BodyAtom(pred, _, Polarity.Positive, _, expected) =>
                        // Collect the bound variables in a list so they can be used
                        // to by `lookup`.
                        // `(2, val)` being in the list means that attribute 3 of the tuple
                        // must have value `val`. View this as a `zipWithIndex |> filter`.
                        let filterAsList: Vector[(Int32, Boxed)] = ((Nil, 0), expected)
                            ||> Vector.foldLeft(match (acc, i) -> t -> match t {
<<<<<<< HEAD
                                case BodyTerm.Wild => (acc, i + 1)
                                case BodyTerm.Var(v) => match Map.get(v, varSymToVal) {
                                    case None => (acc, i + 1)
=======
                                case BodyTerm.Wild   => (acc, i + 1)
                                case BodyTerm.Var(v) => match MutMap.get(v, getValOfVar) {
                                    case None      => (acc, i + 1)
>>>>>>> 1de21658
                                    case Some(val) => ((i, val) :: acc, i + 1)
                                }
                                case BodyTerm.Lit(val) => ((i, val) :: acc, i + 1)
                            }) |> fst |> List.toVector |> Vector.reverse;
                        // List of `VarSym` that become bound when the atom is
                        // satisfied.
                        let freeVars = expected |>
                            Vector.filterMap(t -> match t {
                                case BodyTerm.Var(v) => match Map.memberOf(v, varSymToVal) {
                                    case false => Some(v)
                                    case true  => None
                                }
                                // We need to keep the order and positions for `registerVars`.
                                // We do not care about what `_` has been assigned to.
                                case BodyTerm.Wild => Some(VarSym.VarSym("_"))
                                case _             => None
                            });
                        // Get a list of all values that match the current assignment of body atoms.
                        let matches = lookup(rc, provIdb, filterAsList, Vector.length(expected), lookupStruct, pred);
                        match matches {
                            case None        => false // Nothing matches the current assignment. Return false to indicate this.
                            case Some(facts) => {
                                // Go through the found facts and filter out any fact that has a depth higher than
                                // the fact we are trying to prove.
                                // For the kept facts check whether they satisfy the whole rule and if not discard them.
                                facts |>
                                    List.exists(match (bodyFact, bodyDepth, bodyRule) -> {
                                        if (bodyDepth >= depth) {
                                            // The depth of the body fact is higher than the depth of the head.
                                            // Reject this t oavoid infinite loops.
                                            false
                                        } else {
                                            // This combination could be delayed until we knew we had a satisfying assignment.
                                            Array.put(Some((combineToFact(filterAsList, bodyFact), bodyDepth, bodyRule)), index, bodyValues);
                                            let newMap = registerVars(freeVars, bodyFact, varSymToVal);
                                            loop(index + 1, newMap)
                                        }
                                    })
                            }
                        }
                    case BodyPredicate.BodyAtom(pred, _, Polarity.Negative, _, expected) =>
                        // `not pred(tuple)` is true if `pred(tuple)` is not in the model.
                        let tuple = expected |>
                            Vector.map(t -> match t {
                                case BodyTerm.Var(v) => getVal(v, varSymToVal)
                                case BodyTerm.Lit(val) => val
                                case BodyTerm.Wild => unreachable!()
                            });
                        let isMatch = match Map.get(makeFakeRelSym(pred), provIdb) {
                            case None        => false
                            case Some(facts) => BPlusTree.memberOf(tuple, facts)
                        };
                        if (isMatch)
                            false
                        else {
                            // No need to save the match. Negative atoms cannot bind variables.
                            Array.put(Some((tuple, -2i64, -2)), index, bodyValues);
                            loop(index + 1, varSymToVal)
                        }
                    case BodyPredicate.Guard0(_) =>
                        // No need to evaluate `f()`, it must be `true`, otherwise what we know is a fact
                        // would not have been created by this rule.
                        loop(index + 1, varSymToVal)
                    case BodyPredicate.Guard1(f, v1) =>
                        if (f(getVal(v1, varSymToVal)))
                            loop(index + 1, varSymToVal)
                        else false
                    case BodyPredicate.Guard2(f, v1, v2) =>
                        if (f(getVal(v1, varSymToVal), getVal(v2, varSymToVal)))
                            loop(index + 1, varSymToVal)
                        else false
                    case BodyPredicate.Guard3(f, v1, v2, v3) =>
                        if (f(getVal(v1, varSymToVal), getVal(v2, varSymToVal), getVal(v3, varSymToVal)))
                            loop(index + 1, varSymToVal)
                        else false
                    case BodyPredicate.Guard4(f, v1, v2, v3, v4) =>
                        if (f(getVal(v1, varSymToVal), getVal(v2, varSymToVal), getVal(v3, varSymToVal), getVal(v4, varSymToVal)))
                            loop(index + 1, varSymToVal)
                        else false
                    case BodyPredicate.Guard5(f, v1, v2, v3, v4, v5) =>
                        if (f(getVal(v1, varSymToVal), getVal(v2, varSymToVal), getVal(v3, varSymToVal), getVal(v4, varSymToVal), getVal(v5, varSymToVal)))
                            loop(index + 1, varSymToVal)
                        else false
                    // Functional in provenance is not supported at the moment.
                    case BodyPredicate.Functional(_, _, _) => unreachable!()
                }
            }};
        // A mapping from `VarSym` to its current value.
        let varSymToVal: MutMap[VarSym, Boxed, r] = MutMap.empty(rc);
        // Bind all variables in the head atom to the values of `fact`.
        foreach ((i, h) <- ForEach.withIndex(headTerms)) {
            match h {
<<<<<<< HEAD
                case HeadTerm.Var(v) => MutMap.put(v, Vector.get(i, fact), varSymToVal)
                case _ => ()
=======
                case HeadTerm.Var(v) => MutMap.put(v, Vector.get(i, fact), getValOfVar)
                case _               => ()
>>>>>>> 1de21658
            }
        };
        loop(0, MutMap.toMap(varSymToVal));
        bodyValues |> Array.filterMap(rc, identity) |> Array.toVector
    }

    ///
    /// Combines `filter` and `newValues` to a single vector.
    ///
    /// This is used to combine the search/lookup for a fact with the unknown/newly bound values.
    ///
    /// As an for `filter = [(1, Box(99)), (3, Box(42))]` and `newValues = [Box(23), Box(55), Box(77)]`
    /// Would return `[Box(23), Box(99), Box(55), Box(42), Box(77)]`
    ///
    def combineToFact(filter: Vector[(Int32, Boxed)], newValues: Vector[Boxed]): Vector[Boxed] = region rc {
        let c1 = Counter.fresh(rc);
        let c2 = Counter.fresh(rc);
        let size = Vector.length(filter) + Vector.length(newValues);
        Vector.init(i -> {
                if (Counter.get(c1) < Vector.length(filter) and i == fst(Vector.get(Counter.get(c1), filter))) {
                    snd(Vector.get(Counter.getAndIncrement(c1), filter))
                } else {
                    Vector.get(Counter.getAndIncrement(c2), newValues)
                }
        }, size)
    }
}<|MERGE_RESOLUTION|>--- conflicted
+++ resolved
@@ -328,15 +328,9 @@
                         // must have value `val`. View this as a `zipWithIndex |> filter`.
                         let filterAsList: Vector[(Int32, Boxed)] = ((Nil, 0), expected)
                             ||> Vector.foldLeft(match (acc, i) -> t -> match t {
-<<<<<<< HEAD
-                                case BodyTerm.Wild => (acc, i + 1)
+                                case BodyTerm.Wild   => (acc, i + 1)
                                 case BodyTerm.Var(v) => match Map.get(v, varSymToVal) {
-                                    case None => (acc, i + 1)
-=======
-                                case BodyTerm.Wild   => (acc, i + 1)
-                                case BodyTerm.Var(v) => match MutMap.get(v, getValOfVar) {
-                                    case None      => (acc, i + 1)
->>>>>>> 1de21658
+                                    case None        => (acc, i + 1)
                                     case Some(val) => ((i, val) :: acc, i + 1)
                                 }
                                 case BodyTerm.Lit(val) => ((i, val) :: acc, i + 1)
@@ -429,13 +423,8 @@
         // Bind all variables in the head atom to the values of `fact`.
         foreach ((i, h) <- ForEach.withIndex(headTerms)) {
             match h {
-<<<<<<< HEAD
                 case HeadTerm.Var(v) => MutMap.put(v, Vector.get(i, fact), varSymToVal)
-                case _ => ()
-=======
-                case HeadTerm.Var(v) => MutMap.put(v, Vector.get(i, fact), getValOfVar)
                 case _               => ()
->>>>>>> 1de21658
             }
         };
         loop(0, MutMap.toMap(varSymToVal));
