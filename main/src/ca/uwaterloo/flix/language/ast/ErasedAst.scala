--- conflicted
+++ resolved
@@ -190,15 +190,11 @@
 
     case class Int16Arithmetic(op: ArithmeticOp, exp1: Expression[PInt16], exp2: Expression[PInt16], tpe: RType[PInt16], loc: SourceLocation) extends Expression[PInt16]
 
-<<<<<<< HEAD
     case class Int32Arithmetic(op: ArithmeticOp, exp1: Expression[PInt32], exp2: Expression[PInt32], tpe: RType[PInt32], loc: SourceLocation) extends Expression[PInt32]
 
     case class Int64Arithmetic(op: ArithmeticOp, exp1: Expression[PInt64], exp2: Expression[PInt64], tpe: RType[PInt64], loc: SourceLocation) extends Expression[PInt64]
 
     case class BigIntArithmetic(op: ArithmeticOp, exp1: Expression[PReference[PBigInt]], exp2: Expression[PReference[PBigInt]], tpe: RType[PReference[PBigInt]], loc: SourceLocation) extends Expression[PReference[PBigInt]]
-=======
-    case class Cast[T <: PType](exp: ErasedAst.Expression[PType], tpe: EType[T], loc: SourceLocation) extends ErasedAst.Expression[T]
->>>>>>> e41e44d8
 
     case class Int8Bitwise(op: BitwiseOp, exp1: Expression[PInt8], exp2: Expression[PInt8], tpe: RType[PInt8], loc: SourceLocation) extends Expression[PInt8]
 
@@ -270,14 +266,6 @@
 
     case class Assign[T <: PType](exp1: Expression[PReference[PRef[T]]], exp2: Expression[T], tpe: RType[PReference[PUnit]], loc: SourceLocation) extends Expression[PReference[PUnit]]
 
-    case class Existential(fparam: FormalParam, exp: Expression[PInt32], loc: SourceLocation) extends Expression[PInt32] {
-      final val tpe = RType.RBool
-    }
-
-    case class Universal(fparam: FormalParam, exp: Expression[PInt32], loc: SourceLocation) extends Expression[PInt32] {
-      final val tpe = RType.RBool
-    }
-
     case class Cast[T1 <: PType, T2 <: PType](exp: Expression[T2], tpe: RType[T1], loc: SourceLocation) extends Expression[T1]
 
     case class TryCatch[T <: PType](exp: Expression[T], rules: List[CatchRule[T]], tpe: RType[T], loc: SourceLocation) extends Expression[T]
