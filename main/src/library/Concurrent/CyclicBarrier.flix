--- conflicted
+++ resolved
@@ -17,22 +17,11 @@
 pub mod Concurrent.CyclicBarrier {
     import java.util.concurrent.{CyclicBarrier => JCyclicBarrier}
 
-<<<<<<< HEAD
-pub mod Concurrent.CyclicBarrier {
-    import java.util.concurrent.{CyclicBarrier => JCyclicBarrier}
-
-  ///
-  /// Create a new CyclicBarrier which will wait for `parties` threads
-  ///
-  pub def newCyclicBarrier(parties: Int32): CyclicBarrier \ IO =
-    CyclicBarrier(new JCyclicBarrier(parties))
-=======
     ///
     /// Create a new CyclicBarrier which will wait for `parties` threads
     ///
     pub def newCyclicBarrier(parties: Int32): CyclicBarrier \ IO =
         CyclicBarrier(new JCyclicBarrier(parties))
->>>>>>> ab30d7ec
 
     ///
     /// Waits until all parties have invoked `await` on this barrier
