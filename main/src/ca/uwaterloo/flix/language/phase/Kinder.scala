--- conflicted
+++ resolved
@@ -892,15 +892,12 @@
   private def visitRestrictableChoosePattern(pat00: ResolvedAst.RestrictableChoosePattern)(implicit scope: Scope, flix: Flix): KindedAst.RestrictableChoosePattern = pat00 match {
     case ResolvedAst.RestrictableChoosePattern.Tag(sym, pat0, loc) =>
       val pat = pat0.map(visitRestrictableChoosePatternVarOrWild)
-<<<<<<< HEAD
-      KindedAst.RestrictableChoosePattern.Tag(sym, pat, Type.freshVar(Kind.Star, loc.asSynthetic), loc)
+      val tvar = Type.freshVar(Kind.Star, loc.asSynthetic)
+      KindedAst.RestrictableChoosePattern.Tag(sym, pat, tvar, loc)
 
     case ResolvedAst.RestrictableChoosePattern.Error(loc) =>
-      KindedAst.RestrictableChoosePattern.Error(Type.freshVar(Kind.Star, loc.asSynthetic), loc)
-=======
-      val tvar = Type.freshVar(Kind.Star, loc.asSynthetic)
-      KindedAst.RestrictableChoosePattern.Tag(sym, pat, tvar, loc)
->>>>>>> 321003a0
+      val tvar = Type.freshVar(Kind.Star, loc.asSynthetic)
+      KindedAst.RestrictableChoosePattern.Error(tvar, loc)
   }
 
   /**
