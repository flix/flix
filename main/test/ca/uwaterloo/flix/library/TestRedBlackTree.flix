--- conflicted
+++ resolved
@@ -324,7 +324,118 @@
 
 
     /////////////////////////////////////////////////////////////////////////////
-<<<<<<< HEAD
+    // sumValues                                                               //
+    /////////////////////////////////////////////////////////////////////////////
+
+    @test
+    def sumValues01(): Bool =
+        RedBlackTree.empty() |> RedBlackTree.sumValues == 0
+
+    @test
+    def sumValues02(): Bool =
+        let Map(t) = Map#{1 => 1};
+        RedBlackTree.sumValues(t) == 1
+
+    @test
+    def sumValues03(): Bool =
+        let Map(t) = Map#{1 => 1, 2 => 2, 3 => 3};
+        RedBlackTree.sumValues(t) == 6
+
+    @test
+    def sumValues04(): Bool =
+        let Map(t) = Map#{1 => 1, 2 => 2, 3 => 3, -3 => -3};
+        RedBlackTree.sumValues(t) == 3
+
+    @test
+    def sumValues05(): Bool =
+        let Map(t) = Map#{-1 => -1, -2 => -2, -3 => -3, -4 => -4};
+        RedBlackTree.sumValues(t) == -10
+
+    @test
+    def sumValues06(): Bool =
+        let Map(t) = Map#{10 => 10, -10 => -10};
+        RedBlackTree.sumValues(t) == 0
+
+    @test
+    def sumValues07(): Bool =
+        let Map(t) = List.range(1, 101) |> List.zip(List.range(1, 101)) |> List.toMap;
+        RedBlackTree.sumValues(t) == 5050
+
+
+    /////////////////////////////////////////////////////////////////////////////
+    // sumKeys                                                                 //
+    /////////////////////////////////////////////////////////////////////////////
+
+    @test
+    def sumKeys01(): Bool =
+        RedBlackTree.empty() |> RedBlackTree.sumKeys == 0
+
+    @test
+    def sumKeys02(): Bool =
+        let Map(t) = Map#{1 => 1};
+        RedBlackTree.sumKeys(t) == 1
+
+    @test
+    def sumKeys03(): Bool =
+        let Map(t) = Map#{1 => 1, 2 => 2, 3 => 3};
+        RedBlackTree.sumKeys(t) == 6
+
+    @test
+    def sumKeys04(): Bool =
+        let Map(t) = Map#{1 => 1, 2 => 2, 3 => 3, -3 => -3};
+        RedBlackTree.sumKeys(t) == 3
+
+    @test
+    def sumKeys05(): Bool =
+        let Map(t) = Map#{-1 => -1, -2 => -2, -5 => -3, -4 => -4};
+        RedBlackTree.sumKeys(t) == -12
+
+    @test
+    def sumKeys06(): Bool =
+        let Map(t) = Map#{10 => 10, -10 => -10};
+        RedBlackTree.sumKeys(t) == 0
+
+    @test
+    def sumKeys07(): Bool =
+        let Map(t) = List.range(1, 101) |> List.zip(List.range(1, 101)) |> List.toMap;
+        RedBlackTree.sumKeys(t) == 5050
+
+
+    /////////////////////////////////////////////////////////////////////////////
+    // sumWith                                                                 //
+    /////////////////////////////////////////////////////////////////////////////
+
+    @test
+    def sumWith01(): Bool =
+        RedBlackTree.empty() |> RedBlackTree.sumWith((k, v) -> k + v) == 0
+
+    @test
+    def sumWith02(): Bool =
+        let Map(t) = Map#{1 => 1};
+        RedBlackTree.sumWith((k, v) -> k + v, t) == 2
+
+    @test
+    def sumWith03(): Bool =
+        let Map(t) = Map#{1 => 1, 2 => 2, 3 => 3};
+        RedBlackTree.sumWith((k, v) -> k + v, t) == 12
+
+    @test
+    def sumWith04(): Bool =
+        let Map(t) = Map#{1 => 1, 2 => 2, 3 => 3, -3 => -3};
+        RedBlackTree.sumWith((k, v) -> k + v, t) == 6
+
+    @test
+    def sumWith05(): Bool =
+        let Map(t) = Map#{-1 => -1, -2 => -2, -3 => -3, -4 => -4};
+        RedBlackTree.sumWith((k, v) -> k + v, t) == -20
+
+    @test
+    def sumWith06(): Bool =
+        let Map(t) = Map#{10 => 10, -10 => -10};
+        RedBlackTree.sumWith((k, v) -> k + v, t) == 0
+
+
+    /////////////////////////////////////////////////////////////////////////////
     // productValues                                                           //
     /////////////////////////////////////////////////////////////////////////////
 
@@ -424,116 +535,5 @@
     def productWith06(): Bool =
         let Map(t) = Map#{10 => 10, -10 => -10};
         RedBlackTree.productWith((k, v) -> k + v, t) == -400
-=======
-    // sumValues                                                               //
-    /////////////////////////////////////////////////////////////////////////////
-
-    @test
-    def sumValues01(): Bool =
-        RedBlackTree.empty() |> RedBlackTree.sumValues == 0
-
-    @test
-    def sumValues02(): Bool =
-        let Map(t) = Map#{1 => 1};
-        RedBlackTree.sumValues(t) == 1
-
-    @test
-    def sumValues03(): Bool =
-        let Map(t) = Map#{1 => 1, 2 => 2, 3 => 3};
-        RedBlackTree.sumValues(t) == 6
-
-    @test
-    def sumValues04(): Bool =
-        let Map(t) = Map#{1 => 1, 2 => 2, 3 => 3, -3 => -3};
-        RedBlackTree.sumValues(t) == 3
-
-    @test
-    def sumValues05(): Bool =
-        let Map(t) = Map#{-1 => -1, -2 => -2, -3 => -3, -4 => -4};
-        RedBlackTree.sumValues(t) == -10
-
-    @test
-    def sumValues06(): Bool =
-        let Map(t) = Map#{10 => 10, -10 => -10};
-        RedBlackTree.sumValues(t) == 0
-
-    @test
-    def sumValues07(): Bool =
-        let Map(t) = List.range(1, 101) |> List.zip(List.range(1, 101)) |> List.toMap;
-        RedBlackTree.sumValues(t) == 5050
-
-
-    /////////////////////////////////////////////////////////////////////////////
-    // sumKeys                                                                 //
-    /////////////////////////////////////////////////////////////////////////////
-
-    @test
-    def sumKeys01(): Bool =
-        RedBlackTree.empty() |> RedBlackTree.sumKeys == 0
-
-    @test
-    def sumKeys02(): Bool =
-        let Map(t) = Map#{1 => 1};
-        RedBlackTree.sumKeys(t) == 1
-
-    @test
-    def sumKeys03(): Bool =
-        let Map(t) = Map#{1 => 1, 2 => 2, 3 => 3};
-        RedBlackTree.sumKeys(t) == 6
-
-    @test
-    def sumKeys04(): Bool =
-        let Map(t) = Map#{1 => 1, 2 => 2, 3 => 3, -3 => -3};
-        RedBlackTree.sumKeys(t) == 3
-
-    @test
-    def sumKeys05(): Bool =
-        let Map(t) = Map#{-1 => -1, -2 => -2, -5 => -3, -4 => -4};
-        RedBlackTree.sumKeys(t) == -12
-
-    @test
-    def sumKeys06(): Bool =
-        let Map(t) = Map#{10 => 10, -10 => -10};
-        RedBlackTree.sumKeys(t) == 0
-
-    @test
-    def sumKeys07(): Bool =
-        let Map(t) = List.range(1, 101) |> List.zip(List.range(1, 101)) |> List.toMap;
-        RedBlackTree.sumKeys(t) == 5050
-
-
-    /////////////////////////////////////////////////////////////////////////////
-    // sumWith                                                                 //
-    /////////////////////////////////////////////////////////////////////////////
-
-    @test
-    def sumWith01(): Bool =
-        RedBlackTree.empty() |> RedBlackTree.sumWith((k, v) -> k + v) == 0
-
-    @test
-    def sumWith02(): Bool =
-        let Map(t) = Map#{1 => 1};
-        RedBlackTree.sumWith((k, v) -> k + v, t) == 2
-
-    @test
-    def sumWith03(): Bool =
-        let Map(t) = Map#{1 => 1, 2 => 2, 3 => 3};
-        RedBlackTree.sumWith((k, v) -> k + v, t) == 12
-
-    @test
-    def sumWith04(): Bool =
-        let Map(t) = Map#{1 => 1, 2 => 2, 3 => 3, -3 => -3};
-        RedBlackTree.sumWith((k, v) -> k + v, t) == 6
-
-    @test
-    def sumWith05(): Bool =
-        let Map(t) = Map#{-1 => -1, -2 => -2, -3 => -3, -4 => -4};
-        RedBlackTree.sumWith((k, v) -> k + v, t) == -20
-
-    @test
-    def sumWith06(): Bool =
-        let Map(t) = Map#{10 => 10, -10 => -10};
-        RedBlackTree.sumWith((k, v) -> k + v, t) == 0
->>>>>>> 7f059dbf
 
 }