/*
 * Copyright 2024 Magnus Madsen
 *
 * Licensed under the Apache License, Version 2.0 (the "License");
 * you may not use this file except in compliance with the License.
 * You may obtain a copy of the License at
 *
 *   http://www.apache.org/licenses/LICENSE-2.0
 *
 * Unless required by applicable law or agreed to in writing, software
 * distributed under the License is distributed on an "AS IS" BASIS,
 * WITHOUT WARRANTIES OR CONDITIONS OF ANY KIND, either express or implied.
 * See the License for the specific language governing permissions and
 * limitations under the License.
 */
package ca.uwaterloo.flix.language.ast.shared

import ca.uwaterloo.flix.language.ast.Sourceable
import ca.uwaterloo.flix.util.FileLines

import scala.annotation.tailrec

object Source {
  /** An unknown source. */
  val Unknown: Source = Source.empty(Input.Unknown)

<<<<<<< HEAD
  def empty(input: Input): Source = new Source(input, Array.emptyCharArray)
=======
  /** Returns an empty source of `input`. */
  def empty(input: Input): Source = Source(input, Array.emptyCharArray)

  /** Returns a source of `input` with the given `str`. */
  def fromString(input: Input, str: String): Source = Source(input, str.toCharArray)
>>>>>>> a0faed81
}

/**
 * A source is a name and an array of character data.
 */
class Source(val input: Input, val data: Array[Char]) extends Sourceable {

  val lines: FileLines = FileLines.fromChars(data)

  def name: String = input match {
    case Input.RealFile(path, _) => path.toString
    case Input.VirtualFile(name, _, _) => name.toString
    case Input.VirtualUri(name, _, _) => name.toString
    case Input.PkgFile(path, _) => path.toString
    case Input.FileInPackage(_, virtualPath, _, _) => virtualPath
    case Input.Unknown => "unknown"
  }

  def src: Source = this

  override def equals(o: scala.Any): Boolean = o match {
    case that: Source => this.input == that.input
  }

  override def hashCode(): Int = input.hashCode()

  override def toString: String = name

  /**
    * Return the characters between `start` (inclusive) and `end` (exclusive).
    *
    * Returns "!bad source lookup!" if `start` or `end` is out of bounds.
    */
  def getData(start: Int, end: Int): String = {
    if (start < 0 || start >= data.length || end < 0 || end > data.length) return "!bad source lookup!"
    new String(data.slice(start, end))
  }

  /**
   * Gets a line of text from the source as a string (without newline characters).
   *
    * If `line` is out of bounds, "!bad source line lookup!" is returned.
   */
  def getLine(line: Int): String = {
    lines.nthLineInfo(line) match {
      case Some(FileLines.LineInfo(index, realLength)) => new String(data.slice(index, realLength))
      case None => "!bad source line lookup!"
    }
  }
}<|MERGE_RESOLUTION|>--- conflicted
+++ resolved
@@ -24,15 +24,11 @@
   /** An unknown source. */
   val Unknown: Source = Source.empty(Input.Unknown)
 
-<<<<<<< HEAD
+  /** Returns an empty source of `input`. */
   def empty(input: Input): Source = new Source(input, Array.emptyCharArray)
-=======
-  /** Returns an empty source of `input`. */
-  def empty(input: Input): Source = Source(input, Array.emptyCharArray)
 
   /** Returns a source of `input` with the given `str`. */
-  def fromString(input: Input, str: String): Source = Source(input, str.toCharArray)
->>>>>>> a0faed81
+  def fromString(input: Input, str: String): Source = new Source(input, str.toCharArray)
 }
 
 /**
