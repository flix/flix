--- conflicted
+++ resolved
@@ -140,11 +140,7 @@
       val table1 = tryAddToTable(table0, sym.namespace, sym.name, decl)
       cases.foldLeft(table1)(tableDecl)
 
-<<<<<<< HEAD
-    case NamedAst.Declaration.Struct(_, _, _, sym, _, fields, _) =>
-=======
     case NamedAst.Declaration.Struct(_, _, _, sym, _, _, _) =>
->>>>>>> 26dc4e70
       tryAddToTable(table0, sym.namespace, sym.name, decl)
 
     case NamedAst.Declaration.RestrictableEnum(_, _, _, sym, _, _, _, cases, _) =>
@@ -1052,27 +1048,17 @@
     * Performs naming on the given struct field expression `exp0`.
     */
   private def visitStructField(ns0: Name.NName)(exp0: (Name.Label, DesugaredAst.Expr))(implicit flix: Flix, sctx: SharedContext): (Name.Label, NamedAst.Expr) = exp0 match {
-<<<<<<< HEAD
     case (n, exp1) =>
       val e = visitExp(exp1, ns0)
-=======
-    case (n, exp0) =>
-      val e = visitExp(exp0, ns0)
->>>>>>> 26dc4e70
       (n, e)
   }
 
   /**
     * Performs naming on the given struct field expressions `exps0`.
     */
-<<<<<<< HEAD
   private def visitStructFields(exps0: List[(Name.Label, DesugaredAst.Expr)], ns0: Name.NName)(implicit flix: Flix, sctx: SharedContext): List[(Name.Label, NamedAst.Expr)] = {
     exps0.map(visitStructField(ns0))
   }
-=======
-  private def visitStructFields(exps0: List[(Name.Label, DesugaredAst.Expr)], ns0: Name.NName)(implicit flix: Flix, sctx: SharedContext): List[(Name.Label, NamedAst.Expr)] =
-    exps0.map(visitStructField(ns0))
->>>>>>> 26dc4e70
 
   /**
     * Performs naming on the given try-catch rule `rule0`.
