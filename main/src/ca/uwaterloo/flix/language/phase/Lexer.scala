/*
 * Copyright 2024 Herluf Baggesen
 *
 * Licensed under the Apache License, Version 2.0 (the "License");
 * you may not use this file except in compliance with the License.
 * You may obtain a copy of the License at
 *
 *   http://www.apache.org/licenses/LICENSE-2.0
 *
 * Unless required by applicable law or agreed to in writing, software
 * distributed under the License is distributed on an "AS IS" BASIS,
 * WITHOUT WARRANTIES OR CONDITIONS OF ANY KIND, either express or implied.
 * See the License for the specific language governing permissions and
 * limitations under the License.
 */
package ca.uwaterloo.flix.language.phase

import ca.uwaterloo.flix.api.Flix
import ca.uwaterloo.flix.language.CompilationMessage
import ca.uwaterloo.flix.language.ast.{Ast, ChangeSet, ReadAst, SourceKind, SourceLocation, Token, TokenKind}
import ca.uwaterloo.flix.language.errors.LexerError
import ca.uwaterloo.flix.util.{ParOps, Validation}
import ca.uwaterloo.flix.util.Validation._
import org.parboiled2.ParserInput

import scala.collection.mutable

/**
 * A lexer that is able to tokenize multiple `Ast.Source`s in parallel.
 * This lexer is resilient, meaning that when an unrecognized character is encountered,
 * the lexer will simply produce a token of kind `TokenKind.Err` an move on instead of halting.
 * There are some unrecoverable errors though, for example unterminated block-comments or unclosed string literals.
 * In these cases a `TokenKind.Err` will still be produced but it will contain the rest of the source text.
 * See `LexerError` for all error states.
 */
object Lexer {
  /**
   * The maximal allowed nesting level of block-comments.
   */
  private val BlockCommentMaxNestingLevel = 32

  /**
   * The maximal allowed nesting level of string interpolation.
   */
  private val InterpolatedStringMaxNestingLevel = 32

  /**
   * The characters allowed in a user defined operator mapped to their `TokenKind`s
   */
  private def isUserOp(c: Char): Option[TokenKind] = {
    c match {
      case '+' => Some(TokenKind.Plus)
      case '-' => Some(TokenKind.Minus)
      case '*' => Some(TokenKind.Star)
      case '<' => Some(TokenKind.AngleL)
      case '>' => Some(TokenKind.AngleR)
      case '=' => Some(TokenKind.Equal)
      case '!' => Some(TokenKind.Bang)
      case '&' => Some(TokenKind.Ampersand)
      case '|' => Some(TokenKind.Bar)
      case '^' => Some(TokenKind.Caret)
      case '$' => Some(TokenKind.Dollar)
      case _ => None
    }
  }

  /**
   * Since Flix support hex decimals, a 'digit' can also be some select characters.
   */
  private def isDigit(c: Char): Boolean = '0' <= c && c <= '9' || 'a' <= c && c <= 'f' || 'A' <= c && c <= 'F'

  /**
   * The internal state of the lexer as it tokenizes a single source.
   * At any point execution `start` represents the start of the token currently being considered.
   * Likewise `end` represents the end of the token currently being considered,
   * while `current` is the current read head of the lexer.
   * Note that both start and current are `Position`s since they are not necessarily on the same line.
   * `current` will always be on the same character as or past `start`.
   * As tokens are produced they are placed in `tokens`.
   */
  private class State(val src: Ast.Source) {
    var start: Position = new Position(0, 0, 0)
    val current: Position = new Position(0, 0, 0)
    var end: Position = new Position(0, 0, 0)
    val tokens: mutable.ListBuffer[Token] = mutable.ListBuffer.empty
    var interpolationNestingLevel: Int = 0
    // Compute a `ParserInput` when initializing a state for lexing a source.
    // This is necessary to display source code in error messages.
    // See `sourceLocationAtStart` for usage and `SourceLocation` for more information.
    val parserInput: ParserInput = ParserInput.apply(src.data)
  }

  /**
   * A source position keeping track of both line, column as well as absolute character offset.
   */
  private class Position(var line: Int, var column: Int, var offset: Int)

  /**
   * Run the lexer on multiple `Ast.Source`s in parallel.
   */
  def run(root: ReadAst.Root, oldTokens: Map[Ast.Source, Array[Token]], changeSet: ChangeSet)(implicit flix: Flix): Validation[Map[Ast.Source, Array[Token]], CompilationMessage] = {
    flix.phase("Lexer") {
      if (flix.options.xparser) {
        // New lexer and parser disabled. Return immediately.
        return Validation.success(Map.empty[Ast.Source, Array[Token]])
      }

      // Compute the stale and fresh sources.
      val (stale, fresh) = changeSet.partition(root.sources, oldTokens)

      // Lex each stale source file in parallel.
      val results = ParOps.parMap(stale.keys)(src => mapN(tryLex(src))(tokens => src -> tokens))

      // Construct a map from each source to its tokens.
      val reused = fresh.map(m => Validation.success(m))
      mapN(sequence(results ++ reused))(_.toMap)
    }
  }

  /**
   * A workaround to allow using the new lexer but avoid crashing the compiler on unforeseen bugs.
   * This is not viable long term and should never be merged into a stable release,
   * but it allows us to battle-test the lexer in nightly, without inconveniencing users too much.
   */
  private def tryLex(src: Ast.Source): Validation[Array[Token], CompilationMessage] = {
    try {
      lex(src)
    } catch {
      case except: Throwable =>
        except.printStackTrace()
        Validation.success(Array.empty[Token])
    }
  }

  /**
   * Lexes a single source (file) into an array of tokens.
   */
  private def lex(src: Ast.Source): Validation[Array[Token], CompilationMessage] = {
    implicit val s: State = new State(src)
    while (!eof()) {
      whitespace()
      if (!eof()) {
        s.start = new Position(s.current.line, s.current.column, s.current.offset)
        val k = scanToken()
        addToken(k)
      }
    }

    // Add a virtual eof token at the last position.
    addToken(TokenKind.Eof)

    val errors = s.tokens.collect {
      case Token(TokenKind.Err(err), _, _, _, _, _, _, _) => err
    }

    Validation.toSuccessOrSoftFailure(s.tokens.toArray, errors)
  }

  /**
   * Advances current position one char forward, returning the char it was previously sitting on,
   * while keeping track of line and column numbers too.
   * Note: If the lexer has arrived at EOF advance will continuously return EOF without advancing.
   * This is a design choice to avoid returning an Option[Char], which would be doable but tedious to work with.
   */
  private def advance()(implicit s: State): Char = {
    if (s.current.offset >= s.src.data.length) {
      return '\u0000'
    }

    val c = s.src.data(s.current.offset)
    if (c == '\n') {
      s.end = new Position(s.current.line, s.current.column, s.current.offset)
      s.current.offset += 1
      s.current.line += 1
      s.current.column = 0
    } else {
      s.end = new Position(s.current.line, s.current.column + 1, s.current.offset)
      s.current.offset += 1
      s.current.column += 1
    }
    c
  }

  /**
   * Retreats current position one char backwards while keeping track of line and column numbers too.
   */
  private def retreat()(implicit s: State): Unit = {
    if (s.current.offset == 0) {
      return
    }
    s.current.offset -= 1
    val c = s.src.data(s.current.offset)
    if (c == '\n') {
      s.current.line -= 1
      s.current.column = 0
    } else {
      s.current.column -= 1
    }
  }

  /**
   * Peeks the previous character that state was on if available.
   */
  private def previous()(implicit s: State): Option[Char] = {
    if (s.current.offset == 0) {
      None
    } else {
      Some(s.src.data(s.current.offset - 1))
    }
  }

  /**
   * Peeks the character before the previous that state was on if available.
   */
  private def previousPrevious()(implicit s: State): Option[Char] = {
    if (s.current.offset <= 1) {
      None
    } else {
      Some(s.src.data(s.current.offset - 2))
    }
  }

  /**
   * Peeks the character that state is currently sitting on without advancing.
   * Note: Peek does not to bound checks. This is done under the assumption that the lexer
   * is only ever advanced using `advance`.
   * Since `advance` cannot move past EOF peek will always be in bounds.
   */
  private def peek()(implicit s: State): Char = {
    if (s.current.offset >= s.src.data.length) {
      return s.src.data.last
    }
    s.src.data(s.current.offset)
  }

  /**
   * Peeks the character after the one that state is sitting on if available.
   */
  private def peekPeek()(implicit s: State): Option[Char] = {
    if (s.current.offset >= s.src.data.length - 1) {
      None
    } else {
      Some(s.src.data(s.current.offset + 1))
    }
  }

  /**
   * A helper function wrapping peek, with special handling for escaped characters.
   * This is useful for "\"" or `'\''`.
   */
  private def escapedPeek()(implicit s: State): Option[Char] = {
    var p = peek()
    while (p == '\\') {
      advance()
      // This check is for a source that ends on a '\'.
      if (s.current.offset >= s.src.data.length - 1) {
        return None
      }
      advance()
      p = peek()
    }
    Some(p)
  }

  /**
   * Checks if the current position has landed on end-of-file
   */
  private def eof()(implicit s: State): Boolean = {
    s.current.offset >= s.src.data.length
  }

  /**
   * A helper function for producing a `SourceLocation` starting at `s.start`.
   *
   * @param length the length that the source location should span
   */
  private def sourceLocationAtStart(length: Int = 1)(implicit s: State): SourceLocation = {
    // state is zero-indexed while SourceLocation works as one-indexed.
    val line = s.start.line + 1
    val column = s.start.column + 1
    SourceLocation(Some(s.parserInput), s.src, SourceKind.Real, line, column, line, column + length)
  }

  /**
   * A helper function for producing a `SourceLocation` starting at `s.current`.
   *
   * @param length the length that the source location should span
   */
  private def sourceLocationAtCurrent(length: Int = 1)(implicit s: State): SourceLocation = {
    // state is zero-indexed while SourceLocation works as one-indexed.
    val line = s.current.line + 1
    val column = s.current.column + 1
    SourceLocation(Some(s.parserInput), s.src, SourceKind.Real, line, column, line, column + length)
  }

  /**
   * Consumes the text between `s.start` and `s.offset` to produce a token.
   * Afterwards `s.start` is reset to the next position after the previous token.
   */
  private def addToken(kind: TokenKind)(implicit s: State): Unit = {
    s.tokens += Token(kind, s.src.data, s.start.offset, s.current.offset, s.start.line, s.start.column, s.end.line, s.end.column)
    s.start = new Position(s.current.line, s.current.column, s.current.offset)
  }

  /**
   * Scans the source for the next available token.
   * This is the heart of the lexer implementation.
   * `scanToken` determines what TokenKind the next
   * available token should be by looking at the coming character in source.
   * This requires potentially infinite look-ahead for things like block-comments and formatted strings,
   * but in many cases one or two characters is enough.
   */
  private def scanToken()(implicit s: State): TokenKind = {
    val c = advance()

    // Beware that the order of these match cases affect both behaviour and performance.
    // If the order needs to change, make sure to run tests and benchmarks.
    c match {
      case '(' => TokenKind.ParenL
      case ')' => TokenKind.ParenR
      case '{' => TokenKind.CurlyL
      case '}' => TokenKind.CurlyR
      case '[' => TokenKind.BracketL
      case ']' => TokenKind.BracketR
      case ';' => TokenKind.Semi
      case ',' => TokenKind.Comma
      case '\\' => TokenKind.Backslash
      case _ if isMatch(".{") => TokenKind.DotCurlyL
      case '.' => TokenKind.Dot
      case '$' if peek().isUpper => acceptBuiltIn()
      case '\"' => acceptString()
      case '\'' => acceptChar()
      case '`' => acceptInfixFunction()
      case _ if isMatch("##") => acceptJavaName()
      case _ if isMatch("#{") => TokenKind.HashCurlyL
      case _ if isMatch("#(") => TokenKind.HashParenL
      case '#' => TokenKind.Hash
      case _ if isMatch("///") => acceptDocComment()
      case _ if isMatch("//") => acceptLineComment()
      case _ if isMatch("/*") => acceptBlockComment()
      case '/' => TokenKind.Slash
      case '@' if peek().isLetter => acceptAnnotation()
      case '@' => TokenKind.At
      case _ if isMatch("???") => TokenKind.HoleAnonymous
      case '?' if peek().isLetter => acceptNamedHole()
      case _ if isOperator(":::") => TokenKind.TripleColon
      case _ if isOperator("::") => TokenKind.ColonColon
      case _ if isOperator(":=") => TokenKind.ColonEqual
      case _ if isOperator(":-") => TokenKind.ColonMinus
      case _ if isOperator(":") => TokenKind.Colon
      case _ if isOperator("**") => TokenKind.StarStar
      case _ if isOperator("<-") => TokenKind.ArrowThinL
      case _ if isOperator("->") => TokenKind.ArrowThinR
      case _ if isOperator("=>") => TokenKind.ArrowThickR
      case _ if isOperator("<=") => TokenKind.AngleLEqual
      case _ if isOperator(">=") => TokenKind.AngleREqual
      case _ if isOperator("==") => TokenKind.EqualEqual
      case _ if isOperator("!=") => TokenKind.BangEqual
      case _ if isOperator("<+>") => TokenKind.AngledPlus
      case _ if isOperator("&&&") => TokenKind.TripleAmpersand
      case _ if isOperator("<<<") => TokenKind.TripleAngleL
      case _ if isOperator(">>>") => TokenKind.TripleAngleR
      case _ if isOperator("^^^") => TokenKind.TripleCaret
      case _ if isOperator("|||") => TokenKind.TripleBar
      case _ if isOperator("~~~") => TokenKind.TripleTilde
      case '~' => TokenKind.Tilde
      case _ if isKeyword("alias") => TokenKind.KeywordAlias
      case _ if isKeyword("and") => TokenKind.KeywordAnd
      case _ if isKeyword("as") => TokenKind.KeywordAs
      case _ if isKeyword("case") => TokenKind.KeywordCase
      case _ if isKeyword("catch") => TokenKind.KeywordCatch
      case _ if isKeyword("checked_cast") => TokenKind.KeywordCheckedCast
      case _ if isKeyword("checked_ecast") => TokenKind.KeywordCheckedECast
      case _ if isKeyword("choose*") => TokenKind.KeywordChooseStar
      case _ if isKeyword("choose") => TokenKind.KeywordChoose
      case _ if isKeyword("debug") => TokenKind.KeywordDebug
      case _ if isKeyword("debug!") => TokenKind.KeywordDebugBang
      case _ if isKeyword("debug!!") => TokenKind.KeywordDebugBangBang
      case _ if isKeyword("def") => TokenKind.KeywordDef
      case _ if isKeyword("deref") => TokenKind.KeywordDeref
      case _ if isKeyword("discard") => TokenKind.KeywordDiscard
      case _ if isKeyword("do") => TokenKind.KeywordDo
      case _ if isKeyword("eff") => TokenKind.KeywordEff
      case _ if isKeyword("else") => TokenKind.KeywordElse
      case _ if isKeyword("enum") => TokenKind.KeywordEnum
      case _ if isKeywordLiteral("false") => TokenKind.KeywordFalse
      case _ if isKeyword("fix") => TokenKind.KeywordFix
      case _ if isKeyword("forall") => TokenKind.KeywordForall
      case _ if isKeyword("forA") => TokenKind.KeywordForA
      case _ if isKeyword("force") => TokenKind.KeywordForce
      case _ if isKeyword("foreach") => TokenKind.KeywordForeach
      case _ if isKeyword("forM") => TokenKind.KeywordForM
      case _ if isKeyword("from") => TokenKind.KeywordFrom
      case _ if isKeyword("java_get_field") => TokenKind.KeywordJavaGetField
      case _ if isKeyword("java_set_field") => TokenKind.KeywordJavaSetField
      case _ if isKeyword("java_new") => TokenKind.KeywordJavaNew
      case _ if isKeyword("if") => TokenKind.KeywordIf
      case _ if isKeyword("import") => TokenKind.KeywordImport
      case _ if isKeyword("inject") => TokenKind.KeywordInject
      case _ if isKeyword("inline") => TokenKind.KeywordInline
      case _ if isKeyword("instanceof") => TokenKind.KeywordInstanceOf
      case _ if isKeyword("instance") => TokenKind.KeywordInstance
      case _ if isKeyword("into") => TokenKind.KeywordInto
      case _ if isKeyword("lawful") => TokenKind.KeywordLawful
      case _ if isKeyword("law") => TokenKind.KeywordLaw
      case _ if isKeyword("lazy") => TokenKind.KeywordLazy
      case _ if isKeyword("let") => TokenKind.KeywordLet
      case _ if isKeyword("masked_cast") => TokenKind.KeywordMaskedCast
      case _ if isKeyword("match") => TokenKind.KeywordMatch
      case _ if isKeyword("mod") => TokenKind.KeywordMod
      case _ if isKeyword("new") => TokenKind.KeywordNew
      case _ if isKeyword("not") => TokenKind.KeywordNot
      case _ if isKeywordLiteral("null") => TokenKind.KeywordNull
      case _ if isKeyword("open_variant") => TokenKind.KeywordOpenVariant
      case _ if isKeyword("open_variant_as") => TokenKind.KeywordOpenVariantAs
      case _ if isKeyword("or") => TokenKind.KeywordOr
      case _ if isKeyword("override") => TokenKind.KeywordOverride
      case _ if isKeyword("par") => TokenKind.KeywordPar
      case _ if isKeyword("pub") => TokenKind.KeywordPub
      case _ if isKeyword("Pure") => TokenKind.KeywordPure
      case _ if isKeyword("project") => TokenKind.KeywordProject
      case _ if isKeyword("query") => TokenKind.KeywordQuery
      case _ if isKeyword("ref") => TokenKind.KeywordRef
      case _ if isKeyword("region") => TokenKind.KeywordRegion
      case _ if isKeyword("restrictable") => TokenKind.KeywordRestrictable
      case _ if isKeyword("rvadd") => TokenKind.KeywordRvadd
      case _ if isKeyword("rvand") => TokenKind.KeywordRvand
      case _ if isKeyword("rvsub") => TokenKind.KeywordRvsub
      case _ if isKeyword("rvnot") => TokenKind.KeywordRvnot
      case _ if isKeyword("sealed") => TokenKind.KeywordSealed
      case _ if isKeyword("select") => TokenKind.KeywordSelect
      case _ if isKeyword("solve") => TokenKind.KeywordSolve
      case _ if isKeyword("spawn") => TokenKind.KeywordSpawn
      case _ if isKeyword("static") => TokenKind.KeywordStatic
      case _ if isKeyword("Static") => TokenKind.KeywordStaticUppercase
      case _ if isKeyword("trait") => TokenKind.KeywordTrait
      case _ if isKeywordLiteral("true") => TokenKind.KeywordTrue
      case _ if isKeyword("try") => TokenKind.KeywordTry
      case _ if isKeyword("type") => TokenKind.KeywordType
      case _ if isKeyword("typematch") => TokenKind.KeywordTypeMatch
      case _ if isKeyword("unchecked_cast") => TokenKind.KeywordUncheckedCast
      case _ if isKeyword("Univ") => TokenKind.KeywordUniv
      case _ if isKeyword("use") => TokenKind.KeywordUse
      case _ if isKeyword("where") => TokenKind.KeywordWhere
      case _ if isKeyword("with") => TokenKind.KeywordWith
      case _ if isKeyword("without") => TokenKind.KeywordWithout
      case _ if isKeyword("yield") => TokenKind.KeywordYield
      case _ if isKeyword("xor") => TokenKind.KeywordXor
      case _ if isKeyword("Set#") => TokenKind.SetHash
      case _ if isKeyword("Array#") => TokenKind.ArrayHash
      case _ if isKeyword("Map#") => TokenKind.MapHash
      case _ if isKeyword("List#") => TokenKind.ListHash
      case _ if isKeyword("Vector#") => TokenKind.VectorHash
      case _ if isMatch("regex\"") => acceptRegex()
      case _ if isMathNameChar(c) => acceptMathName()
      case _ if isGreekNameChar(c) => acceptGreekName()
      case '_' =>
        val p = peek()
        if (p.isLetterOrDigit) {
          acceptName(p.isUpper)
        } else if (isMathNameChar(p)) {
          advance()
          acceptMathName()
        } else if (isUserOp(p).isDefined) {
          advance()
          acceptUserDefinedOp()
        } else TokenKind.Underscore
      case c if c.isLetter => acceptName(c.isUpper)
      case '0' if peek() == 'x' => acceptHexNumber()
      case c if isDigit(c) => acceptNumber()
      // User defined operators.
      case _ if isUserOp(c).isDefined =>
        val p = peek()
        if (c == '<' && p == '>' && peekPeek().flatMap(isUserOp).isEmpty) {
          // Make sure '<>' is read as AngleL, AngleR and not UserDefinedOperator for empty case sets.
          TokenKind.AngleL
        } else if (isUserOp(p).isDefined) {
          acceptUserDefinedOp()
        } else {
          isUserOp(c).get
        }
      case c => TokenKind.Err(LexerError.UnexpectedChar(c.toString, sourceLocationAtStart()))
    }
  }

  /**
   * Check that the potential keyword is sufficiently separated, taking care not to go out-of-bounds.
   * A keyword is separated if it is surrounded by anything __but__ a character, digit a dot or underscore.
   * Note that __comparison includes current__.
   */
  private def isSeparated(keyword: String, allowDot: Boolean = false)(implicit s: State): Boolean = {
    def isSep(c: Char) = !(c.isLetter || c.isDigit || c == '_' || !allowDot && c == '.')

    val leftIndex = s.current.offset - 2
    val rightIndex = s.current.offset + keyword.length - 1
    val isSeperatedLeft = leftIndex < 0 || isSep(s.src.data(leftIndex))
    val isSeperatedRight = rightIndex > s.src.data.length - 1 || isSep(s.src.data(rightIndex))
    isSeperatedLeft && isSeperatedRight
  }

  /**
   * Check that the potential operator is sufficiently separated, taking care not to go out-of-bounds.
   * An operator is separated if it is surrounded by anything __but__ another valid user operator character.
   * Note that __comparison includes current__.
   */
  private def isSeparatedOperator(keyword: String)(implicit s: State): Boolean = {
    val leftIndex = s.current.offset - 2
    val rightIndex = s.current.offset + keyword.length - 1
    val isSeperatedLeft = leftIndex < 0 || isUserOp(s.src.data(leftIndex)).isEmpty
    val isSeperatedRight = rightIndex > s.src.data.length - 1 || isUserOp(s.src.data(rightIndex)).isEmpty
    isSeperatedLeft && isSeperatedRight
  }

  /**
   * Checks whether the following substring matches a keyword. Note that __comparison includes current__.
   * Also note that this will advance the current position past the keyword if there is a match.
   */
  private def isMatch(keyword: String)(implicit s: State): Boolean = {
    // Check if the keyword can appear before eof.
    if (s.current.offset + keyword.length - 1 > s.src.data.length) {
      return false
    }

    // Check if the next n characters in source matches those of keyword one at a time.
    val start = s.current.offset - 1
    var matches = true
    var offset = 0
    while (matches && offset < keyword.length) {
      if (s.src.data(start + offset) != keyword(offset)) {
        matches = false
      } else {
        offset += 1
      }
    }

    if (matches) {
      for (_ <- 1 until keyword.length) {
        advance()
      }
    }

    matches
  }

  /**
   * Checks whether the following substring matches a operator.
   * Note that __comparison includes current__.
   * Also note that this will advance the current position past the keyword if there is a match.
   */
  private def isOperator(op: String)(implicit s: State): Boolean = {
    isSeparatedOperator(op) && isMatch(op)
  }

  /**
   * Checks whether the following substring matches a keyword literal. IE. "true" or "null"
   * Note that __comparison includes current__.
   * Also note that this will advance the current position past the keyword if there is a match.
   */
  private def isKeywordLiteral(keyword: String)(implicit s: State): Boolean = {
    // Allow dot here means that the literal gets recognized even when it is followed by a '.'.
    // We want this for literals like 'true', but not for keywords like 'not'.
    // This is because a symbol like 'not' can be imported from Java in a qualified path.
    // For instance `import java.math.BigInteger.not(): BigInt \ {} as bNot;`. <- 'not' needs to be read as a name here.
    // We are assuming no literal keyword needs to be imported. So no importing something called 'true' from java.
    isSeparated(keyword, allowDot = true) && isMatch(keyword)
  }

  /**
   * Checks whether the following substring matches a keyword.
   * Note that __comparison includes current__.
   * Also note that this will advance the current position past the keyword if there is a match.
   */
  private def isKeyword(keyword: String)(implicit s: State): Boolean = {
    isSeparated(keyword) && isMatch(keyword)
  }

  /**
   * Moves current position past a built-in function, IE. "$BUILT_IN$".
   * Note that $ can be used as a separator in java-names too. IE. "Map$Entry".
   * When encountering a "$" there is no way to discern
   * between a built-in and a java-name without looking ahead.
   * Only a TokenKind.Dollar needs to be emitted in the java name case
   * and then the lexer needs to be retreated to just after "$".
   */
  private def acceptBuiltIn()(implicit s: State): TokenKind = {
    var advances = 0
    while (!eof()) {
      val p = peek()

      if (p == '$') {
        // Check for termination.
        advance()
        return TokenKind.BuiltIn
      }

      if (p.isLower) {
        // This means that the opening '$' was a separator.
        // we need to rewind the lexer to just after '$'.
        for (_ <- 0 until advances) {
          retreat()
        }
        return TokenKind.Dollar
      }

      if (!p.isLetter && !p.isDigit && p != '_') {
        // Do not allow non-letters other than _.
        // This handles cases like a block comment for instance
        // IE. `$BUILT_/*IN*/$` is disallowed.
        return TokenKind.Err(LexerError.UnterminatedBuiltIn(sourceLocationAtStart()))
      }

      advance()
      advances += 1
    }
    TokenKind.Err(LexerError.UnterminatedBuiltIn(sourceLocationAtStart()))
  }

  /**
   * Moves current position past all whitespace characters.
   */
  private def whitespace()(implicit s: State): Unit = {
    while (!eof()) {
      if (!peek().isWhitespace) {
        return
      }
      advance()
    }
  }

  /**
   * Moves current position past a name (both upper- and lower-case).
   * There are edge cases of variable holes, IE. "x?", and java names like "Map$Entry",
   * which is the reason this function will return a `TokenKind`.
   */
  private def acceptName(isUpper: Boolean)(implicit s: State): TokenKind = {
    val kind = if (isUpper) {
      TokenKind.NameUpperCase
    } else {
      TokenKind.NameLowerCase
    }
    while (!eof()) {
      val p = peek()
      if (p == '?') {
        advance()
        return TokenKind.HoleVariable
      } else if (!p.isLetter && !p.isDigit && p != '_' && p != '!' && p != '$') {
        return kind
      }
      advance()
    }
    kind
  }


  /**
   * Moves current position past a java name. IE. "##java"
   */
  private def acceptJavaName()(implicit s: State): TokenKind = {
    advance()
    while (!eof()) {
      val p = peek()
      if (!p.isLetter && !p.isDigit && p != '_' && p != '!' && p != '$') {
        return TokenKind.NameJava
      }
      advance()
    }
    TokenKind.NameJava
  }

  /**
   * Moves current position past a greek name.
   * Greek names must lie in the unicode range U+0370 to U+03FF.
   * IE. "Χαίρετε"
   */
  private def acceptGreekName()(implicit s: State): TokenKind = {
    while (!eof()) {
      if (!isGreekNameChar(peek())) {
        return TokenKind.NameGreek
      }
      advance()
    }
    TokenKind.NameGreek
  }

  /**
   * Checks whether `c` lies in unicode range U+0370 to U+03FF
   */
  private def isGreekNameChar(c: Char): Boolean = {
    val i = c.toInt
    0x0370 <= i && i <= 0x03FF
  }

  /**
   * Moves current position past a math name.
   * Math names must lie in the unicode range U+2190 to U+22FF
   * IE. "⊆"
   */
  private def acceptMathName()(implicit s: State): TokenKind = {
    while (!eof()) {
      if (!isMathNameChar(peek())) {
        return TokenKind.NameMath
      }
      advance()
    }
    TokenKind.NameMath
  }

  /**
   * Checks whether `c` lies in unicode range U+2190 to U+22FF
   */
  private def isMathNameChar(c: Char): Boolean = {
    val i = c.toInt
    0x2190 <= i && i <= 0x22FF
  }

  /**
   * Moves current position past a named hole. IE. "?foo".
   */
  private def acceptNamedHole()(implicit s: State): TokenKind = {
    while (!eof()) {
      if (!peek().isLetter && !peek().isDigit) {
        return TokenKind.HoleNamed
      }
      advance()
    }
    TokenKind.HoleNamed
  }


  /**
   * Moves current position past an infix function.
   */
  private def acceptInfixFunction()(implicit s: State): TokenKind = {
    while (!eof()) {
      val p = peek()
      if (p == '`') {
        advance()
        return TokenKind.InfixFunction
      }

      if (p != '.' && p != '!' && !p.isLetter && !p.isDigit && !isMathNameChar(p) && !isGreekNameChar(p)) {
        // check for chars that are not allowed in function names,
        // to handle cases like '`my function` or `my/**/function`'
        return TokenKind.Err(LexerError.UnterminatedInfixFunction(sourceLocationAtStart()))
      }

      advance()
    }
    TokenKind.Err(LexerError.UnterminatedInfixFunction(sourceLocationAtStart()))
  }

  /**
   * Moves current position past a user defined operator. IE. "<*>".
   * A user defined operator may be any combination of length 2 or more
   * of the characters in [[isUserOp]].
   */
  private def acceptUserDefinedOp()(implicit s: State): TokenKind = {
    while (!eof()) {
      if (isUserOp(peek()).isEmpty) {
        return TokenKind.UserDefinedOperator
      } else {
        advance()
      }
    }
    TokenKind.UserDefinedOperator
  }

  /**
   * Moves current position past a string literal.
   * If the string is unterminated a `TokenKind.Err` is returned.
   */
  private def acceptString()(implicit s: State): TokenKind = {
    var kind: TokenKind = TokenKind.LiteralString
    while (!eof()) {
      var p = escapedPeek()
      // Check for the beginning of a string interpolation.
      val prevPrev = previousPrevious()
      val prev = previous()
      val isInterpolation = !prevPrev.contains('\\') && prev.contains('$') && p.contains('{')
      val isDebug = !prevPrev.contains('\\') && prev.contains('%') && p.contains('{')
      if (isInterpolation || isDebug) {
        acceptStringInterpolation(isDebug) match {
          case e@TokenKind.Err(_) => return e
          case k =>
            // Resume regular string literal tokenization by resetting p and prev.
            kind = k
            p = escapedPeek()
        }
      }
      // Check for termination
      if (p.contains('\"')) {
        advance()
        return kind
      }
      // Check if file ended on a '\', meaning that the string was unterminated
      if (p.isEmpty) {
        return TokenKind.Err(LexerError.UnterminatedString(sourceLocationAtStart()))
      }
      advance()
    }
    TokenKind.Err(LexerError.UnterminatedString(sourceLocationAtStart()))
  }

  /**
   * Moves current position past an interpolated expression within a string. IE. "Hi ${name}!".
   * This function also handles debug strings like "Value: %{x}".
   * Note that this function works a little differently to the other `accept*` functions
   * since it will produce a number of tokens before returning.
   * This is necessary since it must be able to move past any expressions,
   * including nested string literals, which might also include interpolation.
   * This is done by calling `scanToken` and `addToken` manually like in the top-most `lex` function,
   * while looking for the terminating '}'.
   * A max nesting level is enforced via `state.interpolationNestingLevel` to avoid blowing the stack.
   *
   * Some tricky but valid strings include:
   * "Hello ${" // "} world!"
   * "My favorite number is ${ { "${"//"}"40 + 2} }!"
   * "${"${}"}"
   */
  private def acceptStringInterpolation(isDebug: Boolean = false)(implicit s: State): TokenKind = {
    // Handle max nesting level
    s.interpolationNestingLevel += 1
    if (s.interpolationNestingLevel > InterpolatedStringMaxNestingLevel) {
      s.interpolationNestingLevel = 0
      return TokenKind.Err(LexerError.StringInterpolationTooDeep(sourceLocationAtCurrent()))
    }
    val startLocation = sourceLocationAtCurrent()
    advance() // Consume '{'.
    addToken(if (isDebug) TokenKind.LiteralDebugStringL else TokenKind.LiteralStringInterpolationL)
    // consume tokens until a terminating '}' is found
    var blockNestingLevel = 0
    while (!eof()) {
      whitespace()
      if (!eof()) {
        s.start = new Position(s.current.line, s.current.column, s.current.offset)
        val kind = scanToken()

        // Handle nested block expressions like `"my favorite number is ${ {40 + 2} }!"`.
        if (kind == TokenKind.CurlyL) {
          blockNestingLevel += 1
        }

        // Check for the terminating '}'.
        if (kind == TokenKind.CurlyR) {
          if (blockNestingLevel == 0) {
            s.interpolationNestingLevel -= 1
            return if (isDebug) TokenKind.LiteralDebugStringR else TokenKind.LiteralStringInterpolationR
          }
          blockNestingLevel -= 1
        }
        addToken(kind)
      }
    }
    TokenKind.Err(LexerError.UnterminatedStringInterpolation(startLocation))
  }

  /**
   * Moves current position past a char literal.
   * If the char is unterminated a `TokenKind.Err` is returned.
   * Note that chars might contain unicode hex codes like these '\u00ff'.
   */
  private def acceptChar()(implicit s: State): TokenKind = {
    var prev = ' '
    while (!eof()) {
      val p = escapedPeek()
      if (p.contains('\'')) {
        advance()
        return TokenKind.LiteralChar
      }

      if ((prev, p) == ('/', Some('*'))) {
        // This handles block comment within a char.
        return TokenKind.Err(LexerError.UnterminatedChar(sourceLocationAtStart()))
      }
      prev = advance()
    }

    TokenKind.Err(LexerError.UnterminatedChar(sourceLocationAtStart()))
  }

  /**
   * Moves current position past a regex literal.
   * If the regex  is unterminated a `TokenKind.Err` is returned.
   */
  private def acceptRegex()(implicit s: State): TokenKind = {
    while (!eof()) {
      val p = escapedPeek()
      if (p.contains('"')) {
        advance()
        return TokenKind.LiteralRegex
      }
      advance()
    }

    TokenKind.Err(LexerError.UnterminatedRegex(sourceLocationAtStart()))
  }

  /**
   * Moves current position past a number literal. IE. "123i32" or "456.78f32"
   * It is optional to have a trailing type indicator on number literals.
   * If it is missing Flix defaults to `f64` for decimals and `i32` for integers.
   * NB. The char 'e' might appear as part of scientific notation.
   * */
  private def acceptNumber()(implicit s: State): TokenKind = {
    var isDecimal = false
    var isScientificNotation = false
    var error: Option[TokenKind] = None
    while (!eof()) {
      peek() match {
        case c if c.isDigit => advance()
        // 'e' mark scientific notation if not handling a hex number
        case 'e' =>
          if (isScientificNotation) {
            error = Some(TokenKind.Err(LexerError.DoubleEInNumber(sourceLocationAtCurrent())))
          }
          isScientificNotation = true
          advance()
        // Dots mark a decimal
        case '.' if isDecimal =>
          val loc = sourceLocationAtCurrent()
          advance()
          error = Some(TokenKind.Err(LexerError.DoubleDottedNumber(loc)))
        case '.' if peekPeek().exists(c => c.isDigit || c == '.') =>
          isDecimal = true
          advance()
        // '_' that is not in tail-position
        case '_' if peekPeek().exists(_.isDigit) => advance()
        // sequence of underscores
        case '_' if peekPeek().contains('_') =>
          // Consume the whole sequence of '_'
          advance()
          advance()
          while (!eof() && peek() == '_') {
            advance()
          }
          error = Some(TokenKind.Err(LexerError.DoubleUnderscoreInNumber(sourceLocationAtCurrent())))
        // If this is reached an explicit number type might occur next
        case _ => return advance() match {
          case '_' => TokenKind.Err(LexerError.TrailingUnderscoreInNumber(sourceLocationAtCurrent()))
          case _ if isMatch("f32") => error.getOrElse(TokenKind.LiteralFloat32)
          case _ if isMatch("f64") => error.getOrElse(TokenKind.LiteralFloat64)
          case _ if isMatch("i8") => error.getOrElse(TokenKind.LiteralInt8)
          case _ if isMatch("i16") => error.getOrElse(TokenKind.LiteralInt16)
          case _ if isMatch("i32") => error.getOrElse(TokenKind.LiteralInt32)
          case _ if isMatch("i64") => error.getOrElse(TokenKind.LiteralInt64)
          case _ if isMatch("ii") => error.getOrElse(TokenKind.LiteralBigInt)
          case _ if isMatch("ff") => error.getOrElse(TokenKind.LiteralBigDecimal)
          case _ =>
            retreat()
            if (isDecimal) {
              error.getOrElse(TokenKind.LiteralFloat64)
            } else {
              error.getOrElse(TokenKind.LiteralInt32)
            }
        }
      }
    }
    // The very last char of the file was a digit so return the appropriate token.
    if (isDecimal) {
      error.getOrElse(TokenKind.LiteralFloat64)
    } else {
      error.getOrElse(TokenKind.LiteralInt32)
    }
  }

  /**
   * Moves current position past a hex number literal. IE. "0x123i32" or "0xAB21CD"
   * It is optional to have a trailing type indicator on number literals.
   * If it is missing Flix defaults to `i32`.
   * */
  private def acceptHexNumber()(implicit s: State): TokenKind = {
    advance() // consume 'x'
    var error: Option[TokenKind] = if (peek() == '_') {
      val loc = sourceLocationAtCurrent()
      advance()
      Some(TokenKind.Err(LexerError.HexLiteralStartsOnUnderscore(loc)))
    } else {
      None
    }
    while (!eof()) {
      peek() match {
        case c if isDigit(c) => advance()
        // '_' that is not in tail-position
        case '_' if peekPeek().exists(isDigit) => advance()
        // sequence of underscores
        case '_' if peekPeek().contains('_') =>
          // Consume the whole sequence of '_'
          advance()
          advance()
          while (!eof() && peek() == '_') {
            advance()
          }
          error = Some(TokenKind.Err(LexerError.DoubleUnderscoreInNumber(sourceLocationAtCurrent())))
<<<<<<< HEAD
          // underscore in tail position
=======
        // underscore in tail position
>>>>>>> e5b92d92
        case '_' =>
          advance()
          return TokenKind.Err(LexerError.TrailingUnderscoreInNumber(sourceLocationAtCurrent()))
        // If this is reached an explicit number type might occur next
        case _ => return advance() match {
          case '_' => TokenKind.Err(LexerError.TrailingUnderscoreInNumber(sourceLocationAtCurrent()))
          case _ if isMatch("f32") => error.getOrElse(TokenKind.LiteralFloat32)
          case _ if isMatch("f64") => error.getOrElse(TokenKind.LiteralFloat64)
          case _ if isMatch("i8") => error.getOrElse(TokenKind.LiteralInt8)
          case _ if isMatch("i16") => error.getOrElse(TokenKind.LiteralInt16)
          case _ if isMatch("i32") => error.getOrElse(TokenKind.LiteralInt32)
          case _ if isMatch("i64") => error.getOrElse(TokenKind.LiteralInt64)
          case _ if isMatch("ii") => error.getOrElse(TokenKind.LiteralBigInt)
          case _ if isMatch("ff") => error.getOrElse(TokenKind.LiteralBigDecimal)
          case _ =>
            retreat()
            error.getOrElse(TokenKind.LiteralInt32)
        }
      }
    }
    // The very last char of the file was a digit so return the appropriate token.
    error.getOrElse(TokenKind.LiteralInt32)
  }

  /**
   * Moves current position past an annotation. IE. "@Test".
   */
  private def acceptAnnotation()(implicit s: State): TokenKind = {
    while (!eof()) {
      if (!peek().isLetter) {
        return TokenKind.Annotation
      } else {
        advance()
      }
    }
    TokenKind.Annotation
  }

  /**
   * Moves current position past a line-comment
   */
  private def acceptLineComment()(implicit s: State): TokenKind = {
    while (!eof()) {
      if (peek() == '\n') {
        return TokenKind.CommentLine
      } else {
        advance()
      }
    }
    TokenKind.CommentLine
  }

  /**
   * Moves current position past a doc-comment
   */
  private def acceptDocComment()(implicit s: State): TokenKind = {
    while (!eof()) {
      if (peek() == '\n') {
        return TokenKind.CommentDoc
      } else {
        advance()
      }
    }
    TokenKind.CommentDoc
  }

  /**
   * Moves current position past a block-comment.
   * Note that block-comments can be nested, in which case we need to handle multiple terminating "* /".
   * This is done be counting the nesting level and enforcing a max nesting level.
   * If this level is reached a `TokenKind.Err` is returned.
   * A block-comment might also be unterminated if there is less terminations than levels of nesting.
   * In this case a `TokenKind.Err` is returned as well.
   */
  private def acceptBlockComment()(implicit s: State): TokenKind = {
    var level = 1
    while (!eof()) {
      (peek(), peekPeek()) match {
        case ('/', Some('*')) =>
          level += 1
          if (level >= BlockCommentMaxNestingLevel) {
            return TokenKind.Err(LexerError.BlockCommentTooDeep(sourceLocationAtCurrent()))
          }
          advance()
        case ('*', Some('/')) =>
          level -= 1
          advance()
          advance()
          if (level == 0) {
            return TokenKind.CommentBlock
          }
        case _ => advance()
      }
    }
    TokenKind.Err(LexerError.UnterminatedBlockComment(sourceLocationAtStart()))
  }
}<|MERGE_RESOLUTION|>--- conflicted
+++ resolved
@@ -991,11 +991,7 @@
             advance()
           }
           error = Some(TokenKind.Err(LexerError.DoubleUnderscoreInNumber(sourceLocationAtCurrent())))
-<<<<<<< HEAD
-          // underscore in tail position
-=======
         // underscore in tail position
->>>>>>> e5b92d92
         case '_' =>
           advance()
           return TokenKind.Err(LexerError.TrailingUnderscoreInNumber(sourceLocationAtCurrent()))
