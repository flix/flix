/*
 * Copyright 2023 Jonathan Lindegaard Starup
 *
 * Licensed under the Apache License, Version 2.0 (the "License");
 * you may not use this file except in compliance with the License.
 * You may obtain a copy of the License at
 *
 *   http://www.apache.org/licenses/LICENSE-2.0
 *
 * Unless required by applicable law or agreed to in writing, software
 * distributed under the License is distributed on an "AS IS" BASIS,
 * WITHOUT WARRANTIES OR CONDITIONS OF ANY KIND, either express or implied.
 * See the License for the specific language governing permissions and
 * limitations under the License.
 */

package ca.uwaterloo.flix.language.dbg.printer

import ca.uwaterloo.flix.language.ast.{LiftedAst, Symbol}
import ca.uwaterloo.flix.language.ast.LiftedAst.Expression
import ca.uwaterloo.flix.language.ast.LiftedAst.Expression._
import ca.uwaterloo.flix.language.dbg.DocAst

object LiftedAstPrinter {

  /**
    * Returns the [[DocAst.Program]] representation of `root`.
    */
  def print(root: LiftedAst.Root): DocAst.Program = {
    val enums = root.enums.values.map {
      case LiftedAst.Enum(ann, mod, sym, cases0, _, _) =>
        val cases = cases0.values.map {
          case LiftedAst.Case(sym, _, _) => DocAst.Case(sym)
        }.toList
        DocAst.Enum(ann, mod, sym, cases)
    }.toList
    val defs = root.defs.values.map {
      case LiftedAst.Def(ann, mod, sym, formals, exp, tpe, _) =>
        DocAst.Def(
          ann,
          mod,
          sym,
          formals.map(printFormalParam),
          TypePrinter.print(tpe),
          print(exp)
        )
    }.toList
    DocAst.Program(enums, defs)
  }

  /**
    * Returns the [[DocAst.Expression]] representation of `e`.
    */
  def print(e: LiftedAst.Expression): DocAst.Expression = e match {
    case Cst(cst, _, _) => ConstantPrinter.print(cst)
    case Var(sym, _, _) => printVarSym(sym)
    case Closure(sym, closureArgs, _, _) => DocAst.Expression.ClosureLifted(sym, closureArgs.map(print))
    case ApplyClo(exp, args, _, _, _) => DocAst.Expression.ApplyClo(print(exp), args.map(print))
    case ApplyDef(sym, args, _, _, _) => DocAst.Expression.ApplyDef(sym, args.map(print))
    case ApplyCloTail(exp, args, _, _, _) => DocAst.Expression.ApplyCloTail(print(exp), args.map(print))
    case ApplyDefTail(sym, args, _, _, _) => DocAst.Expression.ApplyDefTail(sym, args.map(print))
    case ApplySelfTail(sym, _, actuals, _, _, _) => DocAst.Expression.ApplySelfTail(sym, actuals.map(print))
    case Unary(sop, exp, _, _, _) => DocAst.Expression.Unary(OperatorPrinter.print(sop), print(exp))
    case Binary(sop, exp1, exp2, _, _, _) => DocAst.Expression.Binary(print(exp1), OperatorPrinter.print(sop), print(exp2))
    case IfThenElse(exp1, exp2, exp3, _, _, _) => DocAst.Expression.IfThenElse(print(exp1), print(exp2), print(exp3))
    case Branch(exp, branches, _, _, _) => DocAst.Expression.Branch(print(exp), branches.view.mapValues(print).toMap)
    case JumpTo(sym, _, _, _) => DocAst.Expression.JumpTo(sym)
<<<<<<< HEAD
    case Let(sym, exp1, exp2, tpe, _, _) => DocAst.Expression.Let(printVarSym(sym), Some(TypePrinter.print(tpe)), print(exp1), print(exp2))
    case LetRec(varSym, _, _, exp1, exp2, tpe, _, _) => DocAst.Expression.LetRec(printVarSym(varSym), Some(TypePrinter.print(tpe)), print(exp1), print(exp2))
=======
    case Let(sym, exp1, exp2, tpe, _, _) => DocAst.Expression.Let(printVarSym(sym), Some(TypePrinter.print(exp1.tpe)), print(exp1), print(exp2))
    case LetRec(varSym, _, _, exp1, exp2, tpe, _, _) => DocAst.Expression.LetRec(printVarSym(varSym), Some(TypePrinter.print(exp1.tpe)), print(exp1), print(exp2))
>>>>>>> 49fc01a7
    case Region(_, _) => DocAst.Expression.Region
    case Scope(sym, exp, _, _, _) => DocAst.Expression.Scope(printVarSym(sym), print(exp))
    case ScopeExit(exp1, exp2, _, _, _) => DocAst.Expression.ScopeExit(print(exp1), print(exp2))
    case Is(sym, exp, _, _) => DocAst.Expression.Is(sym, print(exp))
    case Tag(sym, exp, _, _, _) => DocAst.Expression.Tag(sym, List(print(exp)))
    case Untag(sym, exp, _, _, _) => DocAst.Expression.Untag(sym, print(exp))
    case Index(base, offset, _, _, _) => DocAst.Expression.Index(offset, print(base))
    case Tuple(elms, _, _, _) => DocAst.Expression.Tuple(elms.map(print))
    case RecordEmpty(_, _) => DocAst.Expression.RecordEmpty
    case RecordSelect(exp, field, _, _, _) => DocAst.Expression.RecordSelect(field, print(exp))
    case RecordExtend(field, value, rest, _, _, _) => DocAst.Expression.RecordExtend(field, print(value), print(rest))
    case RecordRestrict(field, rest, _, _, _) => DocAst.Expression.RecordRestrict(field, print(rest))
    case ArrayLit(elms, _, _) => DocAst.Expression.ArrayLit(elms.map(print))
    case ArrayNew(elm, len, _, _) => DocAst.Expression.ArrayNew(print(elm), print(len))
    case ArrayLoad(base, index, _, _) => DocAst.Expression.ArrayLoad(print(base), print(index))
    case ArrayStore(base, index, elm, _, _) => DocAst.Expression.ArrayStore(print(base), print(index), print(elm))
    case ArrayLength(base, _, _, _) => DocAst.Expression.ArrayLength(print(base))
    case Ref(exp, _, _) => DocAst.Expression.Ref(print(exp))
    case Deref(exp, _, _) => DocAst.Expression.Deref(print(exp))
    case Assign(exp1, exp2, _, _) => DocAst.Expression.Assign(print(exp1), print(exp2))
    case InstanceOf(exp, clazz, _) => DocAst.Expression.InstanceOf(print(exp), clazz)
    case Cast(exp, tpe, _, _) => DocAst.Expression.Cast(print(exp), TypePrinter.print(tpe))
    case TryCatch(exp, rules, _, _, _) => DocAst.Expression.TryCatch(print(exp), rules.map {
      case LiftedAst.CatchRule(sym, clazz, rexp) => (sym, clazz, print(rexp))
    })
    case InvokeConstructor(constructor, args, _, _, _) => DocAst.Expression.JavaInvokeConstructor(constructor, args.map(print))
    case InvokeMethod(method, exp, args, _, _, _) => DocAst.Expression.JavaInvokeMethod(method, print(exp), args.map(print))
    case InvokeStaticMethod(method, args, _, _, _) => DocAst.Expression.JavaInvokeStaticMethod(method, args.map(print))
    case GetField(field, exp, _, _, _) => DocAst.Expression.JavaGetField(field, print(exp))
    case PutField(field, exp1, exp2, _, _, _) => DocAst.Expression.JavaPutField(field, print(exp1), print(exp2))
    case GetStaticField(field, _, _, _) => DocAst.Expression.JavaGetStaticField(field)
    case PutStaticField(field, exp, _, _, _) => DocAst.Expression.JavaPutStaticField(field, print(exp))
    case NewObject(name, clazz, tpe, _, methods, _) => DocAst.Expression.NewObject(name, clazz, TypePrinter.print(tpe), methods.map {
      case LiftedAst.JvmMethod(ident, fparams, clo, retTpe, _, _) =>
        DocAst.JvmMethod(ident, fparams.map(printFormalParam), print(clo), TypePrinter.print(retTpe))
    })
    case Spawn(exp1, exp2, _, _) => DocAst.Expression.Spawn(print(exp1), print(exp2))
    case Lazy(exp, _, _) => DocAst.Expression.Lazy(print(exp))
    case Force(exp, _, _) => DocAst.Expression.Force(print(exp))
    case HoleError(sym, _, _) => DocAst.Expression.HoleError(sym)
    case MatchError(_, _) => DocAst.Expression.MatchError
  }

  /**
    * Returns the [[DocAst.Expression.Ascription]] representation of `fp`.
    */
  private def printFormalParam(fp: LiftedAst.FormalParam): DocAst.Expression.Ascription = {
    val LiftedAst.FormalParam(sym, _, tpe, _) = fp
    DocAst.Expression.Ascription(printVarSym(sym), TypePrinter.print(tpe))
  }

  /**
    * Returns the [[DocAst.Expression]] representation of `sym`.
    */
  private def printVarSym(sym: Symbol.VarSym): DocAst.Expression =
    DocAst.Expression.Var(sym)


}<|MERGE_RESOLUTION|>--- conflicted
+++ resolved
@@ -65,13 +65,8 @@
     case IfThenElse(exp1, exp2, exp3, _, _, _) => DocAst.Expression.IfThenElse(print(exp1), print(exp2), print(exp3))
     case Branch(exp, branches, _, _, _) => DocAst.Expression.Branch(print(exp), branches.view.mapValues(print).toMap)
     case JumpTo(sym, _, _, _) => DocAst.Expression.JumpTo(sym)
-<<<<<<< HEAD
-    case Let(sym, exp1, exp2, tpe, _, _) => DocAst.Expression.Let(printVarSym(sym), Some(TypePrinter.print(tpe)), print(exp1), print(exp2))
-    case LetRec(varSym, _, _, exp1, exp2, tpe, _, _) => DocAst.Expression.LetRec(printVarSym(varSym), Some(TypePrinter.print(tpe)), print(exp1), print(exp2))
-=======
-    case Let(sym, exp1, exp2, tpe, _, _) => DocAst.Expression.Let(printVarSym(sym), Some(TypePrinter.print(exp1.tpe)), print(exp1), print(exp2))
-    case LetRec(varSym, _, _, exp1, exp2, tpe, _, _) => DocAst.Expression.LetRec(printVarSym(varSym), Some(TypePrinter.print(exp1.tpe)), print(exp1), print(exp2))
->>>>>>> 49fc01a7
+    case Let(sym, exp1, exp2, _, _, _) => DocAst.Expression.Let(printVarSym(sym), Some(TypePrinter.print(exp1.tpe)), print(exp1), print(exp2))
+    case LetRec(varSym, _, _, exp1, exp2, _, _, _) => DocAst.Expression.LetRec(printVarSym(varSym), Some(TypePrinter.print(exp1.tpe)), print(exp1), print(exp2))
     case Region(_, _) => DocAst.Expression.Region
     case Scope(sym, exp, _, _, _) => DocAst.Expression.Scope(printVarSym(sym), print(exp))
     case ScopeExit(exp1, exp2, _, _, _) => DocAst.Expression.ScopeExit(print(exp1), print(exp2))
