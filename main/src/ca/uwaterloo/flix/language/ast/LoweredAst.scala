--- conflicted
+++ resolved
@@ -176,11 +176,6 @@
 
     case class Tag(label: Name.Label, pats: List[ExtTagPattern], tpe: Type, loc: SourceLocation) extends ExtPattern
 
-<<<<<<< HEAD
-    case class Unit(tpe: Type, loc: SourceLocation) extends ExtPattern
-
-    case class Var(sym: Symbol.VarSym, tpe: Type, loc: SourceLocation) extends ExtPattern
-=======
   }
 
   sealed trait ExtTagPattern {
@@ -193,8 +188,9 @@
 
     case class Wild(tpe: Type, loc: SourceLocation) extends ExtTagPattern
 
+    case class Unit(tpe: Type, loc: SourceLocation) extends ExtTagPattern
+
     case class Var(sym: Symbol.VarSym, tpe: Type, loc: SourceLocation) extends ExtTagPattern
->>>>>>> 438df701
 
   }
 
