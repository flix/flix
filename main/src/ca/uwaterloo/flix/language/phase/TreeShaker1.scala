--- conflicted
+++ resolved
@@ -112,11 +112,7 @@
     case Expr.Apply(exp, exps, _, _, _) =>
       visitExp(exp) ++ visitExps(exps)
 
-<<<<<<< HEAD
-    case Expr.ApplyDef(Ast.DefSymUse(sym, _), exps, _, _, _, _) =>
-=======
     case Expr.ApplyDef(sym, exps, _, _, _, _) =>
->>>>>>> d55d777e
       Set(ReachableSym.DefnSym(sym)) ++ visitExps(exps)
 
     case Expr.ApplyAtomic(_, exps, _, _, _) =>
