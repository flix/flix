mod Mod1 {
    pub struct S[r] {}
    struct S2[r] {}

    mod Mod2 {
        @test
        def testOuterMod01(): Unit =
            region rc {
                new Mod1.S2 @ rc {};
                ()
            }
    }
}

mod Test.Exp.Struct.New {

    struct Empty[r] { }

    struct OneEmpty[r] {
        a: Empty[r]
    }

    struct TwoEmpty[r] {
        a: Empty[r],
        b: Empty[r]
    }

    struct EmptyC[r] {
        a: Empty[r]
    }

    struct EmptyB[r] {
        a: EmptyC[r]
    }

    struct EmptyA[r] {
        a: EmptyB[r]
    }

    struct A[r] {
        a: B[r]
    }

    struct B[r] {
        a: C[r]
    }

    struct C[r] {
        a: D[r]
    }

    struct D[r] {
        a: Int32
    }

    struct Name[r] {
        name: String
    }

    struct FullName[r] {
        fstName: String,
        lstName: String
    }

    struct Person[r] {
        fstName: String,
        lstName: String,
        age: Int32
    }

    struct Cowboy[r] {
        fstName: String,
        lstName: String,
        age: Int32,
        cowboy: Bool
    }

    struct TwoInts[r] {
        x: Int32,
        y: Int32
    }

    struct ThreeInts[r] {
        x: Int32,
        y: Int32,
        z: Int32
    }

    struct Outer[r] {
        a: TwoInts[r],
        b: TwoInts[r]
    }

    struct TwoIntsHolder[r] {
        a: TwoInts[r]
    }

    struct A3[r] {
        a: A2[r]
    }

    struct A2[r] {
        a: A1[r]
    }

    struct A1[r] {
        a: Empty[r]
    }

    struct BinaryTree[t, r] {
        left: Option[BinaryTree[t, r]],
        right: Option[BinaryTree[t, r]],
        value: t
    }

    @test
    def testEmptyStruct01(): Unit =
        region rc {
            new Empty @ rc {};
            ()
        }

    @test
    def testEmptyStruct02(): Unit =
        region rc {
            new OneEmpty @ rc {a = new Empty @ rc { }};
            ()
        }

    @test
    def testEmptyStruct03(): Unit =
        region rc {
<<<<<<< HEAD
            new TwoEmpty {a = new Empty {} @ rc, b = new Empty {} @ rc} @ rc;
=======
            new TwoEmpty @ rc {two_a = new Empty @ rc {}, two_b = new Empty @ rc {}};
>>>>>>> b04003f4
            ()
        }

    @test
    def testEmptyStruct04(): Unit =
        region rc {
<<<<<<< HEAD
            new EmptyA { a = new EmptyB { a = new EmptyC { a = new Empty {} @ rc } @ rc } @ rc } @ rc;
=======
            new EmptyA @ rc { emptyb = new EmptyB @ rc { b = new EmptyC @ rc { c = new Empty @ rc {} } } };
>>>>>>> b04003f4
            ()
        }

    @test
    def testStructLiteral01(): Unit =
        region rc {
            new Name @ rc { name = "Lucky Luke" };
            ()
        }

    @test
    def testStructLiteral02(): Unit =
        region rc {
            new FullName @ rc { fstName = "Lucky", lstName = "Luke" };
            ()
        }

    @test
    def testStructLiteral03(): Unit =
        region rc {
<<<<<<< HEAD
            new Person { fstName = "Lucky", lstName = "Luke", age = 42 } @ rc;
=======
            new Person @ rc { person_fstName = "Lucky", person_lstName = "Luke", person_age = 42 };
>>>>>>> b04003f4
            ()
        }

    @test
    def testStructLiteral04(): Unit =
        region rc {
<<<<<<< HEAD
            new Cowboy { fstName = "Lucky", lstName = "Luke", age = 42, cowboy = true } @ rc;
=======
            new Cowboy @ rc { cowboy_fstName = "Lucky", cowboy_lstName = "Luke", cowboy_age = 42, cowboy = true };
>>>>>>> b04003f4
            ()
        }

    @test
    def testStructLiteral05(): Unit =
        region rc {
            new TwoInts @ rc { x = 0, y = 0 };
            ()
        }

    @test
    def testStructLiteral06(): Unit =
        region rc {
<<<<<<< HEAD
            new ThreeInts { x = 0, y = 0, z = 0 } @ rc;
=======
            new ThreeInts @ rc { three_x = 0, three_y = 0, three_z = 0 };
>>>>>>> b04003f4
            ()
        }

    @test
    def testNestedStructLiteral01(): Unit =
        region rc {
<<<<<<< HEAD
            new TwoIntsHolder { a = new TwoInts { x = 1, y = 2 } @ rc} @ rc;
=======
            new TwoIntsHolder @ rc { twoints = new TwoInts @ rc { x = 1, y = 2 }};
>>>>>>> b04003f4
            ()
        }

    @test
    def testNestedStructLiteral02(): Unit =
        region rc {
<<<<<<< HEAD
            new Outer { a = new TwoInts { x = 1, y = 2 } @ rc, b = new TwoInts { x = 3, y = 4 } @ rc } @ rc;
=======
            new Outer @ rc { inner1 = new TwoInts @ rc { x = 1, y = 2 }, inner2 = new TwoInts @ rc { x = 3, y = 4 } };
>>>>>>> b04003f4
            ()
        }

    @test
    def testNestedStructLiteral03(): Unit =
        region rc {
<<<<<<< HEAD
            new A {a = new B {a = new C {a = new D {a = 42} @ rc} @ rc} @ rc} @ rc;
=======
            new A @ rc {bstruct = new B @ rc {cstruct = new C @ rc {dstruct = new D @ rc {i = 42}}}};
>>>>>>> b04003f4
            ()
        }

    @test
    def testNestedLabels01(): Unit =
        region rc {
<<<<<<< HEAD
            new A3 {a = new A2 {a = new A1 {a = new Empty {} @ rc} @ rc} @ rc} @ rc;
=======
            new A3 @ rc {a2 = new A2 @ rc {a1 = new A1 @ rc {empty = new Empty @ rc {}}}};
>>>>>>> b04003f4
            ()
        }

    @test
    def testOtherMod01(): Unit =
        region rc {
            new Mod1.S @ rc {};
            ()
        }

    @test
    def binaryTree01(): Unit =
        region rc {
            new BinaryTree @ rc {
                left = None,
                right = None,
                value = 3
            };
            ()
        }

    @test
    def binaryTree02(): Unit =
        region rc {
            let leaf = new BinaryTree @ rc {
                left = None,
                right = None,
                value = 3
            };
            new BinaryTree @ rc {
                left = Some(leaf),
                right = Some(leaf),
                value = 3
            };
            ()
        }

    @test
    def binaryTree03(): Unit =
        region rc {
            let leaf = new BinaryTree @ rc {
                left = None,
                right = None,
                value = 3
            };
            let innernode = new BinaryTree @ rc {
                left = Some(leaf),
                right = Some(leaf),
                value = 3
            };
            new BinaryTree @ rc {
                left = Some(innernode),
                right = Some(innernode),
                value = 3
            };
            ()
        }

    @test
    def testVariableNameSameAsFieldName01(): Unit =
        let left = ();
        left
}<|MERGE_RESOLUTION|>--- conflicted
+++ resolved
@@ -130,22 +130,14 @@
     @test
     def testEmptyStruct03(): Unit =
         region rc {
-<<<<<<< HEAD
-            new TwoEmpty {a = new Empty {} @ rc, b = new Empty {} @ rc} @ rc;
-=======
-            new TwoEmpty @ rc {two_a = new Empty @ rc {}, two_b = new Empty @ rc {}};
->>>>>>> b04003f4
+            new TwoEmpty @ rc  {a = new Empty @ rc  {}, b = new Empty @ rc  {}};
             ()
         }
 
     @test
     def testEmptyStruct04(): Unit =
         region rc {
-<<<<<<< HEAD
-            new EmptyA { a = new EmptyB { a = new EmptyC { a = new Empty {} @ rc } @ rc } @ rc } @ rc;
-=======
-            new EmptyA @ rc { emptyb = new EmptyB @ rc { b = new EmptyC @ rc { c = new Empty @ rc {} } } };
->>>>>>> b04003f4
+            new EmptyA @ rc { a = new EmptyB @ rc { a = new EmptyC @ rc { a = new Empty @ rc {} } } };
             ()
         }
 
@@ -166,22 +158,14 @@
     @test
     def testStructLiteral03(): Unit =
         region rc {
-<<<<<<< HEAD
-            new Person { fstName = "Lucky", lstName = "Luke", age = 42 } @ rc;
-=======
-            new Person @ rc { person_fstName = "Lucky", person_lstName = "Luke", person_age = 42 };
->>>>>>> b04003f4
+            new Person @ rc { fstName = "Lucky", lstName = "Luke", age = 42 };
             ()
         }
 
     @test
     def testStructLiteral04(): Unit =
         region rc {
-<<<<<<< HEAD
-            new Cowboy { fstName = "Lucky", lstName = "Luke", age = 42, cowboy = true } @ rc;
-=======
-            new Cowboy @ rc { cowboy_fstName = "Lucky", cowboy_lstName = "Luke", cowboy_age = 42, cowboy = true };
->>>>>>> b04003f4
+            new Cowboy @ rc { fstName = "Lucky", lstName = "Luke", age = 42, cowboy = true };
             ()
         }
 
@@ -195,55 +179,35 @@
     @test
     def testStructLiteral06(): Unit =
         region rc {
-<<<<<<< HEAD
-            new ThreeInts { x = 0, y = 0, z = 0 } @ rc;
-=======
-            new ThreeInts @ rc { three_x = 0, three_y = 0, three_z = 0 };
->>>>>>> b04003f4
+            new ThreeInts @ rc { x = 0, y = 0, z = 0 };
             ()
         }
 
     @test
     def testNestedStructLiteral01(): Unit =
         region rc {
-<<<<<<< HEAD
-            new TwoIntsHolder { a = new TwoInts { x = 1, y = 2 } @ rc} @ rc;
-=======
-            new TwoIntsHolder @ rc { twoints = new TwoInts @ rc { x = 1, y = 2 }};
->>>>>>> b04003f4
+            new TwoIntsHolder @ rc { a = new TwoInts @ rc { x = 1, y = 2 }};
             ()
         }
 
     @test
     def testNestedStructLiteral02(): Unit =
         region rc {
-<<<<<<< HEAD
-            new Outer { a = new TwoInts { x = 1, y = 2 } @ rc, b = new TwoInts { x = 3, y = 4 } @ rc } @ rc;
-=======
-            new Outer @ rc { inner1 = new TwoInts @ rc { x = 1, y = 2 }, inner2 = new TwoInts @ rc { x = 3, y = 4 } };
->>>>>>> b04003f4
+            new Outer @ rc { a = new TwoInts @ rc { x = 1, y = 2 }, b = new TwoInts @ rc { x = 3, y = 4 }};
             ()
         }
 
     @test
     def testNestedStructLiteral03(): Unit =
         region rc {
-<<<<<<< HEAD
-            new A {a = new B {a = new C {a = new D {a = 42} @ rc} @ rc} @ rc} @ rc;
-=======
-            new A @ rc {bstruct = new B @ rc {cstruct = new C @ rc {dstruct = new D @ rc {i = 42}}}};
->>>>>>> b04003f4
+            new A @ rc {a = new B @ rc {a = new C @ rc {a = new D @ rc {a = 42}}}};
             ()
         }
 
     @test
     def testNestedLabels01(): Unit =
         region rc {
-<<<<<<< HEAD
-            new A3 {a = new A2 {a = new A1 {a = new Empty {} @ rc} @ rc} @ rc} @ rc;
-=======
-            new A3 @ rc {a2 = new A2 @ rc {a1 = new A1 @ rc {empty = new Empty @ rc {}}}};
->>>>>>> b04003f4
+            new A3 @ rc {a = new A2 @ rc {a = new A1 @ rc {a = new Empty @ rc {}}}};
             ()
         }
 
