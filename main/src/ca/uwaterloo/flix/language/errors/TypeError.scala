/*
 * Copyright 2016 Magnus Madsen
 *
 * Licensed under the Apache License, Version 2.0 (the "License");
 * you may not use this file except in compliance with the License.
 * You may obtain a copy of the License at
 *
 *   http://www.apache.org/licenses/LICENSE-2.0
 *
 * Unless required by applicable law or agreed to in writing, software
 * distributed under the License is distributed on an "AS IS" BASIS,
 * WITHOUT WARRANTIES OR CONDITIONS OF ANY KIND, either express or implied.
 * See the License for the specific language governing permissions and
 * limitations under the License.
 */

package ca.uwaterloo.flix.language.errors

import ca.uwaterloo.flix.api.Flix
import ca.uwaterloo.flix.language.CompilationMessage
import ca.uwaterloo.flix.language.ast.Ast.BroadEqualityConstraint
import ca.uwaterloo.flix.language.ast.TypeConstructor.JvmMethod
import ca.uwaterloo.flix.language.ast._
import ca.uwaterloo.flix.language.dbg.DocAst.Type.JvmConstructor
import ca.uwaterloo.flix.language.fmt.FormatEqualityConstraint.formatEqualityConstraint
import ca.uwaterloo.flix.language.fmt.FormatType.formatType
import ca.uwaterloo.flix.util.{Formatter, Grammar}

import java.lang.reflect.{Method, Constructor};

/**
  * A common super-type for type errors.
  */
sealed trait TypeError extends CompilationMessage with Recoverable {
  val kind: String = "Type Error"
}

object TypeError {

  /**
    * Irreducible associated type error
    *
    * @param sym the associated type symbol.
    * @param tpe the argument to the associated type
    * @param loc the location where the error occurred.
    */
  case class IrreducibleAssocType(sym: Symbol.AssocTypeSym, tpe: Type, loc: SourceLocation)(implicit flix: Flix) extends TypeError {
    private val assocType: Type = Type.AssocType(Ast.AssocTypeConstructor(sym, SourceLocation.Unknown), tpe, Kind.Wild, SourceLocation.Unknown)

    def summary: String = s"Irreducible associated type: ${formatType(assocType)}"

    def message(formatter: Formatter): String = {
      import formatter._
      s""">> Irreducible associated type: ${formatType(assocType)}
         |
         |${code(loc, "irreducible associated type.")}
         |""".stripMargin
    }

    override def explain(formatter: Formatter): Option[String] = Some({
      "Tip: Add an equality constraint to the function."
    })
  }

  /**
    * Java method not found type error.
    *
    * @param tpe0    the type of the receiver object.
    * @param tpes    the types of the arguments.
    * @param methods a list of possible candidate methods on the type of the receiver object.
    * @param renv    the rigidity environment.
    * @param loc     the location where the error occured.
    */
  case class MethodNotFound(methodName: String, tpe0: Type, tpes: List[Type], methods: List[JvmMethod], renv: RigidityEnv, loc: SourceLocation)(implicit flix: Flix) extends TypeError {
    // TODO INTEROP better comment, e.g., list possible methods
    def summary: String = s"Java method '$methodName' in type '$tpe0' with arguments types (${tpes.mkString(", ")}) not found."

    def message(formatter: Formatter): String = {
      import formatter._
      s""">> Java method '$methodName' from type '${red(formatType(tpe0, Some(renv)))}' with arguments types (${tpes.mkString(", ")}) not found.
         |
         |${code(loc, s"java method '${methodName}' not found")}
         |""".stripMargin
    }
  }

  /**
<<<<<<< HEAD
   * Java constructor not found type error.
   *
   * @param tpes    the types of the arguments.
   * @param methods a list of possible candidate constructors on the type of the receiver object.
   * @param renv    the rigidity environment.
   * @param loc     the location where the error occured.
   */
  case class ConstructorNotFound(clazz: Class[_], tpes: List[Type], constructors: List[JvmConstructor], renv: RigidityEnv, loc: SourceLocation)(implicit flix: Flix) extends TypeError {
    // TODO INTEROP better comment, e.g., list possible constructors
    def summary: String = s"Java '${clazz.getName}' constructor with arguments types (${tpes.mkString(", ")}) not found."

    def message(formatter: Formatter): String = {
      import formatter._
      s"""${line(kind, source.name)}
         |>> Java '${clazz.getName}' constructor with arguments types (${tpes.mkString(", ")}) not found.
         |
         |${code(loc, s"java '${clazz.getName}' constructor not found")}
         |""".stripMargin
    }
  }

  /**
   * Java ambiguous method type error.
   *
   * @param tpe0    the type of the receiver object.
   * @param tpes    the types of the arguments.
   * @param methods a list of possible candidate methods on the type of the receiver object.
   * @param renv    the rigidity environment.
   * @param loc     the location where the error occured.
   */
=======
    * Java ambiguous method type error.
    *
    * @param tpe0    the type of the receiver object.
    * @param tpes    the types of the arguments.
    * @param methods a list of possible candidate methods on the type of the receiver object.
    * @param renv    the rigidity environment.
    * @param loc     the location where the error occured.
    */
>>>>>>> f3df8093
  case class AmbiguousMethod(methodName: String, tpe0: Type, tpes: List[Type], methods: List[Method], renv: RigidityEnv, loc: SourceLocation)(implicit flix: Flix) extends TypeError {
    // TODO INTEROP better comment with candidate methods formatting
    def summary: String = s"Ambiguous Java method '$methodName' in type '$tpe0' with arguments types (${tpes.mkString(", ")})."

    def message(formatter: Formatter): String = {
      import formatter._
      def methodToStr(m: Method) = {
        s"${m.getName}(${m.getParameterTypes.map(t => t.getName).mkString(", ")})"
      }
      s""">> Java method '$methodName' from type '${red(formatType(tpe0, Some(renv)))}' with arguments types (${tpes.mkString(", ")}) is ambiguous.
         | Possible candidate methods:
         |  ${methods.map(m => methodToStr(m)).mkString(", ")}
         |
         |${code(loc, s"Ambiguous Java method '${methodName}'")}
         |""".stripMargin
    }
  }

  /**
<<<<<<< HEAD
   * Java ambiguous constructor type error.
   *
   * @param tpes    the types of the arguments.
   * @param constructors a list of possible candidate constructors on the type of the receiver object.
   * @param renv    the rigidity environment.
   * @param loc     the location where the error occured.
   */
  case class AmbiguousConstructor(clazz: Class[_], tpes: List[Type], constructors: List[Constructor[_]], renv: RigidityEnv, loc: SourceLocation)(implicit flix: Flix) extends TypeError {
    // TODO INTEROP better comment with candidate constructors formatting
    def summary: String = s"Ambiguous Java '${clazz.getName}' constructor with arguments types (${tpes.mkString(", ")})."

    def message(formatter: Formatter): String = {
      import formatter._
      def constructorToStr(c: Constructor[_]) = {
        s"${c.getName}(${c.getParameterTypes.map(t => t.getName).mkString(", ")})"
      }
      s"""${line(kind, source.name)}
         |>> Java '${clazz.getName}' constructor with arguments types (${tpes.mkString(", ")}) is ambiguous.
         | Possible candidate constructors:
         |  ${constructors.map(m => constructorToStr(m)).mkString(", ")}
         |
         |${code(loc, s"Ambiguous Java '${clazz.getName}' constructor")}
         |""".stripMargin
    }
  }

  /**
   * Unresolved constructor type error.
   * This is a dummy error used in java constructor type reconstruction for invokeConstructor2.
   */
  case class UnresolvedConstructor(loc: SourceLocation) extends TypeError with Recoverable {
    def summary: String = s"Unresolved constructor"
    def message(formatter: Formatter): String = s"Unresolved constructor"
  }

  /**
   * Unresolved method type error.
   * This is a dummy error used in java method type reconstruction for invokeMethod2.
   */
=======
    * Unresolved method type error.
    * This is a dummy error used in java method type reconstruction for invokeMethod2.
    */
>>>>>>> f3df8093
  case class UnresolvedMethod(loc: SourceLocation) extends TypeError with Recoverable {
    def summary: String = s"Unresolved method"

    def message(formatter: Formatter): String = s"Unresolved method"
  }


  /**
    * Mismatched Arity.
    *
    * @param tpe1 the first type.
    * @param tpe2 the second type.
    * @param renv the rigidity environment.
    * @param loc  the location where the error occurred.
    */
  case class MismatchedArity(tpe1: Type, tpe2: Type, renv: RigidityEnv, loc: SourceLocation)(implicit flix: Flix) extends TypeError {
    def summary: String = s"Unable to unify the types '${formatType(tpe1, Some(renv))}' and '${formatType(tpe2, Some(renv))}'."

    def message(formatter: Formatter): String = {
      import formatter._
      s""">> Unable to unify the types: '${red(formatType(tpe1, Some(renv)))}' and '${red(formatType(tpe2, Some(renv)))}'.
         |
         |${code(loc, "mismatched arity of types.")}
         |
         |""".stripMargin
    }
  }

  /**
    * Mismatched Pure and Effectful Arrows.
    *
    * @param baseType1 the first boolean formula.
    * @param baseType2 the second boolean formula.
    * @param fullType1 the first full type in which the first boolean formula occurs.
    * @param fullType2 the second full type in which the second boolean formula occurs.
    * @param renv      the rigidity environment.
    * @param loc       the location where the error occurred.
    */
  case class MismatchedArrowEffects(baseType1: Type, baseType2: Type, fullType1: Type, fullType2: Type, renv: RigidityEnv, loc: SourceLocation)(implicit flix: Flix) extends TypeError {
    def summary: String = s"Mismatched Pure and Effectful Functions."

    def message(formatter: Formatter): String = {
      import formatter._
      s""">> Mismatched Pure and Effectful Functions.
         |
         |${code(loc, "mismatched pure and effectful functions.")}
         |
         |Type One: ${cyan(formatType(fullType1, Some(renv)))}
         |Type Two: ${magenta(formatType(fullType2, Some(renv)))}
         |""".stripMargin
    }
  }

  /**
    * Mismatched Boolean Formulas.
    *
    * @param baseType1 the first boolean formula.
    * @param baseType2 the second boolean formula.
    * @param fullType1 the first full type in which the first boolean formula occurs.
    * @param fullType2 the second full type in which the second boolean formula occurs.
    * @param renv      the rigidity environment.
    * @param loc       the location where the error occurred.
    */
  case class MismatchedBools(baseType1: Type, baseType2: Type, fullType1: Type, fullType2: Type, renv: RigidityEnv, loc: SourceLocation)(implicit flix: Flix) extends TypeError {
    def summary: String = s"Unable to unify the Boolean formulas '${formatType(baseType1, Some(renv))}' and '${formatType(baseType2, Some(renv))}'."

    def message(formatter: Formatter): String = {
      import formatter._
      s""">> Unable to unify the Boolean formulas: '${red(formatType(baseType1, Some(renv)))}' and '${red(formatType(baseType2, Some(renv)))}'.
         |
         |${code(loc, "mismatched Boolean formulas.")}
         |
         |Type One: ${cyan(formatType(fullType1, Some(renv)))}
         |Type Two: ${magenta(formatType(fullType2, Some(renv)))}
         |""".stripMargin
    }
  }

  /**
    * Mismatched Case Set Formulas.
    *
    * @param baseType1 the first case set formula.
    * @param baseType2 the second case set formula.
    * @param fullType1 the first full type in which the first case set formula occurs.
    * @param fullType2 the second full type in which the second case set formula occurs.
    * @param renv      the rigidity environment.
    * @param loc       the location where the error occurred.
    */
  case class MismatchedCaseSets(baseType1: Type, baseType2: Type, fullType1: Type, fullType2: Type, renv: RigidityEnv, loc: SourceLocation)(implicit flix: Flix) extends TypeError {
    def summary: String = s"Unable to unify the case set formulas '${formatType(baseType1, Some(renv))}' and '${formatType(baseType2, Some(renv))}'."

    def message(formatter: Formatter): String = {
      import formatter._
      s""">> Unable to unify the case set formulas: '${red(formatType(baseType1, Some(renv)))}' and '${red(formatType(baseType2, Some(renv)))}'.
         |
         |${code(loc, "mismatched case set formulas.")}
         |
         |Type One: ${cyan(formatType(fullType1, Some(renv)))}
         |Type Two: ${magenta(formatType(fullType2, Some(renv)))}
         |""".stripMargin
    }
  }

  /**
    * Mismatched Effect Formulas.
    *
    * @param baseType1 the first effect formula.
    * @param baseType2 the second effect formula.
    * @param fullType1 the first full type in which the first effect formula occurs.
    * @param fullType2 the second full type in which the second effect formula occurs.
    * @param renv      the rigidity environment.
    * @param loc       the location where the error occurred.
    */
  case class MismatchedEffects(baseType1: Type, baseType2: Type, fullType1: Type, fullType2: Type, renv: RigidityEnv, loc: SourceLocation)(implicit flix: Flix) extends TypeError {
    def summary: String = s"Unable to unify the effect formulas '${formatType(baseType1, Some(renv))}' and '${formatType(baseType2, Some(renv))}'."

    def message(formatter: Formatter): String = {
      import formatter._
      s""">> Unable to unify the effect formulas: '${red(formatType(baseType1, Some(renv)))}' and '${red(formatType(baseType2, Some(renv)))}'.
         |
         |${code(loc, "mismatched effect formulas.")}
         |
         |Type One: ${cyan(formatType(fullType1, Some(renv)))}
         |Type Two: ${magenta(formatType(fullType2, Some(renv)))}
         |""".stripMargin
    }
  }

  /**
    * Mismatched Types.
    *
    * @param baseType1 the first base type.
    * @param baseType2 the second base type.
    * @param fullType1 the first full type.
    * @param fullType2 the second full type.
    * @param renv      the rigidity environment.
    * @param loc       the location where the error occurred.
    */
  case class MismatchedTypes(baseType1: Type, baseType2: Type, fullType1: Type, fullType2: Type, renv: RigidityEnv, loc: SourceLocation)(implicit flix: Flix) extends TypeError {
    def summary: String = s"Unable to unify the types '${formatType(fullType1, Some(renv))}' and '${formatType(fullType2, Some(renv))}'."

    def message(formatter: Formatter): String = {
      import formatter._
      s""">> Unable to unify the types: '${red(formatType(baseType1, Some(renv)))}' and '${red(formatType(baseType2, Some(renv)))}'.
         |
         |${code(loc, "mismatched types.")}
         |
         |Type One: ${formatType(fullType1, Some(renv))}
         |Type Two: ${formatType(fullType2, Some(renv))}
         |""".stripMargin
    }
  }

  /**
    * Missing trait instance.
    *
    * @param trt  the trait of the instance.
    * @param tpe  the type of the instance.
    * @param renv the rigidity environment.
    * @param loc  the location where the error occurred.
    */
  case class MissingInstance(trt: Symbol.TraitSym, tpe: Type, renv: RigidityEnv, loc: SourceLocation)(implicit flix: Flix) extends TypeError {
    def summary: String = s"No instance of the '$trt' class for the type '${formatType(tpe, Some(renv))}'."

    def message(formatter: Formatter): String = {
      import formatter._
      s""">> No instance of the '${cyan(trt.toString)}' class for the type '${red(formatType(tpe, Some(renv)))}'.
         |
         |${code(loc, s"missing instance")}
         |
         |""".stripMargin
    }
  }

  /**
    * Missing trait instance for a function type.
    *
    * @param trt  the class of the instance.
    * @param tpe  the type of the instance.
    * @param renv the rigidity environment.
    * @param loc  the location where the error occurred.
    */
  case class MissingInstanceArrow(trt: Symbol.TraitSym, tpe: Type, renv: RigidityEnv, loc: SourceLocation)(implicit flix: Flix) extends TypeError {
    def summary: String = s"No instance of the '$trt' class for the function type '${formatType(tpe, Some(renv))}'."

    def message(formatter: Formatter): String = {
      import formatter._
      s""">> No instance of the '${cyan(trt.toString)}' class for the ${magenta("function")} type '${red(formatType(tpe, Some(renv)))}'.
         |
         |>> Did you forget to apply the function to all of its arguments?
         |
         |${code(loc, s"missing instance")}
         |
         |""".stripMargin
    }
  }

  /**
    * Missing `Eq` instance.
    *
    * @param tpe  the type of the instance.
    * @param renv the rigidity environment.
    * @param loc  the location where the error occurred.
    */
  case class MissingInstanceEq(tpe: Type, renv: RigidityEnv, loc: SourceLocation)(implicit flix: Flix) extends TypeError {
    def summary: String = s"Equality is not defined on '${formatType(tpe, Some(renv))}'. Define or derive instance of Eq."

    def message(formatter: Formatter): String = {
      import formatter._
      s""">> Equality is not defined on ${red(formatType(tpe, Some(renv)))}. Define or derive an instance of Eq.
         |
         |${code(loc, s"missing Eq instance")}
         |
         |""".stripMargin
    }

    override def explain(formatter: Formatter): Option[String] = Some({
      s"""To define equality on '${formatType(tpe, Some(renv))}', either:
         |
         |  (a) define an instance of Eq for '${formatType(tpe, Some(renv))}', or
         |  (b) use 'with' to derive an instance of Eq for '${formatType(tpe, Some(renv))}', for example:.
         |
         |  enum Color with Eq {
         |    case Red, Green, Blue
         |  }
         |
         |""".stripMargin
    })
  }

  /**
    * Missing `Order` instance.
    *
    * @param tpe  the type of the instance.
    * @param renv the rigidity environment.
    * @param loc  the location where the error occurred.
    */
  case class MissingInstanceOrder(tpe: Type, renv: RigidityEnv, loc: SourceLocation)(implicit flix: Flix) extends TypeError {
    def summary: String = s"Order is not defined on '${formatType(tpe, Some(renv))}'. Define or derive instance of Order."

    def message(formatter: Formatter): String = {
      import formatter._
      s""">> Order is not defined on ${red(formatType(tpe, Some(renv)))}. Define or derive an instance of Order.
         |
         |${code(loc, s"missing Order instance")}
         |
         |""".stripMargin
    }

    override def explain(formatter: Formatter): Option[String] = Some({
      s"""To define an order on '${formatType(tpe, Some(renv))}', either:
         |
         |  (a) define an instance of Order for '${formatType(tpe, Some(renv))}', or
         |  (b) use 'with' to derive an instance of Order for '${formatType(tpe, Some(renv))}', for example:.
         |
         |  enum Color with Eq, Order {
         |    case Red, Green, Blue
         |  }
         |
         |Note: To derive Order you must also derive Eq.
         |""".stripMargin
    })
  }

  /**
    * Missing `Sendable` instance.
    *
    * @param tpe  the type of the instance.
    * @param renv the rigidity environment.
    * @param loc  the location where the error occurred.
    */
  case class MissingInstanceSendable(tpe: Type, renv: RigidityEnv, loc: SourceLocation)(implicit flix: Flix) extends TypeError {
    def summary: String = s"Sendable is not defined for '${formatType(tpe, Some(renv))}'. Define or derive instance of Sendable."

    def message(formatter: Formatter): String = {
      import formatter._
      s""">> Sendable is not defined on ${red(formatType(tpe, Some(renv)))}. Define or derive an instance of Sendable.
         |
         |${code(loc, s"missing Sendable instance")}
         |
         |""".stripMargin
    }

    override def explain(formatter: Formatter): Option[String] = Some({
      s"""To mark '${formatType(tpe, Some(renv))}' as sendable, either:
         |
         |  (a) define an instance of Sendable for '${formatType(tpe, Some(renv))}', or
         |  (b) use 'with' to derive an instance of Sendable for '${formatType(tpe, Some(renv))}', for example:.
         |
         |  enum Color with Sendable {
         |    case Red, Green, Blue
         |  }
         |
         |""".stripMargin
    })
  }

  /**
    * Missing `ToString` instance.
    *
    * @param tpe  the type of the instance.
    * @param renv the rigidity environment.
    * @param loc  the location where the error occurred.
    */
  case class MissingInstanceToString(tpe: Type, renv: RigidityEnv, loc: SourceLocation)(implicit flix: Flix) extends TypeError {
    def summary: String = s"ToString is not defined for '${formatType(tpe, Some(renv))}'. Define or derive instance of ToString."

    def message(formatter: Formatter): String = {
      import formatter._
      s""">> ToString is not defined on ${red(formatType(tpe, Some(renv)))}. Define or derive an instance of ToString.
         |
         |${code(loc, s"missing ToString instance")}
         |
         |""".stripMargin
    }

    override def explain(formatter: Formatter): Option[String] = Some({
      s"""To define a string representation of '${formatType(tpe, Some(renv))}', either:
         |
         |  (a) define an instance of ToString for '${formatType(tpe, Some(renv))}', or
         |  (b) use 'with' to derive an instance of ToString for '${formatType(tpe, Some(renv))}', for example:.
         |
         |  enum Color with ToString {
         |    case Red, Green, Blue
         |  }
         |
         |""".stripMargin
    })
  }

  /**
    * Unexpected non-record type error.
    *
    * @param tpe  the unexpected non-record type.
    * @param renv the rigidity environment.
    * @param loc  the location where the error occurred.
    */
  case class NonRecordType(tpe: Type, renv: RigidityEnv, loc: SourceLocation)(implicit flix: Flix) extends TypeError {
    def summary: String = s"Unexpected non-record type '$tpe'."

    def message(formatter: Formatter): String = {
      import formatter._
      s""">> Unexpected non-record type: '${red(formatType(tpe, Some(renv)))}'.
         |
         |${code(loc, "unexpected non-record type.")}
         |""".stripMargin
    }
  }

  /**
    * Unexpected non-schema type error.
    *
    * @param tpe  the unexpected non-schema type.
    * @param renv the rigidity environment.
    * @param loc  the location where the error occurred.
    */
  case class NonSchemaType(tpe: Type, renv: RigidityEnv, loc: SourceLocation)(implicit flix: Flix) extends TypeError {
    def summary: String = s"Unexpected non-schema type '$tpe'."

    def message(formatter: Formatter): String = {
      import formatter._
      s""">> Unexpected non-schema type: '${red(formatType(tpe, Some(renv)))}'.
         |
         |${code(loc, "unexpected non-schema type.")}
         |
         |""".stripMargin
    }
  }

  /**
    * Occurs Check.
    *
    * @param baseVar   the base type variable.
    * @param baseType  the base type.
    * @param fullType1 the first full type.
    * @param fullType2 the second full type.
    * @param renv      the rigidity environment.
    * @param loc       the location where the error occurred.
    */
  case class OccursCheck(baseVar: Type.Var, baseType: Type, fullType1: Type, fullType2: Type, renv: RigidityEnv, loc: SourceLocation)(implicit flix: Flix) extends TypeError {
    def summary: String = s"Unable to unify the type variable '$baseVar' with the type '$baseType'."

    def message(formatter: Formatter): String = {
      import formatter._
      s""">> Unable to unify the type variable '${red(formatType(baseVar, Some(renv)))}' with the type '${red(formatType(baseType, Some(renv)))}'.
         |
         |>> The type variable occurs recursively within the type.
         |
         |${code(loc, "mismatched types.")}
         |
         |Type One: ${formatType(fullType1, Some(renv))}
         |Type Two: ${formatType(fullType2, Some(renv))}
         |""".stripMargin
    }
  }

  /**
    * Over-applied Function.
    *
    * @param excessArgument the type of the excess argument.
    * @param loc            the location where the error occurred.
    */
  case class OverApplied(excessArgument: Type, loc: SourceLocation)(implicit flix: Flix) extends TypeError {
    def summary: String = s"Over-applied function. Excess argument of type: '${formatType(excessArgument)}'."

    def message(formatter: Formatter): String = {
      import formatter._
      s""">> Over-applied function. Excess argument of type: '${red(formatType(excessArgument))}'.
         |
         |${code(loc, "over-applied function.")}
         |""".stripMargin
    }
  }

  /**
    * Unexpected type, but a checked type cast might work.
    *
    * @param expected the expected type.
    * @param inferred the inferred type.
    * @param renv     the rigidity environment.
    * @param loc      the location of the inferred type.
    */
  case class PossibleCheckedTypeCast(expected: Type, inferred: Type, renv: RigidityEnv, loc: SourceLocation)(implicit flix: Flix) extends TypeError {
    def summary: String = s"Expected type '${formatType(expected, Some(renv))}' but found type: '${formatType(inferred, Some(renv))}'."

    def message(formatter: Formatter): String = {
      import formatter._
      s""">> Expected type: '${red(formatType(expected, Some(renv)))}' but found type: '${red(formatType(inferred, Some(renv)))}'.
         |
         |${code(loc, "expression has unexpected type.")}
         |
         |'${formatType(expected, Some(renv))}' appears to be assignable from '${formatType(inferred, Some(renv))}'.
         |Consider using 'checked_cast'?
         |""".stripMargin
    }

    override def explain(formatter: Formatter): Option[String] = Some(
      s"""Flix does not support sub-typing nor sub-effecting.
         |
         |Nevertheless, 'checked_cast' is way to use sub-typing in a safe manner, for example:
         |
         |    let s = "Hello World";
         |    let o: ##java.lang.Object = checked_cast(s);
         |""".stripMargin
    )
  }

  /**
    * An error indicating that a region variable escapes its scope.
    *
    * @param rvar the region variable.
    * @param tpe  the type wherein the region variable escapes.
    * @param loc  the location where the error occurred.
    */
  case class RegionVarEscapes(rvar: Type.Var, tpe: Type, loc: SourceLocation)(implicit flix: Flix) extends TypeError with Recoverable {
    def summary: String = s"Region variable '${formatType(rvar)}' escapes its scope."

    def message(formatter: Formatter): String = {
      import formatter._
      s""">> The region variable '${red(formatType(rvar))}' escapes its scope.
         |
         |${code(loc, "region variable escapes.")}
         |
         |The escaping expression has type:
         |
         |  ${red(formatType(tpe))}
         |
         |which contains the region variable.
         |
         |The region variable was declared here:
         |
         |${code(rvar.loc, "region variable declared here.")}
         |""".stripMargin
    }
  }

  /**
    * A unification equation system was too complex to solve.
    *
    * @param loc the location where the error occurred.
    */
  case class TooComplex(loc: SourceLocation) extends TypeError {
    def summary: String = s"Type inference too complex."

    def message(formatter: Formatter): String = {
      import formatter._
      s""">> ${red("Type inference failed due to too complex unification.")}'.
         |
         |Try to break your function into smaller functions.
         |
         |${code(loc, "too complex constraints")}
         |
         |""".stripMargin
    }
  }

  /**
    * Undefined label error.
    *
    * @param label      the name of the missing label.
    * @param labelType  the type of the missing label.
    * @param recordType the record type where the label is missing.
    * @param renv       the rigidity environment.
    * @param loc        the location where the error occurred.
    */
  case class UndefinedLabel(label: Name.Label, labelType: Type, recordType: Type, renv: RigidityEnv, loc: SourceLocation)(implicit flix: Flix) extends TypeError {
    def summary: String = s"Missing label '$label' of type '$labelType'."

    def message(formatter: Formatter): String = {
      import formatter._
      s""">> Missing label '${red(label.name)}' of type '${cyan(formatType(labelType, Some(renv)))}'.
         |
         |${code(loc, "missing label.")}
         |
         |The record type:
         |
         |  ${formatType(recordType, Some(renv))}
         |
         |does not contain the label '${red(label.name)}' of type ${cyan(formatType(labelType, Some(renv)))}.
         |""".stripMargin
    }
  }

  /**
    * Undefined predicate error.
    *
    * @param pred       the missing predicate.
    * @param predType   the type of the missing predicate.
    * @param schemaType the schema type where the predicate is missing.
    * @param renv       the rigidity environment.
    * @param loc        the location where the error occurred.
    */
  case class UndefinedPred(pred: Name.Pred, predType: Type, schemaType: Type, renv: RigidityEnv, loc: SourceLocation)(implicit flix: Flix) extends TypeError {
    def summary: String = s"Missing predicate '${pred.name}' of type '$predType'."

    def message(formatter: Formatter): String = {
      import formatter._
      s""">> Missing predicate '${red(pred.name)}' of type '${cyan(formatType(predType, Some(renv)))}'.
         |
         |${code(loc, "missing predicate.")}
         |
         |The schema type:
         |
         |  ${formatType(schemaType, Some(renv))}
         |
         |does not contain the predicate '${red(pred.name)}' of type ${cyan(formatType(predType, Some(renv)))}.
         |""".stripMargin
    }
  }

  /**
    * Under-applied Function.
    *
    * @param missingArgument the type of the missing argument.
    * @param loc             the location where the error occurred.
    */
  case class UnderApplied(missingArgument: Type, loc: SourceLocation)(implicit flix: Flix) extends TypeError {
    def summary: String = s"Under-applied function. Missing argument of type: '${formatType(missingArgument)}'."

    def message(formatter: Formatter): String = {
      import formatter._
      s""">> Under-applied function. Missing argument of type: '${red(formatType(missingArgument))}'.
         |
         |${code(loc, "under-applied function.")}
         |""".stripMargin
    }
  }

  /**
    * An error indicating an unexpected argument.
    *
    * @param sym      the symbol.
    * @param ith      the index of the unexpected argument.
    * @param expected the expected type.
    * @param actual   the actual type.
    * @param loc      the location where the error occurred.
    */
  case class UnexpectedArg(sym: Symbol, ith: Int, expected: Type, actual: Type, renv: RigidityEnv, loc: SourceLocation)(implicit flix: Flix) extends TypeError {
    def summary: String = s"Expected argument of type '${formatType(expected, Some(renv))}', but got '${formatType(actual, Some(renv))}'."

    def message(formatter: Formatter): String = {
      import formatter._
      s""">> Expected argument of type '${formatType(expected, Some(renv))}', but got '${formatType(actual, Some(renv))}'.
         |
         |${code(loc, s"expected: '${cyan(formatType(expected, Some(renv)))}'")}
         |
         |The function '${magenta(sym.toString)}' expects its ${Grammar.ordinal(ith)} argument to be of type '${formatType(expected, Some(renv))}'.
         |
         |Expected: ${formatType(expected, Some(renv))}
         |  Actual: ${formatType(actual, Some(renv))}
         |""".stripMargin
    }
  }

  /**
    * Unexpected Effect.
    *
    * @param expected the expected type.
    * @param inferred the inferred type.
    * @param renv     the rigidity environment.
    * @param loc      the location of the inferred type.
    */
  case class UnexpectedEffect(expected: Type, inferred: Type, renv: RigidityEnv, loc: SourceLocation)(implicit flix: Flix) extends TypeError {
    def summary: String = s"Expected type '${formatType(expected, Some(renv))}' but found type: '${formatType(inferred, Some(renv))}'."

    def message(formatter: Formatter): String = {
      import formatter._
      s""">> Expected type: '${red(formatType(expected, Some(renv)))}' but found type: '${red(formatType(inferred, Some(renv)))}'.
         |
         |${code(loc, "expression has unexpected type.")}
         |""".stripMargin
    }
  }

  /**
    * Unexpected Type.
    *
    * @param expected the expected type.
    * @param inferred the inferred type.
    * @param renv     the rigidity environment.
    * @param loc      the location of the inferred type.
    */
  case class UnexpectedType(expected: Type, inferred: Type, renv: RigidityEnv, loc: SourceLocation)(implicit flix: Flix) extends TypeError {
    def summary: String = s"Expected type '${formatType(expected, Some(renv))}' but found type: '${formatType(inferred, Some(renv))}'."

    def message(formatter: Formatter): String = {
      import formatter._
      s""">> Expected type: '${red(formatType(expected, Some(renv)))}' but found type: '${red(formatType(inferred, Some(renv)))}'.
         |
         |${code(loc, "expression has unexpected type.")}
         |""".stripMargin
    }
  }

  /**
    * Unsupported equality error.
    *
    * @param econstr the unsupported equality constraint.
    * @param loc     the location where the error occurred.
    */
  case class UnsupportedEquality(econstr: BroadEqualityConstraint, loc: SourceLocation)(implicit flix: Flix) extends TypeError {
    def summary: String = s"Unsupported type equality: ${formatEqualityConstraint(econstr)}"

    def message(formatter: Formatter): String = {
      import formatter._
      s""">> Unsupported type equality: ${formatEqualityConstraint(econstr)}
         |
         |${code(loc, "unsupported type equality.")}
         |""".stripMargin
    }

    override def explain(formatter: Formatter): Option[String] = Some({
      "Tip: Add an equality constraint to the function."
    })
  }

  /**
    * Missing trait constraint.
    *
    * @param trt  the trait of the constraint.
    * @param tpe  the type of the constraint.
    * @param renv the rigidity environment.
    * @param loc  the location where the error occurred.
    */
  case class MissingTraitConstraint(trt: Symbol.TraitSym, tpe: Type, renv: RigidityEnv, loc: SourceLocation)(implicit flix: Flix) extends TypeError with Recoverable {
    def summary: String = s"No constraint of the '$trt' trait for the type '${formatType(tpe, Some(renv))}'"

    def message(formatter: Formatter): String = {
      import formatter._
      s""">> No constraint of the '${cyan(trt.toString)}' trait for the type '${red(formatType(tpe, Some(renv)))}'.
         |
         |${code(loc, s"missing constraint")}
         |
         |""".stripMargin
    }
  }

}<|MERGE_RESOLUTION|>--- conflicted
+++ resolved
@@ -85,7 +85,6 @@
   }
 
   /**
-<<<<<<< HEAD
    * Java constructor not found type error.
    *
    * @param tpes    the types of the arguments.
@@ -116,16 +115,6 @@
    * @param renv    the rigidity environment.
    * @param loc     the location where the error occured.
    */
-=======
-    * Java ambiguous method type error.
-    *
-    * @param tpe0    the type of the receiver object.
-    * @param tpes    the types of the arguments.
-    * @param methods a list of possible candidate methods on the type of the receiver object.
-    * @param renv    the rigidity environment.
-    * @param loc     the location where the error occured.
-    */
->>>>>>> f3df8093
   case class AmbiguousMethod(methodName: String, tpe0: Type, tpes: List[Type], methods: List[Method], renv: RigidityEnv, loc: SourceLocation)(implicit flix: Flix) extends TypeError {
     // TODO INTEROP better comment with candidate methods formatting
     def summary: String = s"Ambiguous Java method '$methodName' in type '$tpe0' with arguments types (${tpes.mkString(", ")})."
@@ -145,7 +134,6 @@
   }
 
   /**
-<<<<<<< HEAD
    * Java ambiguous constructor type error.
    *
    * @param tpes    the types of the arguments.
@@ -185,11 +173,6 @@
    * Unresolved method type error.
    * This is a dummy error used in java method type reconstruction for invokeMethod2.
    */
-=======
-    * Unresolved method type error.
-    * This is a dummy error used in java method type reconstruction for invokeMethod2.
-    */
->>>>>>> f3df8093
   case class UnresolvedMethod(loc: SourceLocation) extends TypeError with Recoverable {
     def summary: String = s"Unresolved method"
 
