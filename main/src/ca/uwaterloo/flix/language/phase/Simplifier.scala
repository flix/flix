/*
 * Copyright 2015-2016 Magnus Madsen, Ming-Ho Yee
 *
 * Licensed under the Apache License, Version 2.0 (the "License");
 * you may not use this file except in compliance with the License.
 * You may obtain a copy of the License at
 *
 *   http://www.apache.org/licenses/LICENSE-2.0
 *
 * Unless required by applicable law or agreed to in writing, software
 * distributed under the License is distributed on an "AS IS" BASIS,
 * WITHOUT WARRANTIES OR CONDITIONS OF ANY KIND, either express or implied.
 * See the License for the specific language governing permissions and
 * limitations under the License.
 */

package ca.uwaterloo.flix.language.phase

import ca.uwaterloo.flix.api.Flix
import ca.uwaterloo.flix.language.CompilationError
import ca.uwaterloo.flix.language.ast._
import ca.uwaterloo.flix.util.Validation._
import ca.uwaterloo.flix.util.{InternalCompilerException, Validation}

import scala.annotation.tailrec
import scala.collection.mutable

/**
  * A phase that simplifies the TypedAst by elimination of pattern matching and other rewritings.
  */
object Simplifier extends Phase[TypedAst.Root, SimplifiedAst.Root] {

  type TopLevel = mutable.Map[Symbol.DefnSym, SimplifiedAst.Def]

  def run(root: TypedAst.Root)(implicit flix: Flix): Validation[SimplifiedAst.Root, CompilationError] = flix.phase("Simplifier") {
    //
    // A mutable map to contain fresh top-level definitions.
    //
    val toplevel: TopLevel = mutable.Map.empty

    /**
      * Translates the given `constraint0` to the SimplifiedAst.
      */
    def visitConstraint(constraint0: TypedAst.Constraint): SimplifiedAst.Constraint = {
      val cparams = constraint0.cparams.map {
        case TypedAst.ConstraintParam.HeadParam(sym, tpe, loc) => SimplifiedAst.ConstraintParam.HeadParam(sym, tpe, loc)
        case TypedAst.ConstraintParam.RuleParam(sym, tpe, loc) => SimplifiedAst.ConstraintParam.RuleParam(sym, tpe, loc)
      }
      val head = visitHeadPred(constraint0.head, constraint0.cparams)
      val body = constraint0.body.map(p => visitBodyPred(p, constraint0.cparams))

      SimplifiedAst.Constraint(cparams, head, body, constraint0.loc)
    }

    /**
      * Translates the given definition `def0` to the SimplifiedAst.
      */
    def visitDef(def0: TypedAst.Def): SimplifiedAst.Def = {
      val ann = if (def0.ann.isEmpty) Ast.Annotations.Empty else Ast.Annotations(def0.ann.map(a => a.name))
      val fs = def0.fparams.map(visitFormalParam)
      val exp = visitExp(def0.exp)
      SimplifiedAst.Def(ann, def0.mod, def0.sym, fs, exp, def0.inferredScheme.base, def0.loc)
    }

    /**
      * Translates the given expression `exp0` to the SimplifiedAst.
      */
    def visitExp(exp0: TypedAst.Expression): SimplifiedAst.Expression = exp0 match {
      case TypedAst.Expression.Var(sym, tpe, loc) => SimplifiedAst.Expression.Var(sym, tpe, loc)

      case TypedAst.Expression.Def(sym, tpe, loc) => SimplifiedAst.Expression.Def(sym, tpe, loc)

      case TypedAst.Expression.Sig(sym, tpe, loc) => SimplifiedAst.Expression.HoleError(new Symbol.HoleSym(sym.clazz.namespace, sym.name, loc), tpe, loc) // TODO replace with implementation

      case TypedAst.Expression.Hole(sym, tpe, eff, loc) => SimplifiedAst.Expression.HoleError(sym, tpe, loc)

      case TypedAst.Expression.Unit(loc) => SimplifiedAst.Expression.Unit(loc)

      case TypedAst.Expression.Null(tpe, loc) => SimplifiedAst.Expression.Null(tpe, loc)

      case TypedAst.Expression.True(loc) => SimplifiedAst.Expression.True(loc)

      case TypedAst.Expression.False(loc) => SimplifiedAst.Expression.False(loc)

      case TypedAst.Expression.Char(lit, loc) => SimplifiedAst.Expression.Char(lit, loc)

      case TypedAst.Expression.Float32(lit, loc) => SimplifiedAst.Expression.Float32(lit, loc)

      case TypedAst.Expression.Float64(lit, loc) => SimplifiedAst.Expression.Float64(lit, loc)

      case TypedAst.Expression.Int8(lit, loc) => SimplifiedAst.Expression.Int8(lit, loc)

      case TypedAst.Expression.Int16(lit, loc) => SimplifiedAst.Expression.Int16(lit, loc)

      case TypedAst.Expression.Int32(lit, loc) => SimplifiedAst.Expression.Int32(lit, loc)

      case TypedAst.Expression.Int64(lit, loc) => SimplifiedAst.Expression.Int64(lit, loc)

      case TypedAst.Expression.BigInt(lit, loc) => SimplifiedAst.Expression.BigInt(lit, loc)

      case TypedAst.Expression.Str(lit, loc) => SimplifiedAst.Expression.Str(lit, loc)

      case TypedAst.Expression.Lambda(fparam, exp, tpe, loc) =>
        val p = visitFormalParam(fparam)
        val e = visitExp(exp)
        SimplifiedAst.Expression.Lambda(List(p), e, tpe, loc)

      case TypedAst.Expression.Apply(exp, exps, tpe, eff, loc) =>
        val e = visitExp(exp)
        val es = exps.map(visitExp)
        SimplifiedAst.Expression.Apply(e, es, tpe, loc)

      case TypedAst.Expression.Unary(sop, e, tpe, eff, loc) =>
        // TODO: Remove when we have the new backend
        val op = SemanticOperatorOps.toUnaryOp(sop)
        SimplifiedAst.Expression.Unary(sop, op, visitExp(e), tpe, loc)

<<<<<<< HEAD
=======
      case TypedAst.Expression.BinaryDeprecated(op, e1, e2, tpe, eff, loc) =>

        /*
         * Special Case 1: Unit
         */
        (op, e1.tpe.typeConstructor, e2.tpe.typeConstructor) match {
          case (BinaryOperator.Equal, Some(TypeConstructor.Unit), Some(TypeConstructor.Unit)) =>
            // Unit is always equal to itself.
            return SimplifiedAst.Expression.True(loc)
          case (BinaryOperator.NotEqual, Some(TypeConstructor.Unit), Some(TypeConstructor.Unit)) =>
            // Unit is never not equal to itself.
            return SimplifiedAst.Expression.False(loc)
          case _ => // fallthrough
        }

        /*
         * Compute the semantic operator based on types.
         */
        val sop = op match {
          case BinaryOperator.Plus => e1.tpe.typeConstructor match {
            case Some(TypeConstructor.Float32) => SemanticOperator.Float32Op.Add
            case Some(TypeConstructor.Float64) => SemanticOperator.Float64Op.Add
            case Some(TypeConstructor.Int8) => SemanticOperator.Int8Op.Add
            case Some(TypeConstructor.Int16) => SemanticOperator.Int16Op.Add
            case Some(TypeConstructor.Int32) => SemanticOperator.Int32Op.Add
            case Some(TypeConstructor.Int64) => SemanticOperator.Int64Op.Add
            case Some(TypeConstructor.BigInt) => SemanticOperator.BigIntOp.Add
            case Some(TypeConstructor.Str) => SemanticOperator.StringOp.Concat
            case t => throw InternalCompilerException(s"Unexpected type: '$t' near ${loc.format}.")
          }
          case BinaryOperator.Minus => e1.tpe.typeConstructor match {
            case Some(TypeConstructor.Float32) => SemanticOperator.Float32Op.Sub
            case Some(TypeConstructor.Float64) => SemanticOperator.Float64Op.Sub
            case Some(TypeConstructor.Int8) => SemanticOperator.Int8Op.Sub
            case Some(TypeConstructor.Int16) => SemanticOperator.Int16Op.Sub
            case Some(TypeConstructor.Int32) => SemanticOperator.Int32Op.Sub
            case Some(TypeConstructor.Int64) => SemanticOperator.Int64Op.Sub
            case Some(TypeConstructor.BigInt) => SemanticOperator.BigIntOp.Sub
            case t => throw InternalCompilerException(s"Unexpected type: '$t' near ${loc.format}.")
          }
          case BinaryOperator.Times => e1.tpe.typeConstructor match {
            case Some(TypeConstructor.Float32) => SemanticOperator.Float32Op.Mul
            case Some(TypeConstructor.Float64) => SemanticOperator.Float64Op.Mul
            case Some(TypeConstructor.Int8) => SemanticOperator.Int8Op.Mul
            case Some(TypeConstructor.Int16) => SemanticOperator.Int16Op.Mul
            case Some(TypeConstructor.Int32) => SemanticOperator.Int32Op.Mul
            case Some(TypeConstructor.Int64) => SemanticOperator.Int64Op.Mul
            case Some(TypeConstructor.BigInt) => SemanticOperator.BigIntOp.Mul
            case t => throw InternalCompilerException(s"Unexpected type: '$t' near ${loc.format}.")
          }
          case BinaryOperator.Divide => e1.tpe.typeConstructor match {
            case Some(TypeConstructor.Float32) => SemanticOperator.Float32Op.Div
            case Some(TypeConstructor.Float64) => SemanticOperator.Float64Op.Div
            case Some(TypeConstructor.Int8) => SemanticOperator.Int8Op.Div
            case Some(TypeConstructor.Int16) => SemanticOperator.Int16Op.Div
            case Some(TypeConstructor.Int32) => SemanticOperator.Int32Op.Div
            case Some(TypeConstructor.Int64) => SemanticOperator.Int64Op.Div
            case Some(TypeConstructor.BigInt) => SemanticOperator.BigIntOp.Div
            case t => throw InternalCompilerException(s"Unexpected type: '$t' near ${loc.format}.")
          }
          case BinaryOperator.Modulo => e1.tpe.typeConstructor match {
            case Some(TypeConstructor.Float32) => SemanticOperator.Float32Op.Rem
            case Some(TypeConstructor.Float64) => SemanticOperator.Float64Op.Rem
            case Some(TypeConstructor.Int8) => SemanticOperator.Int8Op.Rem
            case Some(TypeConstructor.Int16) => SemanticOperator.Int16Op.Rem
            case Some(TypeConstructor.Int32) => SemanticOperator.Int32Op.Rem
            case Some(TypeConstructor.Int64) => SemanticOperator.Int64Op.Rem
            case Some(TypeConstructor.BigInt) => SemanticOperator.BigIntOp.Rem
            case t => throw InternalCompilerException(s"Unexpected type: '$t' near ${loc.format}.")
          }
          case BinaryOperator.Exponentiate => e1.tpe.typeConstructor match {
            case Some(TypeConstructor.Float32) => SemanticOperator.Float32Op.Exp
            case Some(TypeConstructor.Float64) => SemanticOperator.Float64Op.Exp
            case Some(TypeConstructor.Int8) => SemanticOperator.Int8Op.Exp
            case Some(TypeConstructor.Int16) => SemanticOperator.Int16Op.Exp
            case Some(TypeConstructor.Int32) => SemanticOperator.Int32Op.Exp
            case Some(TypeConstructor.Int64) => SemanticOperator.Int64Op.Exp
            case Some(TypeConstructor.BigInt) => SemanticOperator.BigIntOp.Exp
            case t => throw InternalCompilerException(s"Unexpected type: '$t' near ${loc.format}.")
          }
          case BinaryOperator.Less => e1.tpe.typeConstructor match {
            case Some(TypeConstructor.Char) => SemanticOperator.CharOp.Lt
            case Some(TypeConstructor.Float32) => SemanticOperator.Float32Op.Lt
            case Some(TypeConstructor.Float64) => SemanticOperator.Float64Op.Lt
            case Some(TypeConstructor.Int8) => SemanticOperator.Int8Op.Lt
            case Some(TypeConstructor.Int16) => SemanticOperator.Int16Op.Lt
            case Some(TypeConstructor.Int32) => SemanticOperator.Int32Op.Lt
            case Some(TypeConstructor.Int64) => SemanticOperator.Int64Op.Lt
            case Some(TypeConstructor.BigInt) => SemanticOperator.BigIntOp.Lt
            case t => throw InternalCompilerException(s"Unexpected type: '$t' near ${loc.format}.")
          }
          case BinaryOperator.LessEqual => e1.tpe.typeConstructor match {
            case Some(TypeConstructor.Char) => SemanticOperator.CharOp.Le
            case Some(TypeConstructor.Float32) => SemanticOperator.Float32Op.Le
            case Some(TypeConstructor.Float64) => SemanticOperator.Float64Op.Le
            case Some(TypeConstructor.Int8) => SemanticOperator.Int8Op.Le
            case Some(TypeConstructor.Int16) => SemanticOperator.Int16Op.Le
            case Some(TypeConstructor.Int32) => SemanticOperator.Int32Op.Le
            case Some(TypeConstructor.Int64) => SemanticOperator.Int64Op.Le
            case Some(TypeConstructor.BigInt) => SemanticOperator.BigIntOp.Le
            case t => throw InternalCompilerException(s"Unexpected type: '$t' near ${loc.format}.")
          }
          case BinaryOperator.Greater => e1.tpe.typeConstructor match {
            case Some(TypeConstructor.Char) => SemanticOperator.CharOp.Gt
            case Some(TypeConstructor.Float32) => SemanticOperator.Float32Op.Gt
            case Some(TypeConstructor.Float64) => SemanticOperator.Float64Op.Gt
            case Some(TypeConstructor.Int8) => SemanticOperator.Int8Op.Gt
            case Some(TypeConstructor.Int16) => SemanticOperator.Int16Op.Gt
            case Some(TypeConstructor.Int32) => SemanticOperator.Int32Op.Gt
            case Some(TypeConstructor.Int64) => SemanticOperator.Int64Op.Gt
            case Some(TypeConstructor.BigInt) => SemanticOperator.BigIntOp.Gt
            case t => throw InternalCompilerException(s"Unexpected type: '$t' near ${loc.format}.")
          }
          case BinaryOperator.GreaterEqual => e1.tpe.typeConstructor match {
            case Some(TypeConstructor.Char) => SemanticOperator.CharOp.Ge
            case Some(TypeConstructor.Float32) => SemanticOperator.Float32Op.Ge
            case Some(TypeConstructor.Float64) => SemanticOperator.Float64Op.Ge
            case Some(TypeConstructor.Int8) => SemanticOperator.Int8Op.Ge
            case Some(TypeConstructor.Int16) => SemanticOperator.Int16Op.Ge
            case Some(TypeConstructor.Int32) => SemanticOperator.Int32Op.Ge
            case Some(TypeConstructor.Int64) => SemanticOperator.Int64Op.Ge
            case Some(TypeConstructor.BigInt) => SemanticOperator.BigIntOp.Ge
            case t => throw InternalCompilerException(s"Unexpected type: '$t' near ${loc.format}.")
          }
          case BinaryOperator.Equal => e1.tpe.typeConstructor match {
            case Some(TypeConstructor.Bool) => SemanticOperator.BoolOp.Eq
            case Some(TypeConstructor.Char) => SemanticOperator.CharOp.Eq
            case Some(TypeConstructor.Float32) => SemanticOperator.Float32Op.Eq
            case Some(TypeConstructor.Float64) => SemanticOperator.Float64Op.Eq
            case Some(TypeConstructor.Int8) => SemanticOperator.Int8Op.Eq
            case Some(TypeConstructor.Int16) => SemanticOperator.Int16Op.Eq
            case Some(TypeConstructor.Int32) => SemanticOperator.Int32Op.Eq
            case Some(TypeConstructor.Int64) => SemanticOperator.Int64Op.Eq
            case Some(TypeConstructor.BigInt) => SemanticOperator.BigIntOp.Eq
            case Some(TypeConstructor.Str) => SemanticOperator.StringOp.Eq
            case t => throw InternalCompilerException(s"Unexpected type: '$t' near ${loc.format}.")
          }
          case BinaryOperator.NotEqual => e1.tpe.typeConstructor match {
            case Some(TypeConstructor.Bool) => SemanticOperator.BoolOp.Neq
            case Some(TypeConstructor.Char) => SemanticOperator.CharOp.Neq
            case Some(TypeConstructor.Float32) => SemanticOperator.Float32Op.Neq
            case Some(TypeConstructor.Float64) => SemanticOperator.Float64Op.Neq
            case Some(TypeConstructor.Int8) => SemanticOperator.Int8Op.Neq
            case Some(TypeConstructor.Int16) => SemanticOperator.Int16Op.Neq
            case Some(TypeConstructor.Int32) => SemanticOperator.Int32Op.Neq
            case Some(TypeConstructor.Int64) => SemanticOperator.Int64Op.Neq
            case Some(TypeConstructor.BigInt) => SemanticOperator.BigIntOp.Neq
            case Some(TypeConstructor.Str) => SemanticOperator.StringOp.Neq
            case t => throw InternalCompilerException(s"Unexpected type: '$t' near ${loc.format}.")
          }
          case BinaryOperator.Spaceship =>
            // NB: The spaceship operator should have been replaced by now.
            throw InternalCompilerException(s"Unexpected operator.")
          case BinaryOperator.LogicalAnd => e1.tpe.typeConstructor match {
            case Some(TypeConstructor.Bool) => SemanticOperator.BoolOp.And
            case t => throw InternalCompilerException(s"Unexpected type: '$t' near ${loc.format}.")
          }
          case BinaryOperator.LogicalOr => e1.tpe.typeConstructor match {
            case Some(TypeConstructor.Bool) => SemanticOperator.BoolOp.Or
            case t => throw InternalCompilerException(s"Unexpected type: '$t' near ${loc.format}.")
          }
          case BinaryOperator.BitwiseAnd => e1.tpe.typeConstructor match {
            case Some(TypeConstructor.Int8) => SemanticOperator.Int8Op.And
            case Some(TypeConstructor.Int16) => SemanticOperator.Int16Op.And
            case Some(TypeConstructor.Int32) => SemanticOperator.Int32Op.And
            case Some(TypeConstructor.Int64) => SemanticOperator.Int64Op.And
            case Some(TypeConstructor.BigInt) => SemanticOperator.BigIntOp.And
            case t => throw InternalCompilerException(s"Unexpected type: '$t' near ${loc.format}.")
          }
          case BinaryOperator.BitwiseOr => e1.tpe.typeConstructor match {
            case Some(TypeConstructor.Int8) => SemanticOperator.Int8Op.Or
            case Some(TypeConstructor.Int16) => SemanticOperator.Int16Op.Or
            case Some(TypeConstructor.Int32) => SemanticOperator.Int32Op.Or
            case Some(TypeConstructor.Int64) => SemanticOperator.Int64Op.Or
            case Some(TypeConstructor.BigInt) => SemanticOperator.BigIntOp.Or
            case t => throw InternalCompilerException(s"Unexpected type: '$t' near ${loc.format}.")
          }
          case BinaryOperator.BitwiseXor => e1.tpe.typeConstructor match {
            case Some(TypeConstructor.Int8) => SemanticOperator.Int8Op.Xor
            case Some(TypeConstructor.Int16) => SemanticOperator.Int16Op.Xor
            case Some(TypeConstructor.Int32) => SemanticOperator.Int32Op.Xor
            case Some(TypeConstructor.Int64) => SemanticOperator.Int64Op.Xor
            case Some(TypeConstructor.BigInt) => SemanticOperator.BigIntOp.Xor
            case t => throw InternalCompilerException(s"Unexpected type: '$t' near ${loc.format}.")
          }
          case BinaryOperator.BitwiseLeftShift => e1.tpe.typeConstructor match {
            case Some(TypeConstructor.Int8) => SemanticOperator.Int8Op.Shl
            case Some(TypeConstructor.Int16) => SemanticOperator.Int16Op.Shl
            case Some(TypeConstructor.Int32) => SemanticOperator.Int32Op.Shl
            case Some(TypeConstructor.Int64) => SemanticOperator.Int64Op.Shl
            case Some(TypeConstructor.BigInt) => SemanticOperator.BigIntOp.Shl
            case t => throw InternalCompilerException(s"Unexpected type: '$t' near ${loc.format}.")
          }
          case BinaryOperator.BitwiseRightShift => e1.tpe.typeConstructor match {
            case Some(TypeConstructor.Int8) => SemanticOperator.Int8Op.Shr
            case Some(TypeConstructor.Int16) => SemanticOperator.Int16Op.Shr
            case Some(TypeConstructor.Int32) => SemanticOperator.Int32Op.Shr
            case Some(TypeConstructor.Int64) => SemanticOperator.Int64Op.Shr
            case Some(TypeConstructor.BigInt) => SemanticOperator.BigIntOp.Shr
            case t => throw InternalCompilerException(s"Unexpected type: '$t' near ${loc.format}.")
          }
        }

        SimplifiedAst.Expression.Binary(sop, op, visitExp(e1), visitExp(e2), tpe, loc)


>>>>>>> eda5a50b
      case TypedAst.Expression.Binary(sop, e1, e2, tpe, eff, loc) =>
        // TODO: Remove when we have the new backend
        val op = SemanticOperatorOps.toBinaryOp(sop)

        SimplifiedAst.Expression.Binary(sop, op, visitExp(e1), visitExp(e2), tpe, loc)

      case TypedAst.Expression.IfThenElse(e1, e2, e3, tpe, eff, loc) =>
        SimplifiedAst.Expression.IfThenElse(visitExp(e1), visitExp(e2), visitExp(e3), tpe, loc)

      case TypedAst.Expression.Stm(e1, e2, tpe, eff, loc) =>
        SimplifiedAst.Expression.Let(Symbol.freshVarSym("_", loc), visitExp(e1), visitExp(e2), tpe, loc)

      case TypedAst.Expression.Let(sym, e1, e2, tpe, eff, loc) =>
        SimplifiedAst.Expression.Let(sym, visitExp(e1), visitExp(e2), tpe, loc)

      case TypedAst.Expression.Match(exp0, rules, tpe, eff, loc) =>
        patternMatchWithLabels(exp0, rules, tpe, loc)

      case TypedAst.Expression.Choose(exps, rules, tpe, eff, loc) =>
        simplifyChoose(exps, rules, tpe, loc)

      case TypedAst.Expression.Tag(sym, tag, e, tpe, eff, loc) =>
        SimplifiedAst.Expression.Tag(sym, tag, visitExp(e), tpe, loc)

      case TypedAst.Expression.Tuple(elms, tpe, eff, loc) =>
        SimplifiedAst.Expression.Tuple(elms map visitExp, tpe, loc)

      case TypedAst.Expression.RecordEmpty(tpe, loc) =>
        SimplifiedAst.Expression.RecordEmpty(tpe, loc)

      case TypedAst.Expression.RecordSelect(base, field, tpe, eff, loc) =>
        val b = visitExp(base)
        SimplifiedAst.Expression.RecordSelect(b, field, tpe, loc)

      case TypedAst.Expression.RecordExtend(field, value, rest, tpe, eff, loc) =>
        val v = visitExp(value)
        val r = visitExp(rest)
        SimplifiedAst.Expression.RecordExtend(field, v, r, tpe, loc)

      case TypedAst.Expression.RecordRestrict(field, rest, tpe, eff, loc) =>
        val r = visitExp(rest)
        SimplifiedAst.Expression.RecordRestrict(field, r, tpe, loc)

      case TypedAst.Expression.ArrayLit(elms, tpe, eff, loc) =>
        SimplifiedAst.Expression.ArrayLit(elms map visitExp, tpe, loc)

      case TypedAst.Expression.ArrayNew(elm, len, tpe, eff, loc) =>
        val e = visitExp(elm)
        val ln = visitExp(len)
        SimplifiedAst.Expression.ArrayNew(e, ln, tpe, loc)

      case TypedAst.Expression.ArrayLoad(base, index, tpe, eff, loc) =>
        val b = visitExp(base)
        val i = visitExp(index)
        SimplifiedAst.Expression.ArrayLoad(b, i, tpe, loc)

      case TypedAst.Expression.ArrayStore(base, index, elm, loc) =>
        val b = visitExp(base)
        val i = visitExp(index)
        val e = visitExp(elm)
        SimplifiedAst.Expression.ArrayStore(b, i, e, Type.Unit, loc)

      case TypedAst.Expression.ArrayLength(base, eff, loc) =>
        val b = visitExp(base)
        SimplifiedAst.Expression.ArrayLength(b, Type.Int32, loc)

      case TypedAst.Expression.ArraySlice(base, beginIndex, endIndex, tpe, loc) =>
        val b = visitExp(base)
        val i1 = visitExp(beginIndex)
        val i2 = visitExp(endIndex)
        SimplifiedAst.Expression.ArraySlice(b, i1, i2, tpe, loc)

      case TypedAst.Expression.Ref(exp, tpe, eff, loc) =>
        val e = visitExp(exp)
        SimplifiedAst.Expression.Ref(e, tpe, loc)

      case TypedAst.Expression.Deref(exp, tpe, eff, loc) =>
        val e = visitExp(exp)
        SimplifiedAst.Expression.Deref(e, tpe, loc)

      case TypedAst.Expression.Assign(exp1, exp2, tpe, eff, loc) =>
        val e1 = visitExp(exp1)
        val e2 = visitExp(exp2)
        SimplifiedAst.Expression.Assign(e1, e2, tpe, loc)

      case TypedAst.Expression.Existential(fparam, exp, loc) =>
        val p = SimplifiedAst.FormalParam(fparam.sym, fparam.mod, fparam.tpe, fparam.loc)
        val e = visitExp(exp)
        SimplifiedAst.Expression.Existential(p, e, loc)

      case TypedAst.Expression.Universal(fparam, exp, loc) =>
        val p = SimplifiedAst.FormalParam(fparam.sym, fparam.mod, fparam.tpe, fparam.loc)
        val e = visitExp(exp)
        SimplifiedAst.Expression.Universal(p, e, loc)

      case TypedAst.Expression.Ascribe(exp, tpe, eff, loc) => visitExp(exp)

      case TypedAst.Expression.Cast(exp, tpe, eff, loc) =>
        val e = visitExp(exp)
        SimplifiedAst.Expression.Cast(e, tpe, loc)

      case TypedAst.Expression.TryCatch(exp, rules, tpe, eff, loc) =>
        val e = visitExp(exp)
        val rs = rules map {
          case TypedAst.CatchRule(sym, clazz, body) =>
            val b = visitExp(body)
            SimplifiedAst.CatchRule(sym, clazz, b)
        }
        SimplifiedAst.Expression.TryCatch(e, rs, tpe, loc)

      case TypedAst.Expression.InvokeConstructor(constructor, args, tpe, eff, loc) =>
        val as = args.map(visitExp)
        SimplifiedAst.Expression.InvokeConstructor(constructor, as, tpe, loc)

      case TypedAst.Expression.InvokeMethod(method, exp, args, tpe, eff, loc) =>
        val e = visitExp(exp)
        val as = args.map(visitExp)
        SimplifiedAst.Expression.InvokeMethod(method, e, as, tpe, loc)

      case TypedAst.Expression.InvokeStaticMethod(method, args, tpe, eff, loc) =>
        val as = args.map(visitExp)
        SimplifiedAst.Expression.InvokeStaticMethod(method, as, tpe, loc)

      case TypedAst.Expression.GetField(field, exp, tpe, eff, loc) =>
        val e = visitExp(exp)
        SimplifiedAst.Expression.GetField(field, e, tpe, loc)

      case TypedAst.Expression.PutField(field, exp1, exp2, tpe, eff, loc) =>
        val e1 = visitExp(exp1)
        val e2 = visitExp(exp2)
        SimplifiedAst.Expression.PutField(field, e1, e2, tpe, loc)

      case TypedAst.Expression.GetStaticField(field, tpe, eff, loc) =>
        SimplifiedAst.Expression.GetStaticField(field, tpe, loc)

      case TypedAst.Expression.PutStaticField(field, exp, tpe, eff, loc) =>
        val e = visitExp(exp)
        SimplifiedAst.Expression.PutStaticField(field, e, tpe, loc)

      case TypedAst.Expression.NewChannel(exp, tpe, eff, loc) =>
        val e = visitExp(exp)
        SimplifiedAst.Expression.NewChannel(e, tpe, loc)

      case TypedAst.Expression.GetChannel(exp, tpe, eff, loc) =>
        val e = visitExp(exp)
        SimplifiedAst.Expression.GetChannel(e, tpe, loc)

      case TypedAst.Expression.PutChannel(exp1, exp2, tpe, eff, loc) =>
        val e1 = visitExp(exp1)
        val e2 = visitExp(exp2)
        SimplifiedAst.Expression.PutChannel(e1, e2, tpe, loc)

      case TypedAst.Expression.SelectChannel(rules, default, tpe, eff, loc) =>
        val rs = rules map {
          case TypedAst.SelectChannelRule(sym, chan, exp) =>
            val c = visitExp(chan)
            val e = visitExp(exp)
            SimplifiedAst.SelectChannelRule(sym, c, e)
        }

        val d = default.map(visitExp)

        SimplifiedAst.Expression.SelectChannel(rs, d, tpe, loc)

      case TypedAst.Expression.Spawn(exp, tpe, eff, loc) =>
        // Wrap the expression in a closure: () -> tpe & eff
        val e = visitExp(exp)
        val lambdaTyp = Type.mkArrowWithEffect(Type.Unit, eff, e.tpe)
        val lambdaExp = SimplifiedAst.Expression.Lambda(List(), e, lambdaTyp, loc)
        SimplifiedAst.Expression.Spawn(lambdaExp, lambdaTyp, loc)

      case TypedAst.Expression.Lazy(exp, tpe, loc) =>
        // Wrap the expression in a closure: () -> tpe & Pure
        val e = visitExp(exp)
        val lambdaTyp = Type.mkArrowWithEffect(Type.Unit, Type.Pure, e.tpe)
        val lambdaExp = SimplifiedAst.Expression.Lambda(List(), e, lambdaTyp, loc)
        SimplifiedAst.Expression.Lazy(lambdaExp, tpe, loc)

      case TypedAst.Expression.Force(exp, tpe, eff, loc) =>
        val e = visitExp(exp)
        SimplifiedAst.Expression.Force(e, tpe, loc)

      case TypedAst.Expression.FixpointConstraintSet(cs0, stf, tpe, loc) =>
        val cs = cs0.map(visitConstraint)
        SimplifiedAst.Expression.FixpointConstraintSet(cs, tpe, loc)

      case TypedAst.Expression.FixpointCompose(exp1, exp2, stf, tpe, eff, loc) =>
        val e1 = visitExp(exp1)
        val e2 = visitExp(exp2)
        SimplifiedAst.Expression.FixpointCompose(e1, e2, tpe, loc)

      case TypedAst.Expression.FixpointSolve(exp, stf, tpe, eff, loc) =>
        val e = visitExp(exp)
        SimplifiedAst.Expression.FixpointSolve(e, stf, tpe, loc)

      case TypedAst.Expression.FixpointProject(pred, exp, tpe, eff, loc) =>
        val e = visitExp(exp)
        SimplifiedAst.Expression.FixpointProject(pred, e, tpe, loc)

      case TypedAst.Expression.FixpointEntails(exp1, exp2, tpe, eff, loc) =>
        val e1 = visitExp(exp1)
        val e2 = visitExp(exp2)
        SimplifiedAst.Expression.FixpointEntails(e1, e2, tpe, loc)

      case TypedAst.Expression.FixpointFold(pred, exp1, exp2, exp3, tpe, eff, loc) =>
        val var1 = Symbol.freshVarSym("_v1", loc)
        val e1 = visitExp(exp1)
        val var2 = Symbol.freshVarSym("_v2", loc)
        val e2 = visitExp(exp2)
        val var3 = Symbol.freshVarSym("_v3", loc)
        val e3 = visitExp(exp3)
        // Simplifies a fold expression, which in the general case has this form:
        // fold F exp1 exp2 exp3
        // It becomes simplified into:
        // let v1 = exp1; let v2 = exp2; let v3 = v3; fold F v1 v2 v3
        // This enables simpler code generation without breaking the semantics
        SimplifiedAst.Expression.Let(var1, e1,
          SimplifiedAst.Expression.Let(var2, e2,
            SimplifiedAst.Expression.Let(var3, SimplifiedAst.Expression.FixpointProject(pred, e3, e3.tpe, loc),
              SimplifiedAst.Expression.FixpointFold(pred,
                SimplifiedAst.Expression.Var(var1, e1.tpe, loc),
                SimplifiedAst.Expression.Var(var2, e2.tpe, loc),
                SimplifiedAst.Expression.Var(var3, e3.tpe, loc), tpe, loc), tpe, loc), tpe, loc), tpe, loc)

      case TypedAst.Expression.Default(tpe, loc) => throw InternalCompilerException(s"Unexpected expression: $exp0.")

      case TypedAst.Expression.Wild(tpe, loc) => throw InternalCompilerException(s"Unexpected expression: $exp0.")

    }

    /**
      * Translates the given `head` predicate to the SimplifiedAst.
      */
    def visitHeadPred(head: TypedAst.Predicate.Head, cparams: List[TypedAst.ConstraintParam]): SimplifiedAst.Predicate.Head = head match {
      case TypedAst.Predicate.Head.Atom(pred, den, terms, tpe, loc) =>
        val ts = terms.map(t => exp2HeadTerm(t, cparams))
        SimplifiedAst.Predicate.Head.Atom(pred, den, ts, tpe, loc)

      case TypedAst.Predicate.Head.Union(exp, tpe, loc) =>
        val e = newLambdaWrapper(cparams, exp, loc)
        SimplifiedAst.Predicate.Head.Union(e, tpe, loc)
    }

    /**
      * Translates the given `body` predicate to the SimplifiedAst.
      */
    def visitBodyPred(body: TypedAst.Predicate.Body, cparams: List[TypedAst.ConstraintParam]): SimplifiedAst.Predicate.Body = body match {
      case TypedAst.Predicate.Body.Atom(pred, den, polarity, terms, tpe, loc) =>
        val ts = terms.map(p => pat2BodyTerm(p, cparams))
        SimplifiedAst.Predicate.Body.Atom(pred, den, polarity, ts, tpe, loc)

      case TypedAst.Predicate.Body.Guard(exp, loc) =>
        val e = newLambdaWrapper(cparams, exp, loc)
        SimplifiedAst.Predicate.Body.Guard(e, loc)
    }

    /**
      * Wraps the given expression `exp` with the given constraint parameters `cparams` in a lambda expression.
      */
    def newLambdaWrapper(cparams: List[TypedAst.ConstraintParam], exp: TypedAst.Expression, loc: SourceLocation): SimplifiedAst.Expression = {
      // Compute a mapping from the constraint parameters to fresh variable symbols.
      val freshVars = cparams.map(cparam => cparam -> Symbol.freshVarSym(cparam.sym))

      // Compute the formal parameters of the lambda.
      val fparams = freshVars map {
        case (cparam, newSym) => SimplifiedAst.FormalParam(newSym, Ast.Modifiers.Empty, cparam.tpe, cparam.loc)
      }

      // Compute the substitution.
      val freshSubst = freshVars map {
        case (cparam, newSym) => cparam.sym -> newSym
      }

      // Construct the body of the lambda.
      val lambdaBody = substitute(visitExp(exp), freshSubst.toMap)

      // Construct the function type.
      val lambdaType = Type.mkPureUncurriedArrow(fparams.map(_.tpe), exp.tpe)

      // Assemble the lambda.
      SimplifiedAst.Expression.Lambda(fparams, lambdaBody, lambdaType, loc)
    }

    /**
      * Translates the given expression `e0` to the SimplifiedAst.
      */
    def exp2HeadTerm(e0: TypedAst.Expression, cparams: List[TypedAst.ConstraintParam]): SimplifiedAst.Term.Head = e0 match {
      case TypedAst.Expression.Var(sym, tpe, loc) =>
        val isQuantified = cparams.exists(p => p.sym == sym)
        if (isQuantified)
          SimplifiedAst.Term.Head.QuantVar(sym, tpe, loc)
        else
          SimplifiedAst.Term.Head.CapturedVar(sym, tpe, loc)

      case _ =>
        // Determine if the expression is a literal.
        if (isExpLiteral(e0)) {
          // The expression is a literal.
          val lit = visitExp(e0)
          SimplifiedAst.Term.Head.Lit(lit, e0.tpe, e0.loc)
        } else {
          // The expression is not a literal.
          val e = newLambdaWrapper(cparams, e0, e0.loc)
          SimplifiedAst.Term.Head.App(e, cparams.map(_.sym), e0.tpe, e0.loc)
        }
    }

    /**
      * Translates the given `lattice0` to the SimplifiedAst.
      */
    def visitLatticeOps(lattice0: TypedAst.LatticeOps): SimplifiedAst.LatticeOps = lattice0 match {
      case TypedAst.LatticeOps(tpe, bot, equ, leq, lub, glb) =>
        SimplifiedAst.LatticeOps(tpe, bot, equ, leq, lub, glb)
    }

    /**
      * Translates the given attribute `a` to the SimplifiedAst.
      */
    def visitAttribute(a: TypedAst.Attribute): SimplifiedAst.Attribute =
      SimplifiedAst.Attribute(a.name, a.tpe)

    /**
      * Translates the given formal param `p` to the SimplifiedAst.
      */
    def visitFormalParam(p: TypedAst.FormalParam): SimplifiedAst.FormalParam =
      SimplifiedAst.FormalParam(p.sym, p.mod, p.tpe, p.loc)

    /**
      * Translates the property `p` to the SimplifiedAst.
      */
    def visitProperty(p: TypedAst.Property): SimplifiedAst.Property =
      SimplifiedAst.Property(p.law, p.defn, visitExp(p.exp))

    /**
      * Translates the given pattern `p` to a body term.
      */
    def pat2BodyTerm(p: TypedAst.Pattern, cparams: List[TypedAst.ConstraintParam]): SimplifiedAst.Term.Body = p match {
      case TypedAst.Pattern.Wild(tpe, loc) => SimplifiedAst.Term.Body.Wild(tpe, loc)
      case TypedAst.Pattern.Var(sym, tpe, loc) =>
        val isQuantified = cparams.exists(p => p.sym == sym)
        if (isQuantified)
          SimplifiedAst.Term.Body.QuantVar(sym, tpe, loc)
        else
          SimplifiedAst.Term.Body.CapturedVar(sym, tpe, loc)

      case _ => SimplifiedAst.Term.Body.Lit(pat2exp(p), p.tpe, p.loc)

    }

    /**
      * Translates the given expression `e` to a body term.
      */
    def exp2BodyTerm(e: TypedAst.Expression, cparams: List[TypedAst.ConstraintParam]): SimplifiedAst.Term.Body = e match {
      case TypedAst.Expression.Wild(tpe, loc) => SimplifiedAst.Term.Body.Wild(tpe, loc)
      case TypedAst.Expression.Var(sym, tpe, loc) =>
        val isQuantified = cparams.exists(p => p.sym == sym)
        if (isQuantified)
          SimplifiedAst.Term.Body.QuantVar(sym, tpe, loc)
        else
          SimplifiedAst.Term.Body.CapturedVar(sym, tpe, loc)

      case _ => SimplifiedAst.Term.Body.Lit(visitExp(e), e.tpe, e.loc) // TODO: Only certain expressions should be allow here.
    }

    /**
      * Returns the given pattern `pat0` as an expression.
      */
    def pat2exp(pat0: TypedAst.Pattern): SimplifiedAst.Expression = pat0 match {
      case TypedAst.Pattern.Unit(loc) => SimplifiedAst.Expression.Unit(loc)
      case TypedAst.Pattern.True(loc) => SimplifiedAst.Expression.True(loc)
      case TypedAst.Pattern.False(loc) => SimplifiedAst.Expression.False(loc)
      case TypedAst.Pattern.Char(lit, loc) => SimplifiedAst.Expression.Char(lit, loc)
      case TypedAst.Pattern.Float32(lit, loc) => SimplifiedAst.Expression.Float32(lit, loc)
      case TypedAst.Pattern.Float64(lit, loc) => SimplifiedAst.Expression.Float64(lit, loc)
      case TypedAst.Pattern.Int8(lit, loc) => SimplifiedAst.Expression.Int8(lit, loc)
      case TypedAst.Pattern.Int16(lit, loc) => SimplifiedAst.Expression.Int16(lit, loc)
      case TypedAst.Pattern.Int32(lit, loc) => SimplifiedAst.Expression.Int32(lit, loc)
      case TypedAst.Pattern.Int64(lit, loc) => SimplifiedAst.Expression.Int64(lit, loc)
      case TypedAst.Pattern.BigInt(lit, loc) => SimplifiedAst.Expression.BigInt(lit, loc)
      case TypedAst.Pattern.Str(lit, loc) => SimplifiedAst.Expression.Str(lit, loc)
      case TypedAst.Pattern.Tag(sym, tag, p, tpe, loc) => SimplifiedAst.Expression.Tag(sym, tag, pat2exp(p), tpe, loc)
      case TypedAst.Pattern.Tuple(elms, tpe, loc) => SimplifiedAst.Expression.Tuple(elms map pat2exp, tpe, loc)
      case _ => throw InternalCompilerException(s"Unexpected non-literal pattern $pat0.")
    }

    /**
      * Returns `true` if the given pattern `pat0` is a literal.
      */
    def isPatLiteral(pat0: TypedAst.Pattern): Boolean = pat0 match {
      case TypedAst.Pattern.Unit(loc) => true
      case TypedAst.Pattern.True(loc) => true
      case TypedAst.Pattern.False(loc) => true
      case TypedAst.Pattern.Char(lit, loc) => true
      case TypedAst.Pattern.Float32(lit, loc) => true
      case TypedAst.Pattern.Float64(lit, loc) => true
      case TypedAst.Pattern.Int8(lit, loc) => true
      case TypedAst.Pattern.Int16(lit, loc) => true
      case TypedAst.Pattern.Int32(lit, loc) => true
      case TypedAst.Pattern.Int64(lit, loc) => true
      case TypedAst.Pattern.BigInt(lit, loc) => true
      case TypedAst.Pattern.Str(lit, loc) => true
      case _ => false
    }

    /**
      * Returns `true` if the given expression `exp0` is a literal.
      */
    def isExpLiteral(exp0: TypedAst.Expression): Boolean = exp0 match {
      case TypedAst.Expression.Unit(loc) => true
      case TypedAst.Expression.True(loc) => true
      case TypedAst.Expression.False(loc) => true
      case TypedAst.Expression.Char(lit, loc) => true
      case TypedAst.Expression.Float32(lit, loc) => true
      case TypedAst.Expression.Float64(lit, loc) => true
      case TypedAst.Expression.Int8(lit, loc) => true
      case TypedAst.Expression.Int16(lit, loc) => true
      case TypedAst.Expression.Int32(lit, loc) => true
      case TypedAst.Expression.Int64(lit, loc) => true
      case TypedAst.Expression.BigInt(lit, loc) => true
      case TypedAst.Expression.Str(lit, loc) => true
      case TypedAst.Expression.Tag(sym, tag, exp, tpe, eff, loc) => isExpLiteral(exp)
      case TypedAst.Expression.Tuple(elms, tpe, eff, loc) => elms forall isExpLiteral
      case _ => false
    }

    /**
      * Returns an expression that compares the two given expressions `e1` and `e2` for equality.
      */
    def mkEqual(e1: SimplifiedAst.Expression, e2: SimplifiedAst.Expression, loc: SourceLocation): SimplifiedAst.Expression = {
      /*
       * Special Case 1: Unit
       */
      (e1.tpe.typeConstructor, e2.tpe.typeConstructor) match {
        case (Some(TypeConstructor.Unit), Some(TypeConstructor.Unit)) =>
          // Unit is always equal to itself.
          return SimplifiedAst.Expression.True(loc)
        case _ => // fallthrough
      }

      /*
       * Compute the semantic operator.
       */
      val sop = e1.tpe.typeConstructor match {
        case Some(TypeConstructor.Bool) => SemanticOperator.BoolOp.Eq
        case Some(TypeConstructor.Char) => SemanticOperator.CharOp.Eq
        case Some(TypeConstructor.Float32) => SemanticOperator.Float32Op.Eq
        case Some(TypeConstructor.Float64) => SemanticOperator.Float64Op.Eq
        case Some(TypeConstructor.Int8) => SemanticOperator.Int8Op.Eq
        case Some(TypeConstructor.Int16) => SemanticOperator.Int16Op.Eq
        case Some(TypeConstructor.Int32) => SemanticOperator.Int32Op.Eq
        case Some(TypeConstructor.Int64) => SemanticOperator.Int64Op.Eq
        case Some(TypeConstructor.BigInt) => SemanticOperator.BigIntOp.Eq
        case Some(TypeConstructor.Str) => SemanticOperator.StringOp.Eq
        case t => throw InternalCompilerException(s"Unexpected type: '$t'.")
      }

      SimplifiedAst.Expression.Binary(sop, BinaryOperator.Equal, e1, e2, Type.Bool, loc)
    }

    /**
      * Returns an expression that adds e2 to e1
      */
    def mkAdd(e1: SimplifiedAst.Expression, e2: SimplifiedAst.Expression, loc: SourceLocation): SimplifiedAst.Expression = {
      val add = SemanticOperator.Int32Op.Add
      val tpe = Type.Int32
      SimplifiedAst.Expression.Binary(add, BinaryOperator.Plus, e1, e2, tpe, loc)
    }

    /**
      * Returns an expression that subtracts e2 from e1
      */
    def mkSub(e1: SimplifiedAst.Expression, e2: SimplifiedAst.Expression, loc: SourceLocation): SimplifiedAst.Expression = {
      val sub = SemanticOperator.Int32Op.Sub
      val tpe = Type.Int32
      SimplifiedAst.Expression.Binary(sub, BinaryOperator.Minus, e1, e2, tpe, loc)
    }

    /**
      * Eliminates pattern matching by translations to labels and jumps.
      */
    def patternMatchWithLabels(exp0: TypedAst.Expression, rules: List[TypedAst.MatchRule], tpe: Type, loc: SourceLocation): SimplifiedAst.Expression = {
      //
      // Given the code:
      //
      // match x {
      //   case PATTERN_1 => BODY_1
      //   case PATTERN_2 => BODY_2
      //   ...
      //   case PATTERN_N => BODY_N
      // }
      //
      // The structure of the generated code is as follows:
      //
      // let matchVar = x ;
      //
      //   branch {
      //     jumpto label$1
      //
      //     label$1:
      //       ...
      //     label$2:
      //       ...
      //     default:
      //       MatchError
      //   }
      //

      // Generate a fresh variable to hold the result of the match expression.
      val matchVar = Symbol.freshVarSym("matchVar", loc)

      // Translate the match expression.
      val matchExp = visitExp(exp0)

      // Generate a fresh label for the default fall through case.
      val defaultLab = Symbol.freshLabel("default")

      // Generate a label for each rule.
      val ruleLabels = rules.map(_ => Symbol.freshLabel("case"))

      // Construct a map from each label to the label of the next case.
      // The default label is the next label of the last case.
      val nextLabel = (ruleLabels zip (ruleLabels.drop(1) ::: defaultLab :: Nil)).toMap

      // Create a branch for each rule.
      val branches = (ruleLabels zip rules) map {
        // Process each (label, rule) pair.
        case (field, TypedAst.MatchRule(pat, guard, body)) =>
          // Retrieve the label of the next rule.
          // If this rule is the last, the next label is the default label.
          val next = nextLabel(field)

          // Success case: evaluate the match body.
          val success = visitExp(body)

          // Failure case: Jump to the next label.
          val failure = SimplifiedAst.Expression.JumpTo(next, tpe, loc)

          // Return the branch with its label.
          field -> patternMatchList(List(pat), List(matchVar), guard, success, failure
          )
      }

      // Construct the error branch.
      val errorBranch = defaultLab -> SimplifiedAst.Expression.MatchError(tpe, loc)

      // The initial expression simply jumps to the first label.
      val entry = SimplifiedAst.Expression.JumpTo(ruleLabels.head, tpe, loc)

      // Assemble all the branches together.
      val branch = SimplifiedAst.Expression.Branch(entry, branches.toMap + errorBranch, tpe, loc)

      // Wrap the branches inside a let-binding for the match variable.
      SimplifiedAst.Expression.Let(matchVar, matchExp, branch, tpe, loc)
    }

    /**
      * Returns an expression that matches the given list of patterns `xs` against the given list of variables `ys`.
      *
      * Checks the `guard` when all patterns have been matched.
      *
      * Evaluates `succ` on success and `fail` otherwise.
      */
    def patternMatchList(xs: List[TypedAst.Pattern], ys: List[Symbol.VarSym], guard: TypedAst.Expression, succ: SimplifiedAst.Expression, fail: SimplifiedAst.Expression): SimplifiedAst.Expression =
      ((xs, ys): @unchecked) match {
        /**
          * There are no more patterns and variables to match.
          *
          * The pattern was match successfully. Test the guard.
          */
        case (Nil, Nil) =>
          val g = visitExp(guard)
          SimplifiedAst.Expression.IfThenElse(g, succ, fail, succ.tpe, g.loc)

        /**
          * Matching a wildcard is guaranteed to succeed.
          *
          * We proceed by recursion on the remaining patterns and variables.
          */
        case (TypedAst.Pattern.Wild(tpe, loc) :: ps, v :: vs) =>
          patternMatchList(ps, vs, guard, succ, fail)

        /**
          * Matching a variable is guaranteed to succeed.
          *
          * We proceed by constructing a let-binding that binds the value
          * of the match variable `ident` to the variable `v`.
          * The body of the let-binding is computed by recursion on the
          * remaining patterns and variables.
          */
        case (TypedAst.Pattern.Var(sym, tpe, loc) :: ps, v :: vs) =>
          val exp = patternMatchList(ps, vs, guard, succ, fail)
          SimplifiedAst.Expression.Let(sym, SimplifiedAst.Expression.Var(v, tpe, loc), exp, succ.tpe, loc)

        /**
          * Matching a literal may succeed or fail.
          *
          * We generate a binary expression testing whether the literal `lit`
          * matches the variable `v` and then we generate an if-then-else
          * expression where the consequent expression is determined by
          * recursion on the remaining patterns and variables and the
          * alternative expression is `fail`.
          */
        case (lit :: ps, v :: vs) if isPatLiteral(lit) =>
          val exp = patternMatchList(ps, vs, guard, succ, fail)
          val cond = mkEqual(pat2exp(lit), SimplifiedAst.Expression.Var(v, lit.tpe, lit.loc), lit.loc)
          SimplifiedAst.Expression.IfThenElse(cond, exp, fail, succ.tpe, lit.loc)

        /**
          * Matching a tag may succeed or fail.
          *
          * We generate a binary expression testing whether the tag name `tag`
          * matches the tag extracted from the variable `v` and then we generate
          * an if-then-else expression where the consequent expression is determined
          * by recursion on the remaining patterns and variables together with the
          * nested pattern of the tag added in front and a new fresh variable holding
          * the value of the tag.
          */
        case (TypedAst.Pattern.Tag(sym, tag, pat, tpe, loc) :: ps, v :: vs) =>
          val cond = SimplifiedAst.Expression.Is(sym, tag, SimplifiedAst.Expression.Var(v, tpe, loc), loc)
          val freshVar = Symbol.freshVarSym("innerTag", loc)
          val inner = patternMatchList(pat :: ps, freshVar :: vs, guard, succ, fail)
          val consequent = SimplifiedAst.Expression.Let(freshVar, SimplifiedAst.Expression.Untag(sym, tag, SimplifiedAst.Expression.Var(v, tpe, loc), pat.tpe, loc), inner, succ.tpe, loc)
          SimplifiedAst.Expression.IfThenElse(cond, consequent, fail, succ.tpe, loc)

        /**
          * Matching a tuple may succeed or fail.
          *
          * We generate a fresh variable and let-binding for each component of the
          * tuple and then we recurse on the nested patterns and freshly generated
          * variables.
          */
        case (TypedAst.Pattern.Tuple(elms, tpe, loc) :: ps, v :: vs) =>
          val freshVars = elms.map(_ => Symbol.freshVarSym("innerElm", loc))
          val zero = patternMatchList(elms ::: ps, freshVars ::: vs, guard, succ, fail)
          elms.zip(freshVars).zipWithIndex.foldRight(zero) {
            case (((pat, name), idx), exp) =>
              SimplifiedAst.Expression.Let(name, SimplifiedAst.Expression.Index(SimplifiedAst.Expression.Var(v, tpe, loc), idx, pat.tpe, loc), exp, succ.tpe, loc)
          }

        /**
          * Matching an array may succeed or fail
          *
          * We generate an if clause checking array length for each pattern, and then
          * generate a fresh variable and let-binding for each variable in the
          * array, which we load with ArrayLoad.
          * We then recurse over the freshly generated variables as the true case of the if clause
          */
        case (TypedAst.Pattern.Array(elms, tpe, loc) :: ps, v :: vs) =>
          val patternCheck = {
            val freshVars = elms.map(_ => Symbol.freshVarSym("arrayElm", loc))
            val zero = patternMatchList(elms ::: ps, freshVars ::: vs, guard, succ, fail)
            elms.zip(freshVars).zipWithIndex.foldRight(zero) {
              case (((pat, name), idx), exp) =>
                val base = SimplifiedAst.Expression.Var(v, tpe, loc)
                val index = SimplifiedAst.Expression.Int32(idx, loc)
                SimplifiedAst.Expression.Let(name,
                  SimplifiedAst.Expression.ArrayLoad(base, index, pat.tpe, loc)
                  , exp, succ.tpe, loc)
            }
          }
          val actualArrayLengthExp = SimplifiedAst.Expression.ArrayLength(SimplifiedAst.Expression.Var(v, tpe, loc), Type.Int32, loc)
          val expectedArrayLengthExp = SimplifiedAst.Expression.Int32(elms.length, loc)
          val lengthCheck = mkEqual(actualArrayLengthExp, expectedArrayLengthExp, loc)
          SimplifiedAst.Expression.IfThenElse(lengthCheck, patternCheck, fail, succ.tpe, loc)

        /**
          * Matching an array with a TailSpread may succeed or fail
          *
          * We generate an if clause checking that array length is at least the length of
          * each pattern, and generate a fresh variable and let-binding for each variable
          * in the array, which we load with ArrayLoad.
          * We then check whether the Spread is a variable, creating a let-binding for the
          * appropriate ArraySlice to the spread, if it is.
          * We then recurse over the freshly generated variables as the true case of the previously
          * created if clause
          */
        case (TypedAst.Pattern.ArrayTailSpread(elms, sym, tpe, loc) :: ps, v :: vs) =>
          val actualArrayLengthExp = SimplifiedAst.Expression.ArrayLength(SimplifiedAst.Expression.Var(v, tpe, loc), Type.Int32, loc)
          val expectedArrayLengthExp = SimplifiedAst.Expression.Int32(elms.length, loc)
          val patternCheck = {
            val freshVars = elms.map(_ => Symbol.freshVarSym("arrayElm", loc))
            val inner = patternMatchList(elms ::: ps, freshVars ::: vs, guard, succ, fail)
            val zero = sym.text match {
              case "_" => inner
              case _ => SimplifiedAst.Expression.Let(sym,
                SimplifiedAst.Expression.ArraySlice(
                  SimplifiedAst.Expression.Var(v, tpe, loc),
                  expectedArrayLengthExp,
                  actualArrayLengthExp, tpe, loc),
                inner, tpe, loc)
            }
            elms.zip(freshVars).zipWithIndex.foldRight(zero) {
              case (((pat, name), idx), exp) =>
                val base = SimplifiedAst.Expression.Var(v, tpe, loc)
                val index = SimplifiedAst.Expression.Int32(idx, loc)
                SimplifiedAst.Expression.Let(name,
                  SimplifiedAst.Expression.ArrayLoad(base, index, pat.tpe, loc)
                  , exp, succ.tpe, loc)
            }
          }
          val op = SemanticOperator.Int32Op.Ge
          val lengthCheck = SimplifiedAst.Expression.Binary(op, BinaryOperator.GreaterEqual, actualArrayLengthExp, expectedArrayLengthExp, Type.Bool, loc)
          SimplifiedAst.Expression.IfThenElse(lengthCheck, patternCheck, fail, succ.tpe, loc)

        /**
          * Matching an array with a HeadSpread may succeed or fail
          *
          * We generate an if clause checking that array length is at least the length of
          * each pattern, and generate a fresh variable and let-binding for each variable
          * in the array, which we load with ArrayLoad.
          * We then check whether the Spread is a variable, creating a let-binding for the
          * appropriate ArraySlice to the spread, if it is.
          * We then recurse over the freshly generated variables as the true case of the previously
          * created if clause
          */
        case (TypedAst.Pattern.ArrayHeadSpread(sym, elms, tpe, loc) :: ps, v :: vs) =>
          val actualArrayLengthExp = SimplifiedAst.Expression.ArrayLength(SimplifiedAst.Expression.Var(v, tpe, loc), Type.Int32, loc)
          val expectedArrayLengthExp = SimplifiedAst.Expression.Int32(elms.length, loc)
          val offset = mkSub(actualArrayLengthExp, expectedArrayLengthExp, loc)
          val patternCheck = {
            val freshVars = elms.map(_ => Symbol.freshVarSym("arrayElm", loc))
            val inner = patternMatchList(elms ::: ps, freshVars ::: vs, guard, succ, fail)
            val zero = sym.text match {
              case "_" => inner
              case _ => SimplifiedAst.Expression.Let(sym,
                SimplifiedAst.Expression.ArraySlice(
                  SimplifiedAst.Expression.Var(v, tpe, loc),
                  SimplifiedAst.Expression.Int32(0, loc),
                  expectedArrayLengthExp, tpe, loc),
                inner, tpe, loc)
            }
            elms.zip(freshVars).zipWithIndex.foldRight(zero) {
              case (((pat, name), idx), exp) =>
                val base = SimplifiedAst.Expression.Var(v, tpe, loc)
                val index = mkAdd(SimplifiedAst.Expression.Int32(idx, loc), offset, loc)
                SimplifiedAst.Expression.Let(name,
                  SimplifiedAst.Expression.ArrayLoad(base, index, pat.tpe, loc)
                  , exp, succ.tpe, loc)
            }
          }
          val ge = SemanticOperator.Int32Op.Ge
          val lengthCheck = SimplifiedAst.Expression.Binary(ge, BinaryOperator.GreaterEqual, actualArrayLengthExp, expectedArrayLengthExp, Type.Bool, loc)
          SimplifiedAst.Expression.IfThenElse(lengthCheck, patternCheck, fail, succ.tpe, loc)


        case p => throw InternalCompilerException(s"Unsupported pattern '$p'.")
      }

    /**
      * Eliminates the choose construct by translations to if-then-else expressions.
      */
    def simplifyChoose(exps0: List[TypedAst.Expression], rules0: List[TypedAst.ChoiceRule], tpe: Type, loc: SourceLocation)(implicit flix: Flix): SimplifiedAst.Expression = {
      //
      // Given the code:
      //
      // choose (x, y, ...) {
      //   case PATTERN_1 => BODY_1
      //   case PATTERN_2 => BODY_2
      //   ...
      //   case PATTERN_N => BODY_N
      // }
      //
      // The structure of the generated code is as follows:
      //
      // let matchVar1 = x;
      // let matchVar2 = y;
      // ...
      //
      // if (matchVar_i is Present(x_i) && ... matchVar_i is Present(x_j))
      //   let x_i = untag matchVar_i;
      //   ...
      //   let x_j = untag matchVar_j;
      //   BODY_1
      // else
      //   if (matchVar_i is Present(x_i) && ... matchVar_j is Present(x_j)) =>
      //   let x_i = untag matchVar_i;
      //   ...
      //   let x_j = untag matchVar_j;
      //     BODY_2
      // ...
      //   else
      //     MatchError
      //

      //
      // The symbol of the Choice data type.
      //
      val sym = Symbol.mkEnumSym("Choice")

      //
      // Translate the match expressions.
      //
      val exps = exps0.map(visitExp)

      //
      // Introduce a fresh variable for each match expression.
      //
      val freshMatchVars = exps.map(_ => Symbol.freshVarSym("matchVar", loc))

      //
      // The default unmatched error expression.
      //
      val unmatchedExp = SimplifiedAst.Expression.MatchError(tpe, loc)

      //
      // All the if-then-else branches.
      //
      val branches = rules0.foldRight(unmatchedExp: SimplifiedAst.Expression) {
        case (TypedAst.ChoiceRule(pat, body), acc) =>
          val init = SimplifiedAst.Expression.True(loc): SimplifiedAst.Expression
          val condExp = freshMatchVars.zip(pat).zip(exps).foldRight(init) {
            case (((freshMatchVar, TypedAst.ChoicePattern.Wild(_)), matchExp), acc) => acc
            case (((freshMatchVar, TypedAst.ChoicePattern.Absent(_)), matchExp), acc) =>
              val varExp = SimplifiedAst.Expression.Var(freshMatchVar, matchExp.tpe, loc)
              val tag = Name.Tag("Absent", loc)
              val isAbsent = SimplifiedAst.Expression.Is(sym, tag, varExp, loc)
              SimplifiedAst.Expression.Binary(SemanticOperator.BoolOp.And, BinaryOperator.LogicalAnd, isAbsent, acc, Type.Bool, loc)
            case (((freshMatchVar, TypedAst.ChoicePattern.Present(matchVar, _, _)), matchExp), acc) =>
              val varExp = SimplifiedAst.Expression.Var(freshMatchVar, matchExp.tpe, loc)
              val tag = Name.Tag("Present", loc)
              val isPresent = SimplifiedAst.Expression.Is(sym, tag, varExp, loc)
              SimplifiedAst.Expression.Binary(SemanticOperator.BoolOp.And, BinaryOperator.LogicalAnd, isPresent, acc, Type.Bool, loc)
          }
          val bodyExp = visitExp(body)
          val thenExp = freshMatchVars.zip(pat).zip(exps).foldRight(bodyExp) {
            case (((freshMatchVar, TypedAst.ChoicePattern.Wild(_)), matchExp), acc) => acc
            case (((freshMatchVar, TypedAst.ChoicePattern.Absent(_)), matchExp), acc) => acc
            case (((freshMatchVar, TypedAst.ChoicePattern.Present(matchVar, tpe, _)), matchExp), acc) =>
              val varExp = SimplifiedAst.Expression.Var(freshMatchVar, matchExp.tpe, loc)
              val tag = Name.Tag("Present", loc)
              val untagExp = SimplifiedAst.Expression.Untag(sym, tag, varExp, tpe, loc)
              SimplifiedAst.Expression.Let(matchVar, untagExp, acc, acc.tpe, loc)
          }
          val elseExp = acc
          SimplifiedAst.Expression.IfThenElse(condExp, thenExp, elseExp, tpe, loc)
      }

      //
      // Let bind the match variables.
      //
      freshMatchVars.zip(exps).foldRight(branches: SimplifiedAst.Expression) {
        case ((sym, matchExp), acc) => SimplifiedAst.Expression.Let(sym, matchExp, acc, tpe, loc)
      }
    }

    //
    // Main computation.
    //
    val defns = root.defs.map { case (k, v) => k -> visitDef(v) }
    val enums = root.enums.map {
      case (k, TypedAst.Enum(doc, mod, sym, tparams, cases0, enumType, enumSc, loc)) =>
        val cases = cases0 map {
          case (tag, TypedAst.Case(enumSym, tagName, tagType, tagSc, tagLoc)) => tag -> SimplifiedAst.Case(enumSym, tagName, tagType, tagLoc)
        }
        k -> SimplifiedAst.Enum(mod, sym, cases, enumType, loc)
    }
    val latticeOps = root.latticeOps.map { case (k, v) => k -> visitLatticeOps(v) }
    val properties = root.properties.map { p => visitProperty(p) }
    val specialOps = root.specialOps
    val reachable = root.reachable

    SimplifiedAst.Root(defns ++ toplevel, enums, latticeOps, properties, specialOps, reachable, root.sources).toSuccess
  }

  /**
    * Returns a copy of the given expression `exp0` where every variable symbol has been replaced according to the given substitution `m`.
    */
  def substitute(exp0: SimplifiedAst.Expression, m: Map[Symbol.VarSym, Symbol.VarSym]): SimplifiedAst.Expression = {

    def visitExp(e: SimplifiedAst.Expression): SimplifiedAst.Expression = e match {
      case SimplifiedAst.Expression.Unit(_) => e

      case SimplifiedAst.Expression.Null(_, _) => e

      case SimplifiedAst.Expression.True(_) => e

      case SimplifiedAst.Expression.False(_) => e

      case SimplifiedAst.Expression.Char(_, _) => e

      case SimplifiedAst.Expression.Float32(_, _) => e

      case SimplifiedAst.Expression.Float64(_, _) => e

      case SimplifiedAst.Expression.Int8(_, _) => e

      case SimplifiedAst.Expression.Int16(_, _) => e

      case SimplifiedAst.Expression.Int32(_, _) => e

      case SimplifiedAst.Expression.Int64(_, _) => e

      case SimplifiedAst.Expression.BigInt(_, _) => e

      case SimplifiedAst.Expression.Str(_, _) => e

      case SimplifiedAst.Expression.Var(sym, tpe, loc) => m.get(sym) match {
        case None => SimplifiedAst.Expression.Var(sym, tpe, loc)
        case Some(replacement) => SimplifiedAst.Expression.Var(replacement, tpe, loc)
      }

      case SimplifiedAst.Expression.Def(sym, tpe, loc) => e

      case SimplifiedAst.Expression.Lambda(fparams, body, tpe, loc) =>
        SimplifiedAst.Expression.Lambda(fparams, visitExp(body), tpe, loc)

      case SimplifiedAst.Expression.Apply(exp, args, tpe, loc) =>
        SimplifiedAst.Expression.Apply(visitExp(exp), args.map(visitExp), tpe, loc)

      case SimplifiedAst.Expression.Unary(sop, op, exp, tpe, loc) =>
        SimplifiedAst.Expression.Unary(sop, op, visitExp(exp), tpe, loc)

      case SimplifiedAst.Expression.Binary(sop, op, exp1, exp2, tpe, loc) =>
        SimplifiedAst.Expression.Binary(sop, op, visitExp(exp1), visitExp(exp2), tpe, loc)

      case SimplifiedAst.Expression.IfThenElse(exp1, exp2, exp3, tpe, loc) =>
        SimplifiedAst.Expression.IfThenElse(visitExp(exp1), visitExp(exp2), visitExp(exp3), tpe, loc)

      case SimplifiedAst.Expression.Branch(exp, branches, tpe, loc) =>
        val e = visitExp(exp)
        val bs = branches map {
          case (sym, br) => sym -> br
        }
        SimplifiedAst.Expression.Branch(e, bs, tpe, loc)

      case SimplifiedAst.Expression.JumpTo(sym, tpe, loc) =>
        SimplifiedAst.Expression.JumpTo(sym, tpe, loc)

      case SimplifiedAst.Expression.Let(sym, exp1, exp2, tpe, loc) =>
        SimplifiedAst.Expression.Let(sym, visitExp(exp1), visitExp(exp2), tpe, loc)

      case SimplifiedAst.Expression.Is(sym, tag, exp, loc) =>
        SimplifiedAst.Expression.Is(sym, tag, visitExp(exp), loc)

      case SimplifiedAst.Expression.Tag(enum, tag, exp, tpe, loc) =>
        SimplifiedAst.Expression.Tag(enum, tag, visitExp(exp), tpe, loc)

      case SimplifiedAst.Expression.Untag(sym, tag, exp, tpe, loc) =>
        SimplifiedAst.Expression.Untag(sym, tag, visitExp(exp), tpe, loc)

      case SimplifiedAst.Expression.Index(exp, offset, tpe, loc) =>
        SimplifiedAst.Expression.Index(visitExp(exp), offset, tpe, loc)

      case SimplifiedAst.Expression.Tuple(elms, tpe, loc) =>
        SimplifiedAst.Expression.Tuple(elms.map(visitExp), tpe, loc)

      case SimplifiedAst.Expression.RecordEmpty(tpe, loc) =>
        SimplifiedAst.Expression.RecordEmpty(tpe, loc)

      case SimplifiedAst.Expression.RecordSelect(exp, field, tpe, loc) =>
        val e = visitExp(exp)
        SimplifiedAst.Expression.RecordSelect(e, field, tpe, loc)

      case SimplifiedAst.Expression.RecordExtend(field, value, rest, tpe, loc) =>
        val v = visitExp(value)
        val r = visitExp(rest)
        SimplifiedAst.Expression.RecordExtend(field, v, r, tpe, loc)

      case SimplifiedAst.Expression.RecordRestrict(field, rest, tpe, loc) =>
        val r = visitExp(rest)
        SimplifiedAst.Expression.RecordRestrict(field, r, tpe, loc)

      case SimplifiedAst.Expression.ArrayLit(elms, tpe, loc) =>
        SimplifiedAst.Expression.ArrayLit(elms.map(visitExp), tpe, loc)

      case SimplifiedAst.Expression.ArrayNew(elm, len, tpe, loc) =>
        SimplifiedAst.Expression.ArrayNew(visitExp(elm), visitExp(len), tpe, loc)

      case SimplifiedAst.Expression.ArrayLoad(base, index, tpe, loc) =>
        SimplifiedAst.Expression.ArrayLoad(visitExp(base), visitExp(index), tpe, loc)

      case SimplifiedAst.Expression.ArrayStore(base, index, elm, tpe, loc) =>
        SimplifiedAst.Expression.ArrayStore(visitExp(base), visitExp(index), visitExp(elm), tpe, loc)

      case SimplifiedAst.Expression.ArrayLength(base, tpe, loc) =>
        SimplifiedAst.Expression.ArrayLength(visitExp(base), tpe, loc)

      case SimplifiedAst.Expression.ArraySlice(base, startIndex, endIndex, tpe, loc) =>
        SimplifiedAst.Expression.ArraySlice(visitExp(base), visitExp(startIndex), visitExp(endIndex), tpe, loc)

      case SimplifiedAst.Expression.Ref(exp, tpe, loc) =>
        SimplifiedAst.Expression.Ref(visitExp(exp), tpe, loc)

      case SimplifiedAst.Expression.Deref(exp, tpe, loc) =>
        SimplifiedAst.Expression.Deref(visitExp(exp), tpe, loc)

      case SimplifiedAst.Expression.Assign(exp1, exp2, tpe, loc) =>
        SimplifiedAst.Expression.Assign(visitExp(exp1), visitExp(exp2), tpe, loc)

      case SimplifiedAst.Expression.Existential(params, exp, loc) =>
        val e = visitExp(exp)
        SimplifiedAst.Expression.Existential(params, e, loc)

      case SimplifiedAst.Expression.Universal(params, exp, loc) =>
        val e = visitExp(exp)
        SimplifiedAst.Expression.Universal(params, e, loc)

      case SimplifiedAst.Expression.Cast(exp, tpe, loc) =>
        val e = visitExp(exp)
        SimplifiedAst.Expression.Cast(e, tpe, loc)

      case SimplifiedAst.Expression.TryCatch(exp, rules, tpe, loc) =>
        val e = visitExp(exp)
        val rs = rules map {
          case SimplifiedAst.CatchRule(sym, clazz, body) =>
            val b = visitExp(body)
            SimplifiedAst.CatchRule(sym, clazz, b)
        }
        SimplifiedAst.Expression.TryCatch(e, rs, tpe, loc)

      case SimplifiedAst.Expression.InvokeConstructor(constructor, args, tpe, loc) =>
        val as = args.map(visitExp)
        SimplifiedAst.Expression.InvokeConstructor(constructor, as, tpe, loc)

      case SimplifiedAst.Expression.InvokeMethod(method, exp, args, tpe, loc) =>
        val e = visitExp(exp)
        val as = args.map(visitExp)
        SimplifiedAst.Expression.InvokeMethod(method, e, as, tpe, loc)

      case SimplifiedAst.Expression.InvokeStaticMethod(method, args, tpe, loc) =>
        val as = args.map(visitExp)
        SimplifiedAst.Expression.InvokeStaticMethod(method, as, tpe, loc)

      case SimplifiedAst.Expression.GetField(field, exp, tpe, loc) =>
        val e = visitExp(exp)
        SimplifiedAst.Expression.GetField(field, e, tpe, loc)

      case SimplifiedAst.Expression.PutField(field, exp1, exp2, tpe, loc) =>
        val e1 = visitExp(exp1)
        val e2 = visitExp(exp2)
        SimplifiedAst.Expression.PutField(field, e1, e2, tpe, loc)

      case SimplifiedAst.Expression.GetStaticField(field, tpe, loc) =>
        exp0

      case SimplifiedAst.Expression.PutStaticField(field, exp, tpe, loc) =>
        val e = visitExp(exp)
        SimplifiedAst.Expression.PutStaticField(field, e, tpe, loc)

      case SimplifiedAst.Expression.NewChannel(exp, tpe, loc) =>
        val e = visitExp(exp)
        SimplifiedAst.Expression.NewChannel(e, tpe, loc)

      case SimplifiedAst.Expression.GetChannel(exp, tpe, loc) =>
        val e = visitExp(exp)
        SimplifiedAst.Expression.GetChannel(e, tpe, loc)

      case SimplifiedAst.Expression.PutChannel(exp1, exp2, tpe, loc) =>
        val e1 = visitExp(exp1)
        val e2 = visitExp(exp2)
        SimplifiedAst.Expression.PutChannel(e1, e2, tpe, loc)

      case SimplifiedAst.Expression.SelectChannel(rules, default, tpe, loc) =>
        val rs = rules map {
          case SimplifiedAst.SelectChannelRule(sym, chan, exp) =>
            val c = visitExp(chan)
            val e = visitExp(exp)
            SimplifiedAst.SelectChannelRule(sym, c, e)
        }

        val d = default.map(visitExp)

        SimplifiedAst.Expression.SelectChannel(rs, d, tpe, loc)

      case SimplifiedAst.Expression.Spawn(exp, tpe, loc) =>
        val e = visitExp(exp)
        SimplifiedAst.Expression.Spawn(e, tpe, loc)

      case SimplifiedAst.Expression.Lazy(exp, tpe, loc) =>
        val e = visitExp(exp)
        SimplifiedAst.Expression.Lazy(e, tpe, loc)

      case SimplifiedAst.Expression.Force(exp, tpe, loc) =>
        val e = visitExp(exp)
        SimplifiedAst.Expression.Force(e, tpe, loc)

      case SimplifiedAst.Expression.FixpointConstraintSet(cs0, tpe, loc) =>
        val cs = cs0.map(visitConstraint)
        SimplifiedAst.Expression.FixpointConstraintSet(cs, tpe, loc)

      case SimplifiedAst.Expression.FixpointCompose(exp1, exp2, tpe, loc) =>
        val e1 = visitExp(exp1)
        val e2 = visitExp(exp2)
        SimplifiedAst.Expression.FixpointCompose(e1, e2, tpe, loc)

      case SimplifiedAst.Expression.FixpointSolve(exp, stf, tpe, loc) =>
        val e = visitExp(exp)
        SimplifiedAst.Expression.FixpointSolve(e, stf, tpe, loc)

      case SimplifiedAst.Expression.FixpointProject(pred, exp, tpe, loc) =>
        val e = visitExp(exp)
        SimplifiedAst.Expression.FixpointProject(pred, e, tpe, loc)

      case SimplifiedAst.Expression.FixpointEntails(exp1, exp2, tpe, loc) =>
        val e1 = visitExp(exp1)
        val e2 = visitExp(exp2)
        SimplifiedAst.Expression.FixpointEntails(e1, e2, tpe, loc)

      case SimplifiedAst.Expression.FixpointFold(pred, exp1, exp2, exp3, tpe, loc) =>
        val e1 = visitExp(exp1).asInstanceOf[SimplifiedAst.Expression.Var]
        val e2 = visitExp(exp2).asInstanceOf[SimplifiedAst.Expression.Var]
        val e3 = visitExp(exp3).asInstanceOf[SimplifiedAst.Expression.Var]
        SimplifiedAst.Expression.FixpointFold(pred, e1, e2, e3, tpe, loc)

      case SimplifiedAst.Expression.HoleError(sym, tpe, loc) => e

      case SimplifiedAst.Expression.MatchError(tpe, loc) => e

      case SimplifiedAst.Expression.Closure(_, _, _, _) => throw InternalCompilerException(s"Unexpected expression.")
      case SimplifiedAst.Expression.LambdaClosure(_, _, _, _, _) => throw InternalCompilerException(s"Unexpected expression.")
      case SimplifiedAst.Expression.ApplyClo(_, _, _, _) => throw InternalCompilerException(s"Unexpected expression.")
      case SimplifiedAst.Expression.ApplyDef(_, _, _, _) => throw InternalCompilerException(s"Unexpected expression.")
    }

    def visitConstraint(c0: SimplifiedAst.Constraint): SimplifiedAst.Constraint = c0 match {
      case SimplifiedAst.Constraint(cparams, head0, body0, loc) =>
        val head = visitHeadPred(head0)
        val body = body0.map(visitBodyPred)
        SimplifiedAst.Constraint(cparams, head, body, loc)
    }

    def visitHeadPred(h0: SimplifiedAst.Predicate.Head): SimplifiedAst.Predicate.Head = h0 match {
      case SimplifiedAst.Predicate.Head.Atom(pred, den, terms, tpe, loc) =>
        val ts = terms.map(visitHeadTerm)
        SimplifiedAst.Predicate.Head.Atom(pred, den, ts, tpe, loc)

      case SimplifiedAst.Predicate.Head.Union(exp, tpe, loc) =>
        val e = visitExp(exp)
        SimplifiedAst.Predicate.Head.Union(e, tpe, loc)
    }

    def visitBodyPred(b0: SimplifiedAst.Predicate.Body): SimplifiedAst.Predicate.Body = b0 match {
      case SimplifiedAst.Predicate.Body.Atom(pred, den, polarity, terms, tpe, loc) =>
        val ts = terms.map(visitBodyTerm)
        SimplifiedAst.Predicate.Body.Atom(pred, den, polarity, ts, tpe, loc)

      case SimplifiedAst.Predicate.Body.Guard(exp, loc) =>
        val e = visitExp(exp)
        SimplifiedAst.Predicate.Body.Guard(e, loc)
    }

    def visitHeadTerm(t0: SimplifiedAst.Term.Head): SimplifiedAst.Term.Head = t0 match {
      case SimplifiedAst.Term.Head.QuantVar(sym, tpe, loc) => t0

      case SimplifiedAst.Term.Head.CapturedVar(sym, tpe, loc) =>
        val s = m.getOrElse(sym, sym)
        SimplifiedAst.Term.Head.CapturedVar(s, tpe, loc)

      case SimplifiedAst.Term.Head.Lit(exp, tpe, loc) =>
        val e = visitExp(exp)
        SimplifiedAst.Term.Head.Lit(e, tpe, loc)

      case SimplifiedAst.Term.Head.App(exp, args, tpe, loc) =>
        val e = visitExp(exp)
        SimplifiedAst.Term.Head.App(e, args, tpe, loc)
    }

    def visitBodyTerm(t0: SimplifiedAst.Term.Body): SimplifiedAst.Term.Body = t0 match {
      case SimplifiedAst.Term.Body.Wild(tpe, loc) => t0

      case SimplifiedAst.Term.Body.QuantVar(sym, tpe, loc) =>
        val s = m.getOrElse(sym, sym)
        SimplifiedAst.Term.Body.QuantVar(s, tpe, loc)

      case SimplifiedAst.Term.Body.CapturedVar(sym, tpe, loc) => t0

      case SimplifiedAst.Term.Body.Lit(exp, tpe, loc) =>
        val e = visitExp(exp)
        SimplifiedAst.Term.Body.Lit(e, tpe, loc)
    }

    visitExp(exp0)
  }

}<|MERGE_RESOLUTION|>--- conflicted
+++ resolved
@@ -115,215 +115,6 @@
         val op = SemanticOperatorOps.toUnaryOp(sop)
         SimplifiedAst.Expression.Unary(sop, op, visitExp(e), tpe, loc)
 
-<<<<<<< HEAD
-=======
-      case TypedAst.Expression.BinaryDeprecated(op, e1, e2, tpe, eff, loc) =>
-
-        /*
-         * Special Case 1: Unit
-         */
-        (op, e1.tpe.typeConstructor, e2.tpe.typeConstructor) match {
-          case (BinaryOperator.Equal, Some(TypeConstructor.Unit), Some(TypeConstructor.Unit)) =>
-            // Unit is always equal to itself.
-            return SimplifiedAst.Expression.True(loc)
-          case (BinaryOperator.NotEqual, Some(TypeConstructor.Unit), Some(TypeConstructor.Unit)) =>
-            // Unit is never not equal to itself.
-            return SimplifiedAst.Expression.False(loc)
-          case _ => // fallthrough
-        }
-
-        /*
-         * Compute the semantic operator based on types.
-         */
-        val sop = op match {
-          case BinaryOperator.Plus => e1.tpe.typeConstructor match {
-            case Some(TypeConstructor.Float32) => SemanticOperator.Float32Op.Add
-            case Some(TypeConstructor.Float64) => SemanticOperator.Float64Op.Add
-            case Some(TypeConstructor.Int8) => SemanticOperator.Int8Op.Add
-            case Some(TypeConstructor.Int16) => SemanticOperator.Int16Op.Add
-            case Some(TypeConstructor.Int32) => SemanticOperator.Int32Op.Add
-            case Some(TypeConstructor.Int64) => SemanticOperator.Int64Op.Add
-            case Some(TypeConstructor.BigInt) => SemanticOperator.BigIntOp.Add
-            case Some(TypeConstructor.Str) => SemanticOperator.StringOp.Concat
-            case t => throw InternalCompilerException(s"Unexpected type: '$t' near ${loc.format}.")
-          }
-          case BinaryOperator.Minus => e1.tpe.typeConstructor match {
-            case Some(TypeConstructor.Float32) => SemanticOperator.Float32Op.Sub
-            case Some(TypeConstructor.Float64) => SemanticOperator.Float64Op.Sub
-            case Some(TypeConstructor.Int8) => SemanticOperator.Int8Op.Sub
-            case Some(TypeConstructor.Int16) => SemanticOperator.Int16Op.Sub
-            case Some(TypeConstructor.Int32) => SemanticOperator.Int32Op.Sub
-            case Some(TypeConstructor.Int64) => SemanticOperator.Int64Op.Sub
-            case Some(TypeConstructor.BigInt) => SemanticOperator.BigIntOp.Sub
-            case t => throw InternalCompilerException(s"Unexpected type: '$t' near ${loc.format}.")
-          }
-          case BinaryOperator.Times => e1.tpe.typeConstructor match {
-            case Some(TypeConstructor.Float32) => SemanticOperator.Float32Op.Mul
-            case Some(TypeConstructor.Float64) => SemanticOperator.Float64Op.Mul
-            case Some(TypeConstructor.Int8) => SemanticOperator.Int8Op.Mul
-            case Some(TypeConstructor.Int16) => SemanticOperator.Int16Op.Mul
-            case Some(TypeConstructor.Int32) => SemanticOperator.Int32Op.Mul
-            case Some(TypeConstructor.Int64) => SemanticOperator.Int64Op.Mul
-            case Some(TypeConstructor.BigInt) => SemanticOperator.BigIntOp.Mul
-            case t => throw InternalCompilerException(s"Unexpected type: '$t' near ${loc.format}.")
-          }
-          case BinaryOperator.Divide => e1.tpe.typeConstructor match {
-            case Some(TypeConstructor.Float32) => SemanticOperator.Float32Op.Div
-            case Some(TypeConstructor.Float64) => SemanticOperator.Float64Op.Div
-            case Some(TypeConstructor.Int8) => SemanticOperator.Int8Op.Div
-            case Some(TypeConstructor.Int16) => SemanticOperator.Int16Op.Div
-            case Some(TypeConstructor.Int32) => SemanticOperator.Int32Op.Div
-            case Some(TypeConstructor.Int64) => SemanticOperator.Int64Op.Div
-            case Some(TypeConstructor.BigInt) => SemanticOperator.BigIntOp.Div
-            case t => throw InternalCompilerException(s"Unexpected type: '$t' near ${loc.format}.")
-          }
-          case BinaryOperator.Modulo => e1.tpe.typeConstructor match {
-            case Some(TypeConstructor.Float32) => SemanticOperator.Float32Op.Rem
-            case Some(TypeConstructor.Float64) => SemanticOperator.Float64Op.Rem
-            case Some(TypeConstructor.Int8) => SemanticOperator.Int8Op.Rem
-            case Some(TypeConstructor.Int16) => SemanticOperator.Int16Op.Rem
-            case Some(TypeConstructor.Int32) => SemanticOperator.Int32Op.Rem
-            case Some(TypeConstructor.Int64) => SemanticOperator.Int64Op.Rem
-            case Some(TypeConstructor.BigInt) => SemanticOperator.BigIntOp.Rem
-            case t => throw InternalCompilerException(s"Unexpected type: '$t' near ${loc.format}.")
-          }
-          case BinaryOperator.Exponentiate => e1.tpe.typeConstructor match {
-            case Some(TypeConstructor.Float32) => SemanticOperator.Float32Op.Exp
-            case Some(TypeConstructor.Float64) => SemanticOperator.Float64Op.Exp
-            case Some(TypeConstructor.Int8) => SemanticOperator.Int8Op.Exp
-            case Some(TypeConstructor.Int16) => SemanticOperator.Int16Op.Exp
-            case Some(TypeConstructor.Int32) => SemanticOperator.Int32Op.Exp
-            case Some(TypeConstructor.Int64) => SemanticOperator.Int64Op.Exp
-            case Some(TypeConstructor.BigInt) => SemanticOperator.BigIntOp.Exp
-            case t => throw InternalCompilerException(s"Unexpected type: '$t' near ${loc.format}.")
-          }
-          case BinaryOperator.Less => e1.tpe.typeConstructor match {
-            case Some(TypeConstructor.Char) => SemanticOperator.CharOp.Lt
-            case Some(TypeConstructor.Float32) => SemanticOperator.Float32Op.Lt
-            case Some(TypeConstructor.Float64) => SemanticOperator.Float64Op.Lt
-            case Some(TypeConstructor.Int8) => SemanticOperator.Int8Op.Lt
-            case Some(TypeConstructor.Int16) => SemanticOperator.Int16Op.Lt
-            case Some(TypeConstructor.Int32) => SemanticOperator.Int32Op.Lt
-            case Some(TypeConstructor.Int64) => SemanticOperator.Int64Op.Lt
-            case Some(TypeConstructor.BigInt) => SemanticOperator.BigIntOp.Lt
-            case t => throw InternalCompilerException(s"Unexpected type: '$t' near ${loc.format}.")
-          }
-          case BinaryOperator.LessEqual => e1.tpe.typeConstructor match {
-            case Some(TypeConstructor.Char) => SemanticOperator.CharOp.Le
-            case Some(TypeConstructor.Float32) => SemanticOperator.Float32Op.Le
-            case Some(TypeConstructor.Float64) => SemanticOperator.Float64Op.Le
-            case Some(TypeConstructor.Int8) => SemanticOperator.Int8Op.Le
-            case Some(TypeConstructor.Int16) => SemanticOperator.Int16Op.Le
-            case Some(TypeConstructor.Int32) => SemanticOperator.Int32Op.Le
-            case Some(TypeConstructor.Int64) => SemanticOperator.Int64Op.Le
-            case Some(TypeConstructor.BigInt) => SemanticOperator.BigIntOp.Le
-            case t => throw InternalCompilerException(s"Unexpected type: '$t' near ${loc.format}.")
-          }
-          case BinaryOperator.Greater => e1.tpe.typeConstructor match {
-            case Some(TypeConstructor.Char) => SemanticOperator.CharOp.Gt
-            case Some(TypeConstructor.Float32) => SemanticOperator.Float32Op.Gt
-            case Some(TypeConstructor.Float64) => SemanticOperator.Float64Op.Gt
-            case Some(TypeConstructor.Int8) => SemanticOperator.Int8Op.Gt
-            case Some(TypeConstructor.Int16) => SemanticOperator.Int16Op.Gt
-            case Some(TypeConstructor.Int32) => SemanticOperator.Int32Op.Gt
-            case Some(TypeConstructor.Int64) => SemanticOperator.Int64Op.Gt
-            case Some(TypeConstructor.BigInt) => SemanticOperator.BigIntOp.Gt
-            case t => throw InternalCompilerException(s"Unexpected type: '$t' near ${loc.format}.")
-          }
-          case BinaryOperator.GreaterEqual => e1.tpe.typeConstructor match {
-            case Some(TypeConstructor.Char) => SemanticOperator.CharOp.Ge
-            case Some(TypeConstructor.Float32) => SemanticOperator.Float32Op.Ge
-            case Some(TypeConstructor.Float64) => SemanticOperator.Float64Op.Ge
-            case Some(TypeConstructor.Int8) => SemanticOperator.Int8Op.Ge
-            case Some(TypeConstructor.Int16) => SemanticOperator.Int16Op.Ge
-            case Some(TypeConstructor.Int32) => SemanticOperator.Int32Op.Ge
-            case Some(TypeConstructor.Int64) => SemanticOperator.Int64Op.Ge
-            case Some(TypeConstructor.BigInt) => SemanticOperator.BigIntOp.Ge
-            case t => throw InternalCompilerException(s"Unexpected type: '$t' near ${loc.format}.")
-          }
-          case BinaryOperator.Equal => e1.tpe.typeConstructor match {
-            case Some(TypeConstructor.Bool) => SemanticOperator.BoolOp.Eq
-            case Some(TypeConstructor.Char) => SemanticOperator.CharOp.Eq
-            case Some(TypeConstructor.Float32) => SemanticOperator.Float32Op.Eq
-            case Some(TypeConstructor.Float64) => SemanticOperator.Float64Op.Eq
-            case Some(TypeConstructor.Int8) => SemanticOperator.Int8Op.Eq
-            case Some(TypeConstructor.Int16) => SemanticOperator.Int16Op.Eq
-            case Some(TypeConstructor.Int32) => SemanticOperator.Int32Op.Eq
-            case Some(TypeConstructor.Int64) => SemanticOperator.Int64Op.Eq
-            case Some(TypeConstructor.BigInt) => SemanticOperator.BigIntOp.Eq
-            case Some(TypeConstructor.Str) => SemanticOperator.StringOp.Eq
-            case t => throw InternalCompilerException(s"Unexpected type: '$t' near ${loc.format}.")
-          }
-          case BinaryOperator.NotEqual => e1.tpe.typeConstructor match {
-            case Some(TypeConstructor.Bool) => SemanticOperator.BoolOp.Neq
-            case Some(TypeConstructor.Char) => SemanticOperator.CharOp.Neq
-            case Some(TypeConstructor.Float32) => SemanticOperator.Float32Op.Neq
-            case Some(TypeConstructor.Float64) => SemanticOperator.Float64Op.Neq
-            case Some(TypeConstructor.Int8) => SemanticOperator.Int8Op.Neq
-            case Some(TypeConstructor.Int16) => SemanticOperator.Int16Op.Neq
-            case Some(TypeConstructor.Int32) => SemanticOperator.Int32Op.Neq
-            case Some(TypeConstructor.Int64) => SemanticOperator.Int64Op.Neq
-            case Some(TypeConstructor.BigInt) => SemanticOperator.BigIntOp.Neq
-            case Some(TypeConstructor.Str) => SemanticOperator.StringOp.Neq
-            case t => throw InternalCompilerException(s"Unexpected type: '$t' near ${loc.format}.")
-          }
-          case BinaryOperator.Spaceship =>
-            // NB: The spaceship operator should have been replaced by now.
-            throw InternalCompilerException(s"Unexpected operator.")
-          case BinaryOperator.LogicalAnd => e1.tpe.typeConstructor match {
-            case Some(TypeConstructor.Bool) => SemanticOperator.BoolOp.And
-            case t => throw InternalCompilerException(s"Unexpected type: '$t' near ${loc.format}.")
-          }
-          case BinaryOperator.LogicalOr => e1.tpe.typeConstructor match {
-            case Some(TypeConstructor.Bool) => SemanticOperator.BoolOp.Or
-            case t => throw InternalCompilerException(s"Unexpected type: '$t' near ${loc.format}.")
-          }
-          case BinaryOperator.BitwiseAnd => e1.tpe.typeConstructor match {
-            case Some(TypeConstructor.Int8) => SemanticOperator.Int8Op.And
-            case Some(TypeConstructor.Int16) => SemanticOperator.Int16Op.And
-            case Some(TypeConstructor.Int32) => SemanticOperator.Int32Op.And
-            case Some(TypeConstructor.Int64) => SemanticOperator.Int64Op.And
-            case Some(TypeConstructor.BigInt) => SemanticOperator.BigIntOp.And
-            case t => throw InternalCompilerException(s"Unexpected type: '$t' near ${loc.format}.")
-          }
-          case BinaryOperator.BitwiseOr => e1.tpe.typeConstructor match {
-            case Some(TypeConstructor.Int8) => SemanticOperator.Int8Op.Or
-            case Some(TypeConstructor.Int16) => SemanticOperator.Int16Op.Or
-            case Some(TypeConstructor.Int32) => SemanticOperator.Int32Op.Or
-            case Some(TypeConstructor.Int64) => SemanticOperator.Int64Op.Or
-            case Some(TypeConstructor.BigInt) => SemanticOperator.BigIntOp.Or
-            case t => throw InternalCompilerException(s"Unexpected type: '$t' near ${loc.format}.")
-          }
-          case BinaryOperator.BitwiseXor => e1.tpe.typeConstructor match {
-            case Some(TypeConstructor.Int8) => SemanticOperator.Int8Op.Xor
-            case Some(TypeConstructor.Int16) => SemanticOperator.Int16Op.Xor
-            case Some(TypeConstructor.Int32) => SemanticOperator.Int32Op.Xor
-            case Some(TypeConstructor.Int64) => SemanticOperator.Int64Op.Xor
-            case Some(TypeConstructor.BigInt) => SemanticOperator.BigIntOp.Xor
-            case t => throw InternalCompilerException(s"Unexpected type: '$t' near ${loc.format}.")
-          }
-          case BinaryOperator.BitwiseLeftShift => e1.tpe.typeConstructor match {
-            case Some(TypeConstructor.Int8) => SemanticOperator.Int8Op.Shl
-            case Some(TypeConstructor.Int16) => SemanticOperator.Int16Op.Shl
-            case Some(TypeConstructor.Int32) => SemanticOperator.Int32Op.Shl
-            case Some(TypeConstructor.Int64) => SemanticOperator.Int64Op.Shl
-            case Some(TypeConstructor.BigInt) => SemanticOperator.BigIntOp.Shl
-            case t => throw InternalCompilerException(s"Unexpected type: '$t' near ${loc.format}.")
-          }
-          case BinaryOperator.BitwiseRightShift => e1.tpe.typeConstructor match {
-            case Some(TypeConstructor.Int8) => SemanticOperator.Int8Op.Shr
-            case Some(TypeConstructor.Int16) => SemanticOperator.Int16Op.Shr
-            case Some(TypeConstructor.Int32) => SemanticOperator.Int32Op.Shr
-            case Some(TypeConstructor.Int64) => SemanticOperator.Int64Op.Shr
-            case Some(TypeConstructor.BigInt) => SemanticOperator.BigIntOp.Shr
-            case t => throw InternalCompilerException(s"Unexpected type: '$t' near ${loc.format}.")
-          }
-        }
-
-        SimplifiedAst.Expression.Binary(sop, op, visitExp(e1), visitExp(e2), tpe, loc)
-
-
->>>>>>> eda5a50b
       case TypedAst.Expression.Binary(sop, e1, e2, tpe, eff, loc) =>
         // TODO: Remove when we have the new backend
         val op = SemanticOperatorOps.toBinaryOp(sop)
