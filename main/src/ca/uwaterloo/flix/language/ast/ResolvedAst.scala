/*
 *  Copyright 2017 Magnus Madsen
 *  
 *  Licensed under the Apache License, Version 2.0 (the "License");
 *  you may not use this file except in compliance with the License.
 *  You may obtain a copy of the License at
 *  
 *  http://www.apache.org/licenses/LICENSE-2.0
 *  
 *  Unless required by applicable law or agreed to in writing, software
 *  distributed under the License is distributed on an "AS IS" BASIS,
 *  WITHOUT WARRANTIES OR CONDITIONS OF ANY KIND, either express or implied.
 *  See the License for the specific language governing permissions and
 *  limitations under the License.
 */

package ca.uwaterloo.flix.language.ast

import java.lang.reflect.{Constructor, Field, Method}

import ca.uwaterloo.flix.language.ast

import scala.collection.immutable.List

object ResolvedAst {

  case class Program(defs: Map[Symbol.DefnSym, ResolvedAst.Def],
                     effs: Map[Symbol.EffSym, ResolvedAst.Eff],
                     handlers: Map[Symbol.EffSym, ResolvedAst.Handler],
                     enums: Map[Symbol.EnumSym, ResolvedAst.Enum],
                     classes: Map[Symbol.ClassSym, ResolvedAst.Class],
                     impls: Map[Symbol.ClassSym, ResolvedAst.Impl],
                     relations: Map[Symbol.RelSym, ResolvedAst.Relation],
                     lattices: Map[Symbol.LatSym, ResolvedAst.Lattice],
                     latticeComponents: Map[Type, ResolvedAst.LatticeComponents],
                     properties: List[ResolvedAst.Property],
                     reachable: Set[Symbol.DefnSym]) {
    /**
      * Returns all predicate symbols in the program.
      */
    val allPredicateSymbols: Set[Symbol.PredSym] = {
      relations.keySet ++ lattices.keySet
    }

  }


  case class Def(doc: Ast.Doc, ann: Ast.Annotations, mod: Ast.Modifiers, sym: Symbol.DefnSym, tparams: List[ResolvedAst.TypeParam], fparams: List[ResolvedAst.FormalParam], exp: ResolvedAst.Expression, sc: Scheme, eff: ast.Eff, loc: SourceLocation)

  case class Eff(doc: Ast.Doc, ann: Ast.Annotations, mod: Ast.Modifiers, sym: Symbol.EffSym, tparams: List[ResolvedAst.TypeParam], fparams: List[ResolvedAst.FormalParam], sc: Scheme, eff: ast.Eff, loc: SourceLocation)

  case class Handler(doc: Ast.Doc, ann: Ast.Annotations, mod: Ast.Modifiers, sym: Symbol.EffSym, tparams: List[ResolvedAst.TypeParam], fparams: List[ResolvedAst.FormalParam], exp: ResolvedAst.Expression, sc: Scheme, eff: ast.Eff, loc: SourceLocation)

  // TODO
  case class Law()

  // TODO
  case class Sig()

  case class Enum(doc: Ast.Doc, mod: Ast.Modifiers, sym: Symbol.EnumSym, tparams: List[ResolvedAst.TypeParam], cases: Map[String, ResolvedAst.Case], tpe: Type, loc: SourceLocation)

  case class Property(law: Symbol.DefnSym, defn: Symbol.DefnSym, exp: ResolvedAst.Expression, loc: SourceLocation)

  case class Class(doc: Ast.Doc, mod: Ast.Modifiers, sym: Symbol.ClassSym, quantifiers: List[Type.Var], head: ResolvedAst.SimpleClass, body: List[ResolvedAst.SimpleClass], sigs: Map[String, ResolvedAst.Sig], laws: List[ResolvedAst.Law], loc: SourceLocation)

  case class Impl(doc: Ast.Doc, mod: Ast.Modifiers, head: ResolvedAst.ComplexClass, body: List[ResolvedAst.ComplexClass], defs: List[ResolvedAst.Def], loc: SourceLocation)

  // TODO: Disallow.

  case class Relation(doc: Ast.Doc, mod: Ast.Modifiers, sym: Symbol.RelSym, tparams: List[ResolvedAst.TypeParam], attr: List[ResolvedAst.Attribute], sc: ast.Scheme, loc: SourceLocation)

  case class Lattice(doc: Ast.Doc, mod: Ast.Modifiers, sym: Symbol.LatSym, tparams: List[ResolvedAst.TypeParam], attr: List[ResolvedAst.Attribute], sc: ast.Scheme, loc: SourceLocation)

  case class LatticeComponents(tpe: Type, bot: ResolvedAst.Expression, top: ResolvedAst.Expression, equ: ResolvedAst.Expression, leq: ResolvedAst.Expression, lub: ResolvedAst.Expression, glb: ResolvedAst.Expression, ns: Name.NName, loc: SourceLocation)

  sealed trait Expression {
    def loc: SourceLocation
  }

  object Expression {

    case class Wild(tpe: Type.Var, loc: SourceLocation) extends ResolvedAst.Expression

    case class Var(sym: Symbol.VarSym, tpe: Type, loc: SourceLocation) extends ResolvedAst.Expression

    case class Def(sym: Symbol.DefnSym, tvar: ast.Type.Var, loc: SourceLocation) extends ResolvedAst.Expression

    case class Eff(sym: Symbol.EffSym, tvar: ast.Type.Var, loc: SourceLocation) extends ResolvedAst.Expression

    case class Sig(sym: Symbol.SigSym, tvar: ast.Type.Var, loc: SourceLocation) extends ResolvedAst.Expression

    case class Hole(sym: Symbol.HoleSym, tpe: Type.Var, loc: SourceLocation) extends ResolvedAst.Expression

    case class Unit(loc: SourceLocation) extends ResolvedAst.Expression

    case class True(loc: SourceLocation) extends ResolvedAst.Expression

    case class False(loc: SourceLocation) extends ResolvedAst.Expression

    case class Char(lit: scala.Char, loc: SourceLocation) extends ResolvedAst.Expression

    case class Float32(lit: scala.Float, loc: SourceLocation) extends ResolvedAst.Expression

    case class Float64(lit: scala.Double, loc: SourceLocation) extends ResolvedAst.Expression

    case class Int8(lit: scala.Byte, loc: SourceLocation) extends ResolvedAst.Expression

    case class Int16(lit: scala.Short, loc: SourceLocation) extends ResolvedAst.Expression

    case class Int32(lit: scala.Int, loc: SourceLocation) extends ResolvedAst.Expression

    case class Int64(lit: scala.Long, loc: SourceLocation) extends ResolvedAst.Expression

    case class BigInt(lit: java.math.BigInteger, loc: SourceLocation) extends ResolvedAst.Expression

    case class Str(lit: java.lang.String, loc: SourceLocation) extends ResolvedAst.Expression

    case class Apply(exp1: ResolvedAst.Expression, exp2: ResolvedAst.Expression, tvar: ast.Type.Var, loc: SourceLocation) extends ResolvedAst.Expression

    case class Lambda(fparam: ResolvedAst.FormalParam, exp: ResolvedAst.Expression, tvar: ast.Type.Var, loc: SourceLocation) extends ResolvedAst.Expression

    case class Unary(op: UnaryOperator, exp: ResolvedAst.Expression, tvar: ast.Type.Var, loc: SourceLocation) extends ResolvedAst.Expression

    case class Binary(op: BinaryOperator, exp1: ResolvedAst.Expression, exp2: ResolvedAst.Expression, tvar: ast.Type.Var, loc: SourceLocation) extends ResolvedAst.Expression

    case class IfThenElse(exp1: ResolvedAst.Expression, exp2: ResolvedAst.Expression, exp3: ResolvedAst.Expression, tvar: ast.Type.Var, loc: SourceLocation) extends ResolvedAst.Expression

    case class Let(sym: Symbol.VarSym, exp1: ResolvedAst.Expression, exp2: ResolvedAst.Expression, tvar: ast.Type.Var, loc: SourceLocation) extends ResolvedAst.Expression

    case class LetRec(sym: Symbol.VarSym, exp1: ResolvedAst.Expression, exp2: ResolvedAst.Expression, tvar: ast.Type.Var, loc: SourceLocation) extends ResolvedAst.Expression

    case class Match(exp: ResolvedAst.Expression, rules: List[ResolvedAst.MatchRule], tvar: ast.Type.Var, loc: SourceLocation) extends ResolvedAst.Expression

    case class Switch(rules: List[(ResolvedAst.Expression, ResolvedAst.Expression)], tvar: ast.Type.Var, loc: SourceLocation) extends ResolvedAst.Expression

    case class Tag(sym: Symbol.EnumSym, tag: String, exp: ResolvedAst.Expression, tvar: ast.Type.Var, loc: SourceLocation) extends ResolvedAst.Expression

    case class Tuple(elms: List[ResolvedAst.Expression], tvar: ast.Type.Var, loc: SourceLocation) extends ResolvedAst.Expression

    case class RecordEmpty(tvar: ast.Type.Var, loc: SourceLocation) extends ResolvedAst.Expression

    case class RecordSelect(exp: ResolvedAst.Expression, label: String, tvar: ast.Type.Var, loc: SourceLocation) extends ResolvedAst.Expression

    case class RecordExtend(label: String, value: ResolvedAst.Expression, rest: ResolvedAst.Expression, tvar: ast.Type.Var, loc: SourceLocation) extends ResolvedAst.Expression

    case class RecordRestrict(label: String, rest: ResolvedAst.Expression, tvar: ast.Type.Var, loc: SourceLocation) extends ResolvedAst.Expression

    case class ArrayLit(elms: List[ResolvedAst.Expression], tvar: ast.Type.Var, loc: SourceLocation) extends ResolvedAst.Expression

    case class ArrayNew(elm: ResolvedAst.Expression, len: ResolvedAst.Expression, tvar: ast.Type.Var, loc: SourceLocation) extends ResolvedAst.Expression

    case class ArrayLoad(base: ResolvedAst.Expression, index: ResolvedAst.Expression, tvar: ast.Type.Var, loc: SourceLocation) extends ResolvedAst.Expression

    case class ArrayStore(base: ResolvedAst.Expression, index: ResolvedAst.Expression, elm: ResolvedAst.Expression, tvar: ast.Type.Var, loc: SourceLocation) extends ResolvedAst.Expression

    case class ArrayLength(base: ResolvedAst.Expression, tvar: ast.Type.Var, loc: SourceLocation) extends ResolvedAst.Expression

    case class ArraySlice(base: ResolvedAst.Expression, beginIndex: ResolvedAst.Expression, endIndex: ResolvedAst.Expression, tvar: ast.Type.Var, loc: SourceLocation) extends ResolvedAst.Expression

    case class VectorLit(elms: List[ResolvedAst.Expression], tvar: ast.Type.Var, loc: SourceLocation) extends ResolvedAst.Expression

    case class VectorNew(elm: ResolvedAst.Expression, len: Int, tvar: ast.Type.Var, loc: SourceLocation) extends ResolvedAst.Expression

    case class VectorLoad(base: ResolvedAst.Expression, index: Int, tvar: ast.Type.Var, loc: SourceLocation) extends ResolvedAst.Expression

    case class VectorStore(base: ResolvedAst.Expression, index: Int, elm: ResolvedAst.Expression, tvar: ast.Type.Var, loc: SourceLocation) extends ResolvedAst.Expression

    case class VectorLength(base: ResolvedAst.Expression, tvar: ast.Type.Var, loc: SourceLocation) extends ResolvedAst.Expression

    case class VectorSlice(base: ResolvedAst.Expression, startIndex: Int, optEndIndex: Option[Int], tvar: ast.Type.Var, loc: SourceLocation) extends ResolvedAst.Expression

    case class Ref(exp: ResolvedAst.Expression, tvar: ast.Type.Var, loc: SourceLocation) extends ResolvedAst.Expression

    case class Deref(exp: ResolvedAst.Expression, tvar: ast.Type.Var, loc: SourceLocation) extends ResolvedAst.Expression

    case class Assign(exp1: ResolvedAst.Expression, exp2: ResolvedAst.Expression, tvar: ast.Type.Var, loc: SourceLocation) extends ResolvedAst.Expression

    case class HandleWith(exp: ResolvedAst.Expression, bindings: List[ResolvedAst.HandlerBinding], tvar: ast.Type.Var, loc: SourceLocation) extends ResolvedAst.Expression

    case class Existential(fparam: ResolvedAst.FormalParam, exp: ResolvedAst.Expression, loc: SourceLocation) extends ResolvedAst.Expression

    case class Universal(fparam: ResolvedAst.FormalParam, exp: ResolvedAst.Expression, loc: SourceLocation) extends ResolvedAst.Expression

    case class Ascribe(exp: ResolvedAst.Expression, tpe: Type, eff: ast.Eff, loc: SourceLocation) extends ResolvedAst.Expression

    case class Cast(exp: ResolvedAst.Expression, tpe: Type, eff: ast.Eff, loc: SourceLocation) extends ResolvedAst.Expression

    case class TryCatch(exp: ResolvedAst.Expression, rules: List[ResolvedAst.CatchRule], tpe: Type.Var, loc: SourceLocation) extends ResolvedAst.Expression

    case class NativeConstructor(method: Constructor[_], args: List[ResolvedAst.Expression], tpe: Type.Var, loc: SourceLocation) extends ResolvedAst.Expression

    case class NativeField(field: Field, tpe: Type.Var, loc: SourceLocation) extends ResolvedAst.Expression

    case class NativeMethod(method: Method, args: List[ResolvedAst.Expression], tpe: Type.Var, loc: SourceLocation) extends ResolvedAst.Expression

    case class NewChannel(tpe: Type, loc: SourceLocation) extends ResolvedAst.Expression

    case class GetChannel(exp: ResolvedAst.Expression, tvar: Type.Var, loc: SourceLocation) extends ResolvedAst.Expression

    case class PutChannel(exp1: ResolvedAst.Expression, exp2: ResolvedAst.Expression, tvar: Type.Var, loc: SourceLocation) extends ResolvedAst.Expression

    case class SelectChannel(rules: List[ResolvedAst.SelectChannelRule], tvar: Type.Var, loc: SourceLocation) extends ResolvedAst.Expression

    case class CloseChannel(exp: ResolvedAst.Expression, tvar: Type.Var, loc: SourceLocation) extends ResolvedAst.Expression

    case class Spawn(exp: ResolvedAst.Expression, tvar: Type.Var, loc: SourceLocation) extends ResolvedAst.Expression

<<<<<<< HEAD
    case class FixpointConstraint(c: ResolvedAst.Constraint, tvar: ast.Type.Var, loc: SourceLocation) extends ResolvedAst.Expression
=======
    case class Sleep(exp: ResolvedAst.Expression, tvar: Type.Var, loc: SourceLocation) extends ResolvedAst.Expression

    case class NewRelation(sym: Symbol.RelSym, tvar: ast.Type.Var, loc: SourceLocation) extends ResolvedAst.Expression
>>>>>>> 08ac22ee

    case class FixpointCompose(exp1: ResolvedAst.Expression, exp2: ResolvedAst.Expression, tvar: ast.Type.Var, loc: SourceLocation) extends ResolvedAst.Expression

    case class FixpointSolve(exp: ResolvedAst.Expression, tvar: ast.Type.Var, loc: SourceLocation) extends ResolvedAst.Expression

    case class FixpointCheck(exp: ResolvedAst.Expression, tvar: ast.Type.Var, loc: SourceLocation) extends ResolvedAst.Expression

    case class FixpointDelta(exp: ResolvedAst.Expression, tvar: ast.Type.Var, loc: SourceLocation) extends ResolvedAst.Expression

    case class FixpointProject(sym: Symbol.PredSym, exp1: ResolvedAst.Expression, exp2: ResolvedAst.Expression, tvar: ast.Type.Var, loc: SourceLocation) extends ResolvedAst.Expression

    case class FixpointEntails(exp1: ResolvedAst.Expression, exp2: ResolvedAst.Expression, tvar: ast.Type.Var, loc: SourceLocation) extends ResolvedAst.Expression

    case class UserError(tvar: ast.Type.Var, loc: SourceLocation) extends ResolvedAst.Expression

  }

  sealed trait Pattern {
    def loc: SourceLocation
  }

  object Pattern {

    case class Wild(tvar: ast.Type.Var, loc: SourceLocation) extends ResolvedAst.Pattern

    case class Var(sym: Symbol.VarSym, tvar: ast.Type.Var, loc: SourceLocation) extends ResolvedAst.Pattern

    case class Unit(loc: SourceLocation) extends ResolvedAst.Pattern

    case class True(loc: SourceLocation) extends ResolvedAst.Pattern

    case class False(loc: SourceLocation) extends ResolvedAst.Pattern

    case class Char(lit: scala.Char, loc: SourceLocation) extends ResolvedAst.Pattern

    case class Float32(lit: scala.Float, loc: SourceLocation) extends ResolvedAst.Pattern

    case class Float64(lit: scala.Double, loc: SourceLocation) extends ResolvedAst.Pattern

    case class Int8(lit: scala.Byte, loc: SourceLocation) extends ResolvedAst.Pattern

    case class Int16(lit: scala.Short, loc: SourceLocation) extends ResolvedAst.Pattern

    case class Int32(lit: scala.Int, loc: SourceLocation) extends ResolvedAst.Pattern

    case class Int64(lit: scala.Long, loc: SourceLocation) extends ResolvedAst.Pattern

    case class BigInt(lit: java.math.BigInteger, loc: SourceLocation) extends ResolvedAst.Pattern

    case class Str(lit: java.lang.String, loc: SourceLocation) extends ResolvedAst.Pattern

    case class Tag(sym: Symbol.EnumSym, tag: String, pat: ResolvedAst.Pattern, tvar: ast.Type.Var, loc: SourceLocation) extends ResolvedAst.Pattern

    case class Tuple(elms: scala.List[ResolvedAst.Pattern], tvar: ast.Type.Var, loc: SourceLocation) extends ResolvedAst.Pattern

  }

  sealed trait Predicate

  object Predicate {

    sealed trait Head extends ResolvedAst.Predicate

    object Head {

      case class True(loc: SourceLocation) extends ResolvedAst.Predicate.Head

      case class False(loc: SourceLocation) extends ResolvedAst.Predicate.Head

      case class Atom(sym: Symbol.PredSym, exp: ResolvedAst.Expression, terms: List[ResolvedAst.Expression], tvar: ast.Type.Var, loc: SourceLocation) extends ResolvedAst.Predicate.Head

    }

    sealed trait Body extends ResolvedAst.Predicate

    object Body {

      case class Atom(sym: Symbol.PredSym, exp: ResolvedAst.Expression, polarity: Ast.Polarity, terms: List[ResolvedAst.Pattern], tvar: ast.Type.Var, loc: SourceLocation) extends ResolvedAst.Predicate.Body

      case class Filter(sym: Symbol.DefnSym, terms: List[ResolvedAst.Expression], loc: SourceLocation) extends ResolvedAst.Predicate.Body

      case class Functional(sym: Symbol.VarSym, term: ResolvedAst.Expression, loc: SourceLocation) extends ResolvedAst.Predicate.Body

    }

  }

  case class Attribute(ident: Name.Ident, tpe: Type, loc: SourceLocation)

  case class Case(enum: Name.Ident, tag: Name.Ident, tpe: Type)

  case class Constraint(cparams: List[ResolvedAst.ConstraintParam], head: ResolvedAst.Predicate.Head, body: List[ResolvedAst.Predicate.Body], loc: SourceLocation)

  sealed trait ConstraintParam

  object ConstraintParam {

    case class HeadParam(sym: Symbol.VarSym, tpe: Type.Var, loc: SourceLocation) extends ResolvedAst.ConstraintParam

    case class RuleParam(sym: Symbol.VarSym, tpe: Type.Var, loc: SourceLocation) extends ResolvedAst.ConstraintParam

  }


  case class SimpleClass(sym: Symbol.ClassSym, args: List[Type.Var], loc: SourceLocation)

  case class ComplexClass(sym: Symbol.ClassSym, polarity: Ast.Polarity, args: List[Type], loc: SourceLocation)

  case class FormalParam(sym: Symbol.VarSym, mod: Ast.Modifiers, tpe: Type, loc: SourceLocation)

  case class HandlerBinding(sym: Symbol.EffSym, exp: ResolvedAst.Expression)

  case class CatchRule(sym: Symbol.VarSym, clazz: java.lang.Class[_], exp: ResolvedAst.Expression)

  case class MatchRule(pat: ResolvedAst.Pattern, guard: ResolvedAst.Expression, exp: ResolvedAst.Expression)

  case class SelectChannelRule(sym: Symbol.VarSym, chan: ResolvedAst.Expression, exp: ResolvedAst.Expression)

  case class TypeParam(name: Name.Ident, tpe: Type.Var, loc: SourceLocation)

}<|MERGE_RESOLUTION|>--- conflicted
+++ resolved
@@ -205,13 +205,9 @@
 
     case class Spawn(exp: ResolvedAst.Expression, tvar: Type.Var, loc: SourceLocation) extends ResolvedAst.Expression
 
-<<<<<<< HEAD
+    case class Sleep(exp: ResolvedAst.Expression, tvar: Type.Var, loc: SourceLocation) extends ResolvedAst.Expression
+
     case class FixpointConstraint(c: ResolvedAst.Constraint, tvar: ast.Type.Var, loc: SourceLocation) extends ResolvedAst.Expression
-=======
-    case class Sleep(exp: ResolvedAst.Expression, tvar: Type.Var, loc: SourceLocation) extends ResolvedAst.Expression
-
-    case class NewRelation(sym: Symbol.RelSym, tvar: ast.Type.Var, loc: SourceLocation) extends ResolvedAst.Expression
->>>>>>> 08ac22ee
 
     case class FixpointCompose(exp1: ResolvedAst.Expression, exp2: ResolvedAst.Expression, tvar: ast.Type.Var, loc: SourceLocation) extends ResolvedAst.Expression
 
