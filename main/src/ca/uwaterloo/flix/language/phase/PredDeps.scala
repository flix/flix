--- conflicted
+++ resolved
@@ -240,7 +240,7 @@
         case (acc, exp) => acc + visitExp(exp)
       }
 
-    case Expr.InvokeMethod2(exp, _, exps, _, _, loc) =>
+    case Expr.InvokeMethod2(exp, _, exps, _, _, _, loc) =>
       val init = visitExp(exp)
       exps.foldLeft(init) {
         case (acc, exp) => acc + visitExp(exp)
@@ -334,13 +334,6 @@
 
     case Expr.Error(_, _, _) =>
       LabelledPrecedenceGraph.empty
-
-<<<<<<< HEAD
-    case Expr.InvokeMethod2(_, _, _, _, _, _, _) =>
-      LabelledPrecedenceGraph.empty
-
-=======
->>>>>>> 978f7e54
   }
 
   /**
