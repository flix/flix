/*
 * Copyright 2015-2016 Magnus Madsen
 *
 * Licensed under the Apache License, Version 2.0 (the "License");
 * you may not use this file except in compliance with the License.
 * You may obtain a copy of the License at
 *
 *   http://www.apache.org/licenses/LICENSE-2.0
 *
 * Unless required by applicable law or agreed to in writing, software
 * distributed under the License is distributed on an "AS IS" BASIS,
 * WITHOUT WARRANTIES OR CONDITIONS OF ANY KIND, either express or implied.
 * See the License for the specific language governing permissions and
 * limitations under the License.
 */

package ca.uwaterloo.flix.language.ast

import ca.uwaterloo.flix.language.CompilationMessage
import ca.uwaterloo.flix.language.ast.Ast.{Denotation, Source}
import ca.uwaterloo.flix.util.collection.MultiMap

object NamedAst {

  case class Root(symbols: Map[Name.NName, Map[String, List[NamedAst.Declaration]]],
                  instances: Map[Name.NName, Map[String, List[NamedAst.Declaration.Instance]]],
                  uses: Map[Name.NName, List[NamedAst.UseOrImport]],
                  units: Map[Ast.Source, NamedAst.CompilationUnit],
                  entryPoint: Option[Symbol.DefnSym],
                  sources: Map[Source, SourceLocation],
                  names: MultiMap[List[String], String])

  case class CompilationUnit(usesAndImports: List[NamedAst.UseOrImport], decls: List[NamedAst.Declaration], loc: SourceLocation)
  // TODO change laws to NamedAst.Law

  sealed trait Declaration

  object Declaration {

    case class Namespace(sym: Symbol.ModuleSym, usesAndImports: List[NamedAst.UseOrImport], decls: List[NamedAst.Declaration], loc: SourceLocation) extends NamedAst.Declaration

    case class Class(doc: Ast.Doc, ann: Ast.Annotations, mod: Ast.Modifiers, sym: Symbol.ClassSym, tparam: NamedAst.TypeParam, superClasses: List[NamedAst.TypeConstraint], assocs: List[NamedAst.Declaration.AssocTypeSig], sigs: List[NamedAst.Declaration.Sig], laws: List[NamedAst.Declaration.Def], loc: SourceLocation) extends NamedAst.Declaration

    case class Instance(doc: Ast.Doc, ann: Ast.Annotations, mod: Ast.Modifiers, clazz: Name.QName, tparams: NamedAst.TypeParams, tpe: NamedAst.Type, tconstrs: List[NamedAst.TypeConstraint], assocs: List[NamedAst.Declaration.AssocTypeDef], defs: List[NamedAst.Declaration.Def], ns: List[String], loc: SourceLocation) extends NamedAst.Declaration

    case class Sig(sym: Symbol.SigSym, spec: NamedAst.Spec, exp: Option[NamedAst.Expression]) extends NamedAst.Declaration

    case class Def(sym: Symbol.DefnSym, spec: NamedAst.Spec, exp: NamedAst.Expression) extends NamedAst.Declaration

    case class Enum(doc: Ast.Doc, ann: Ast.Annotations, mod: Ast.Modifiers, sym: Symbol.EnumSym, tparams: NamedAst.TypeParams, derives: List[Name.QName], cases: List[NamedAst.Declaration.Case], loc: SourceLocation) extends NamedAst.Declaration

    case class RestrictableEnum(doc: Ast.Doc, ann: Ast.Annotations, mod: Ast.Modifiers, sym: Symbol.RestrictableEnumSym, index: NamedAst.TypeParam, tparams: NamedAst.TypeParams, derives: List[Name.QName], cases: List[NamedAst.Declaration.RestrictableCase], loc: SourceLocation) extends NamedAst.Declaration

    case class TypeAlias(doc: Ast.Doc, mod: Ast.Modifiers, sym: Symbol.TypeAliasSym, tparams: NamedAst.TypeParams, tpe: NamedAst.Type, loc: SourceLocation) extends NamedAst.Declaration

    case class AssocTypeSig(doc: Ast.Doc, mod: Ast.Modifiers, sym: Symbol.AssocTypeSym, tparam: NamedAst.TypeParam, kind: NamedAst.Kind, loc: SourceLocation) extends NamedAst.Declaration

    case class AssocTypeDef(doc: Ast.Doc, mod: Ast.Modifiers, ident: Name.Ident, arg: NamedAst.Type, tpe: NamedAst.Type, loc: SourceLocation) extends NamedAst.Declaration

    case class Effect(doc: Ast.Doc, ann: Ast.Annotations, mod: Ast.Modifiers, sym: Symbol.EffectSym, ops: List[NamedAst.Declaration.Op], loc: SourceLocation) extends NamedAst.Declaration

    case class Op(sym: Symbol.OpSym, spec: NamedAst.Spec) extends NamedAst.Declaration

    case class Case(sym: Symbol.CaseSym, tpe: NamedAst.Type, loc: SourceLocation) extends NamedAst.Declaration

    case class RestrictableCase(sym: Symbol.RestrictableCaseSym, tpe: NamedAst.Type, loc: SourceLocation) extends NamedAst.Declaration
  }

  case class Spec(doc: Ast.Doc, ann: Ast.Annotations, mod: Ast.Modifiers, tparams: NamedAst.TypeParams, fparams: List[NamedAst.FormalParam], retTpe: NamedAst.Type, pur: Option[NamedAst.Type], tconstrs: List[NamedAst.TypeConstraint], econstrs: List[NamedAst.EqualityConstraint], loc: SourceLocation)


  sealed trait UseOrImport {
    def alias: Name.Ident
    def loc: SourceLocation
  }

  object UseOrImport {

    case class Use(qname: Name.QName, alias: Name.Ident, loc: SourceLocation) extends NamedAst.UseOrImport

    case class Import(name: Name.JavaName, alias: Name.Ident, loc: SourceLocation) extends NamedAst.UseOrImport
  }

  sealed trait Expression {
    def loc: SourceLocation
  }

  object Expression {

    case class Wild(loc: SourceLocation) extends NamedAst.Expression

    case class Ambiguous(qname: Name.QName, loc: SourceLocation) extends NamedAst.Expression

    case class Open(qname: Name.QName, loc: SourceLocation) extends NamedAst.Expression

    case class OpenAs(qname: Name.QName, exp: NamedAst.Expression, loc: SourceLocation) extends NamedAst.Expression

    case class Hole(name: Option[Name.Ident], loc: SourceLocation) extends NamedAst.Expression

    case class HoleWithExp(exp: NamedAst.Expression, loc: SourceLocation) extends NamedAst.Expression

    case class Use(use: NamedAst.UseOrImport, exp: NamedAst.Expression, loc: SourceLocation) extends NamedAst.Expression

    case class Cst(cst: Ast.Constant, loc: SourceLocation) extends NamedAst.Expression

    case class Apply(exp: NamedAst.Expression, exps: List[NamedAst.Expression], loc: SourceLocation) extends NamedAst.Expression

    case class Lambda(fparam: NamedAst.FormalParam, exp: NamedAst.Expression, loc: SourceLocation) extends NamedAst.Expression

    case class Unary(sop: SemanticOperator, exp: NamedAst.Expression, loc: SourceLocation) extends NamedAst.Expression

    case class Binary(sop: SemanticOperator, exp1: NamedAst.Expression, exp2: NamedAst.Expression, loc: SourceLocation) extends NamedAst.Expression

    case class IfThenElse(exp1: NamedAst.Expression, exp2: NamedAst.Expression, exp3: NamedAst.Expression, loc: SourceLocation) extends NamedAst.Expression

    case class Stm(exp1: NamedAst.Expression, exp2: NamedAst.Expression, loc: SourceLocation) extends NamedAst.Expression

    case class Discard(exp: NamedAst.Expression, loc: SourceLocation) extends NamedAst.Expression

    case class Let(sym: Symbol.VarSym, mod: Ast.Modifiers, exp1: NamedAst.Expression, exp2: NamedAst.Expression, loc: SourceLocation) extends NamedAst.Expression

    case class LetRec(sym: Symbol.VarSym, mod: Ast.Modifiers, exp1: NamedAst.Expression, exp2: NamedAst.Expression, loc: SourceLocation) extends NamedAst.Expression

    case class Region(tpe: ca.uwaterloo.flix.language.ast.Type, loc: SourceLocation) extends NamedAst.Expression

    case class Scope(sym: Symbol.VarSym, regionVar: Symbol.UnkindedTypeVarSym, exp: NamedAst.Expression, loc: SourceLocation) extends NamedAst.Expression

    case class ScopeExit(exp1: NamedAst.Expression, exp2: NamedAst.Expression, loc: SourceLocation) extends NamedAst.Expression

    case class Match(exp: NamedAst.Expression, rules: List[NamedAst.MatchRule], loc: SourceLocation) extends NamedAst.Expression

    case class TypeMatch(exp: NamedAst.Expression, rules: List[NamedAst.MatchTypeRule], loc: SourceLocation) extends NamedAst.Expression

    case class RelationalChoose(star: Boolean, exps: List[NamedAst.Expression], rules: List[NamedAst.RelationalChoiceRule], loc: SourceLocation) extends NamedAst.Expression

    case class RestrictableChoose(star: Boolean, exp: NamedAst.Expression, rules: List[NamedAst.RestrictableChoiceRule], loc: SourceLocation) extends NamedAst.Expression

    case class Tuple(elms: List[NamedAst.Expression], loc: SourceLocation) extends NamedAst.Expression

    case class RecordEmpty(loc: SourceLocation) extends NamedAst.Expression

    case class RecordSelect(exp: NamedAst.Expression, field: Name.Field, loc: SourceLocation) extends NamedAst.Expression

    case class RecordExtend(field: Name.Field, value: NamedAst.Expression, rest: NamedAst.Expression, loc: SourceLocation) extends NamedAst.Expression

    case class RecordRestrict(field: Name.Field, rest: NamedAst.Expression, loc: SourceLocation) extends NamedAst.Expression

    case class ArrayLit(exps: List[NamedAst.Expression], exp: NamedAst.Expression, loc: SourceLocation) extends NamedAst.Expression

    case class ArrayNew(exp1: NamedAst.Expression, exp2: NamedAst.Expression, exp3: NamedAst.Expression, loc: SourceLocation) extends NamedAst.Expression

    case class ArrayLoad(base: NamedAst.Expression, index: NamedAst.Expression, loc: SourceLocation) extends NamedAst.Expression

    case class ArrayStore(base: NamedAst.Expression, index: NamedAst.Expression, elm: NamedAst.Expression, loc: SourceLocation) extends NamedAst.Expression

    case class ArrayLength(base: NamedAst.Expression, loc: SourceLocation) extends NamedAst.Expression

    case class VectorLit(exps: List[NamedAst.Expression], loc: SourceLocation) extends NamedAst.Expression

    case class VectorLoad(exp1: NamedAst.Expression, exp2: NamedAst.Expression, loc: SourceLocation) extends NamedAst.Expression

    case class VectorLength(exp: NamedAst.Expression, loc: SourceLocation) extends NamedAst.Expression

    case class Ref(exp1: NamedAst.Expression, exp2: NamedAst.Expression, loc: SourceLocation) extends NamedAst.Expression

    case class Deref(exp: NamedAst.Expression, loc: SourceLocation) extends NamedAst.Expression

    case class Assign(exp1: NamedAst.Expression, exp2: NamedAst.Expression, loc: SourceLocation) extends NamedAst.Expression

    case class Ascribe(exp: NamedAst.Expression, expectedType: Option[NamedAst.Type], expectedEff: Option[NamedAst.Type], loc: SourceLocation) extends NamedAst.Expression

    case class InstanceOf(exp: NamedAst.Expression, className: String, loc: SourceLocation) extends NamedAst.Expression

    case class CheckedCast(cast: Ast.CheckedCastType, exp: NamedAst.Expression, loc: SourceLocation) extends NamedAst.Expression

    case class UncheckedCast(exp: NamedAst.Expression, declaredType: Option[NamedAst.Type], declaredEff: Option[NamedAst.Type], loc: SourceLocation) extends NamedAst.Expression

    case class UncheckedMaskingCast(exp: NamedAst.Expression, loc: SourceLocation) extends NamedAst.Expression

    case class Without(exp: NamedAst.Expression, eff: Name.QName, loc: SourceLocation) extends NamedAst.Expression

    case class TryCatch(exp: NamedAst.Expression, rules: List[NamedAst.CatchRule], loc: SourceLocation) extends NamedAst.Expression

    case class TryWith(exp: NamedAst.Expression, eff: Name.QName, rules: List[NamedAst.HandlerRule], loc: SourceLocation) extends NamedAst.Expression

    case class Do(op: Name.QName, args: List[NamedAst.Expression], loc: SourceLocation) extends NamedAst.Expression

    case class Resume(exp: NamedAst.Expression, loc: SourceLocation) extends NamedAst.Expression

    case class InvokeConstructor(className: String, args: List[NamedAst.Expression], sig: List[NamedAst.Type], loc: SourceLocation) extends NamedAst.Expression

    case class InvokeMethod(className: String, methodName: String, exp: NamedAst.Expression, args: List[NamedAst.Expression], sig: List[NamedAst.Type], retTpe: NamedAst.Type, loc: SourceLocation) extends NamedAst.Expression

    case class InvokeStaticMethod(className: String, methodName: String, args: List[NamedAst.Expression], sig: List[NamedAst.Type], retTpe: NamedAst.Type, loc: SourceLocation) extends NamedAst.Expression

    case class GetField(className: String, fieldName: String, exp: NamedAst.Expression, loc: SourceLocation) extends NamedAst.Expression

    case class PutField(className: String, fieldName: String, exp1: NamedAst.Expression, exp2: NamedAst.Expression, loc: SourceLocation) extends NamedAst.Expression

    case class GetStaticField(className: String, fieldName: String, loc: SourceLocation) extends NamedAst.Expression

    case class PutStaticField(className: String, fieldName: String, exp: NamedAst.Expression, loc: SourceLocation) extends NamedAst.Expression

    case class NewObject(name: String, tpe: NamedAst.Type, methods: List[JvmMethod], loc: SourceLocation) extends NamedAst.Expression

    case class NewChannel(exp1: NamedAst.Expression, exp2: NamedAst.Expression, loc: SourceLocation) extends NamedAst.Expression

    case class GetChannel(exp: NamedAst.Expression, loc: SourceLocation) extends NamedAst.Expression

    case class PutChannel(exp1: NamedAst.Expression, exp2: NamedAst.Expression, loc: SourceLocation) extends NamedAst.Expression

    case class SelectChannel(rules: List[NamedAst.SelectChannelRule], default: Option[NamedAst.Expression], loc: SourceLocation) extends NamedAst.Expression

    case class Spawn(exp1: NamedAst.Expression, exp2: NamedAst.Expression, loc: SourceLocation) extends NamedAst.Expression

    case class ParYield(frags: List[NamedAst.ParYieldFragment], exp: NamedAst.Expression, loc: SourceLocation) extends NamedAst.Expression

    case class Lazy(exp: NamedAst.Expression, loc: SourceLocation) extends NamedAst.Expression

    case class Force(exp: NamedAst.Expression, loc: SourceLocation) extends NamedAst.Expression

    case class FixpointConstraintSet(cs: List[NamedAst.Constraint], loc: SourceLocation) extends NamedAst.Expression

    case class FixpointLambda(pparams: List[NamedAst.PredicateParam], exp: NamedAst.Expression, loc: SourceLocation) extends NamedAst.Expression

    case class FixpointMerge(exp1: NamedAst.Expression, exp2: NamedAst.Expression, loc: SourceLocation) extends NamedAst.Expression

    case class FixpointSolve(exp: NamedAst.Expression, loc: SourceLocation) extends NamedAst.Expression

    case class FixpointFilter(pred: Name.Pred, exp: NamedAst.Expression, loc: SourceLocation) extends NamedAst.Expression

    case class FixpointInject(exp: NamedAst.Expression, pred: Name.Pred, loc: SourceLocation) extends NamedAst.Expression

    case class FixpointProject(pred: Name.Pred, exp1: NamedAst.Expression, exp2: NamedAst.Expression, loc: SourceLocation) extends NamedAst.Expression

    case class Error(m: CompilationMessage) extends NamedAst.Expression {
      override def loc: SourceLocation = m.loc
    }

  }

  sealed trait Pattern {
    def loc: SourceLocation
  }

  object Pattern {

    case class Wild(loc: SourceLocation) extends NamedAst.Pattern

    case class Var(sym: Symbol.VarSym, loc: SourceLocation) extends NamedAst.Pattern

    case class Cst(cst: Ast.Constant, loc: SourceLocation) extends NamedAst.Pattern

    case class Tag(qname: Name.QName, pat: NamedAst.Pattern, loc: SourceLocation) extends NamedAst.Pattern

    case class Tuple(elms: List[NamedAst.Pattern], loc: SourceLocation) extends NamedAst.Pattern

  }

  sealed trait RelationalChoicePattern

  object RelationalChoicePattern {

    case class Wild(loc: SourceLocation) extends RelationalChoicePattern

    case class Absent(loc: SourceLocation) extends RelationalChoicePattern

    case class Present(sym: Symbol.VarSym, loc: SourceLocation) extends RelationalChoicePattern

  }

  sealed trait RestrictableChoicePattern

  object RestrictableChoicePattern {

    sealed trait VarOrWild

    case class Wild(loc: SourceLocation) extends VarOrWild

    case class Var(sym: Symbol.VarSym, loc: SourceLocation) extends VarOrWild

    case class Tag(qname: Name.QName, pat: List[VarOrWild], loc: SourceLocation) extends RestrictableChoicePattern

  }

  sealed trait Predicate

  object Predicate {

    sealed trait Head extends NamedAst.Predicate

    object Head {

      case class Atom(pred: Name.Pred, den: Denotation, terms: List[NamedAst.Expression], loc: SourceLocation) extends NamedAst.Predicate.Head

    }

    sealed trait Body extends NamedAst.Predicate

    object Body {

      case class Atom(pred: Name.Pred, den: Denotation, polarity: Ast.Polarity, fixity: Ast.Fixity, terms: List[NamedAst.Pattern], loc: SourceLocation) extends NamedAst.Predicate.Body

      case class Functional(idents: List[Name.Ident], exp: NamedAst.Expression, loc: SourceLocation) extends NamedAst.Predicate.Body

      case class Guard(exp: NamedAst.Expression, loc: SourceLocation) extends NamedAst.Predicate.Body

    }

  }

  sealed trait Type {
    val loc: SourceLocation
  }

  object Type {

    case class Var(ident: Name.Ident, loc: SourceLocation) extends NamedAst.Type

    case class Ambiguous(name: Name.QName, loc: SourceLocation) extends NamedAst.Type

    case class Unit(loc: SourceLocation) extends NamedAst.Type

    case class Tuple(elms: List[NamedAst.Type], loc: SourceLocation) extends NamedAst.Type

    case class RecordRowEmpty(loc: SourceLocation) extends NamedAst.Type

    case class RecordRowExtend(field: Name.Field, tpe: NamedAst.Type, rest: NamedAst.Type, loc: SourceLocation) extends NamedAst.Type

    case class Record(row: NamedAst.Type, loc: SourceLocation) extends NamedAst.Type

    case class SchemaRowEmpty(loc: SourceLocation) extends NamedAst.Type

    case class SchemaRowExtendWithAlias(qname: Name.QName, targs: List[NamedAst.Type], rest: NamedAst.Type, loc: SourceLocation) extends NamedAst.Type

    case class SchemaRowExtendWithTypes(ident: Name.Ident, den: Ast.Denotation, tpes: List[NamedAst.Type], rest: NamedAst.Type, loc: SourceLocation) extends NamedAst.Type

    case class Schema(row: NamedAst.Type, loc: SourceLocation) extends NamedAst.Type

    case class Native(fqn: String, loc: SourceLocation) extends NamedAst.Type

<<<<<<< HEAD
    case class Arrow(tparams: List[NamedAst.Type], purAndEff: NamedAst.PurityAndEffect, tresult: NamedAst.Type, loc: SourceLocation) extends NamedAst.Type
=======
    case class Relation(tpes: List[NamedAst.Type], loc: SourceLocation) extends NamedAst.Type

    case class Lattice(tpes: List[NamedAst.Type], loc: SourceLocation) extends NamedAst.Type

    case class Arrow(tparams: List[NamedAst.Type], pur: Option[NamedAst.Type], tresult: NamedAst.Type, loc: SourceLocation) extends NamedAst.Type
>>>>>>> 33597327

    case class Apply(tpe1: NamedAst.Type, tpe2: NamedAst.Type, loc: SourceLocation) extends NamedAst.Type

    case class True(loc: SourceLocation) extends NamedAst.Type

    case class False(loc: SourceLocation) extends NamedAst.Type

    case class Not(tpe: NamedAst.Type, loc: SourceLocation) extends NamedAst.Type

    case class And(tpe1: NamedAst.Type, tpe2: NamedAst.Type, loc: SourceLocation) extends NamedAst.Type

    case class Or(tpe1: NamedAst.Type, tpe2: NamedAst.Type, loc: SourceLocation) extends NamedAst.Type

    case class Complement(tpe: NamedAst.Type, loc: SourceLocation) extends NamedAst.Type

    case class Union(tpe1: NamedAst.Type, tpe2: NamedAst.Type, loc: SourceLocation) extends NamedAst.Type

    case class Intersection(tpe1: NamedAst.Type, tpe2: NamedAst.Type, loc: SourceLocation) extends NamedAst.Type

    case class Read(tpe: NamedAst.Type, loc: SourceLocation) extends NamedAst.Type

    case class Write(tpe: NamedAst.Type, loc: SourceLocation) extends NamedAst.Type

    case class Empty(loc: SourceLocation) extends NamedAst.Type

    case class CaseSet(cases: List[Name.QName], loc: SourceLocation) extends NamedAst.Type

    case class CaseUnion(tpe1: NamedAst.Type, tpe2: NamedAst.Type, loc: SourceLocation) extends NamedAst.Type

    case class CaseIntersection(tpe1: NamedAst.Type, tpe2: NamedAst.Type, loc: SourceLocation) extends NamedAst.Type

    case class CaseComplement(tpe: NamedAst.Type, loc: SourceLocation) extends NamedAst.Type


    case class Ascribe(tpe: NamedAst.Type, kind: NamedAst.Kind, loc: SourceLocation) extends NamedAst.Type

  }

  sealed trait Kind

  object Kind {
    case class Ambiguous(qname: Name.QName, loc: SourceLocation) extends NamedAst.Kind

    case class Arrow(k1: NamedAst.Kind, k2: NamedAst.Kind, loc: SourceLocation) extends NamedAst.Kind
  }

  sealed trait TypeParams {
    val tparams: List[NamedAst.TypeParam]
  }

  object TypeParams {

    case class Kinded(tparams: List[NamedAst.TypeParam.Kinded]) extends TypeParams

    case class Unkinded(tparams: List[NamedAst.TypeParam.Unkinded]) extends TypeParams

    case class Implicit(tparams: List[NamedAst.TypeParam.Implicit]) extends TypeParams

  }

  case class Attribute(ident: Name.Ident, tpe: NamedAst.Type, loc: SourceLocation)

  case class Constraint(cparams: List[NamedAst.ConstraintParam], head: NamedAst.Predicate.Head, body: List[NamedAst.Predicate.Body], loc: SourceLocation)

  case class ConstraintParam(sym: Symbol.VarSym, loc: SourceLocation)

  case class FormalParam(sym: Symbol.VarSym, mod: Ast.Modifiers, tpe: Option[NamedAst.Type], loc: SourceLocation)

  sealed trait PredicateParam

  object PredicateParam {

    case class PredicateParamUntyped(pred: Name.Pred, loc: SourceLocation) extends PredicateParam

    case class PredicateParamWithType(pred: Name.Pred, den: Ast.Denotation, tpes: List[NamedAst.Type], loc: SourceLocation) extends PredicateParam

  }

  case class JvmMethod(ident: Name.Ident, fparams: List[NamedAst.FormalParam], exp: NamedAst.Expression, tpe: NamedAst.Type, pur: Option[NamedAst.Type], loc: SourceLocation)

  case class CatchRule(sym: Symbol.VarSym, className: String, exp: NamedAst.Expression)

  case class HandlerRule(op: Name.Ident, fparams: List[NamedAst.FormalParam], exp: NamedAst.Expression)

  case class RelationalChoiceRule(pat: List[NamedAst.RelationalChoicePattern], exp: NamedAst.Expression)

  case class RestrictableChoiceRule(pat: NamedAst.RestrictableChoicePattern, exp: NamedAst.Expression)

  case class MatchRule(pat: NamedAst.Pattern, guard: Option[NamedAst.Expression], exp: NamedAst.Expression)

  case class MatchTypeRule(sym: Symbol.VarSym, tpe: NamedAst.Type, exp: NamedAst.Expression)

  case class SelectChannelRule(sym: Symbol.VarSym, chan: NamedAst.Expression, exp: NamedAst.Expression)

  sealed trait TypeParam {
    def name: Name.Ident

    def sym: Symbol.UnkindedTypeVarSym

    def loc: SourceLocation
  }

  object TypeParam {

    case class Kinded(name: Name.Ident, sym: Symbol.UnkindedTypeVarSym, kind: Kind, loc: SourceLocation) extends TypeParam

    case class Unkinded(name: Name.Ident, sym: Symbol.UnkindedTypeVarSym, loc: SourceLocation) extends TypeParam

    case class Implicit(name: Name.Ident, sym: Symbol.UnkindedTypeVarSym, loc: SourceLocation) extends TypeParam

  }

  case class TypeConstraint(clazz: Name.QName, tpe: NamedAst.Type, loc: SourceLocation)

  case class EqualityConstraint(qname: Name.QName, tpe1: NamedAst.Type, tpe2: NamedAst.Type, loc: SourceLocation)

  case class ParYieldFragment(pat: Pattern, exp: Expression, loc: SourceLocation)

}<|MERGE_RESOLUTION|>--- conflicted
+++ resolved
@@ -339,15 +339,7 @@
 
     case class Native(fqn: String, loc: SourceLocation) extends NamedAst.Type
 
-<<<<<<< HEAD
-    case class Arrow(tparams: List[NamedAst.Type], purAndEff: NamedAst.PurityAndEffect, tresult: NamedAst.Type, loc: SourceLocation) extends NamedAst.Type
-=======
-    case class Relation(tpes: List[NamedAst.Type], loc: SourceLocation) extends NamedAst.Type
-
-    case class Lattice(tpes: List[NamedAst.Type], loc: SourceLocation) extends NamedAst.Type
-
     case class Arrow(tparams: List[NamedAst.Type], pur: Option[NamedAst.Type], tresult: NamedAst.Type, loc: SourceLocation) extends NamedAst.Type
->>>>>>> 33597327
 
     case class Apply(tpe1: NamedAst.Type, tpe2: NamedAst.Type, loc: SourceLocation) extends NamedAst.Type
 
