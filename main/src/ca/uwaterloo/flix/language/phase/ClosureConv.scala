--- conflicted
+++ resolved
@@ -149,7 +149,6 @@
       Expression.ArrayLit(elms.map(convert), tpe, loc)
 
     case Expression.ArrayNew(elm, len, tpe, loc) =>
-<<<<<<< HEAD
       val e1 = convert(elm)
       val e2 = convert(len)
       Expression.ArrayNew(e1, e2, tpe, loc)
@@ -174,25 +173,6 @@
       val e2 = convert(exp2)
       val e3 = convert(exp3)
       Expression.ArraySlice(e1, e2, e3, tpe, loc)
-=======
-      val e = visitExp(elm)
-      Expression.ArrayNew(e, len, tpe, loc)
-
-    case Expression.ArrayLit(elms, tpe, loc) =>
-      val es = elms.mapConserve(visitExp)
-      Expression.ArrayLit(es, tpe, loc)
-
-    case Expression.ArrayLoad(base, index, tpe, loc) =>
-      val b = visitExp(base)
-      val i = visitExp(index)
-      Expression.ArrayLoad(b, i, tpe, loc)
-
-    case Expression.ArrayStore(base, index, value, tpe, loc) =>
-      val b = visitExp(base)
-      val i = visitExp(index)
-      val v = visitExp(value)
-      Expression.ArrayStore(b, i, v, tpe, loc)
->>>>>>> 32d8f30d
 
     case Expression.Ref(exp, tpe, loc) =>
       val e = visitExp(exp)
