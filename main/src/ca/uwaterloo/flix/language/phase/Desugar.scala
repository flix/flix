--- conflicted
+++ resolved
@@ -1378,12 +1378,7 @@
         val matchRule = DesugaredAst.MatchRule(p1, None, acc)
         DesugaredAst.Expr.Match(e1, List(matchRule), loc1.asSynthetic)
     }
-<<<<<<< HEAD
-
-    DesugaredAst.Expr.Scope(regIdent, foreachExp, loc)
-=======
     DesugaredAst.Expr.Scope(regIdent, foreachExp, loc0)
->>>>>>> 6004a2d3
   }
 
   /**
