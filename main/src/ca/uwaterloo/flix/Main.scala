/*
 * Copyright 2019 Magnus Madsen
 *
 * Licensed under the Apache License, Version 2.0 (the "License");
 * you may not use this file except in compliance with the License.
 * You may obtain a copy of the License at
 *
 *   http://www.apache.org/licenses/LICENSE-2.0
 *
 * Unless required by applicable law or agreed to in writing, software
 * distributed under the License is distributed on an "AS IS" BASIS,
 * WITHOUT WARRANTIES OR CONDITIONS OF ANY KIND, either express or implied.
 * See the License for the specific language governing permissions and
 * limitations under the License.
 */

package ca.uwaterloo.flix

import ca.uwaterloo.flix.Main.Command.PlainLsp
import ca.uwaterloo.flix.api.lsp.{LspServer, VSCodeLspServer}
import ca.uwaterloo.flix.api.{Bootstrap, BootstrapError, Flix, Version}
import ca.uwaterloo.flix.language.CompilationMessage
import ca.uwaterloo.flix.language.ast.Symbol
import ca.uwaterloo.flix.language.ast.shared.SecurityContext
import ca.uwaterloo.flix.language.phase.HtmlDocumentor
import ca.uwaterloo.flix.language.phase.unification.zhegalkin.ZhegalkinPerf
import ca.uwaterloo.flix.runtime.shell.Shell
import ca.uwaterloo.flix.tools.*
import ca.uwaterloo.flix.tools.pkg.PackageModules
import ca.uwaterloo.flix.util.*

import java.io.{File, PrintStream}
import java.net.BindException
import java.nio.file.Paths

object Main {

  def main(argv: Array[String]): Unit = {

    // retrieve the current working directory.
    val cwd = Paths.get(".").toAbsolutePath.normalize()

    // parse command line options.
    val cmdOpts: CmdOpts = parseCmdOpts(argv).getOrElse {
      Console.err.println("Unable to parse command line arguments. Will now exit.")
      System.exit(1)
      null
    }

    // get GitHub token
    val githubToken =
      cmdOpts.githubToken
        .orElse(FileOps.readLine(cwd.resolve("./.GITHUB_TOKEN").normalize()))
        .orElse(sys.env.get("GITHUB_TOKEN"))

    // compute the main entry point
    val entryPoint = cmdOpts.entryPoint match {
      case None => Options.Default.entryPoint
      case Some(s) => Some(Symbol.mkDefnSym(s))
    }

    // construct flix options.
    var options = Options(
      lib = cmdOpts.xlib,
      build = Build.Development,
      entryPoint = entryPoint,
      explain = cmdOpts.explain,
      githubToken = githubToken,
      incremental = Options.Default.incremental,
      json = cmdOpts.json,
      progress = true,
      installDeps = cmdOpts.installDeps,
      outputJvm = false,
      outputPath = Options.Default.outputPath,
      threads = cmdOpts.threads.getOrElse(Options.Default.threads),
      loadClassFiles = Options.Default.loadClassFiles,
      assumeYes = cmdOpts.assumeYes,
      xprintphases = cmdOpts.xprintphases,
      xnodeprecated = cmdOpts.xnodeprecated,
      xsummary = cmdOpts.xsummary,
      xsubeffecting = cmdOpts.xsubeffecting,
      XPerfFrontend = cmdOpts.XPerfFrontend,
      XPerfPar = cmdOpts.XPerfPar,
      XPerfN = cmdOpts.XPerfN,
      xchaosMonkey = Options.Default.xchaosMonkey
    )

    // Don't use progress bar if benchmarking.
    if (cmdOpts.xbenchmarkCodeSize || cmdOpts.xbenchmarkIncremental || cmdOpts.xbenchmarkPhases || cmdOpts.xbenchmarkFrontend || cmdOpts.xbenchmarkThroughput) {
      options = options.copy(progress = false)
    }

    // Don't use progress bar if not attached to a console.
    if (System.console() == null) {
      options = options.copy(progress = false)
    }

    // check if command was passed.
    try {
      implicit val formatter: Formatter = Formatter.getDefault
      implicit val out: PrintStream = System.err

      cmdOpts.command match {
        case Command.None =>
          // check if the --listen flag was passed.
          if (cmdOpts.listen.nonEmpty) {
            SocketServer.listen(cmdOpts.listen.get)
            System.exit(0)
          }

          // check if the --Xbenchmark-code-size flag was passed.
          if (cmdOpts.xbenchmarkCodeSize) {
            BenchmarkCompilerOld.benchmarkCodeSize(options)
            System.exit(0)
          }

          // check if the --Xbenchmark-incremental flag was passed.
          if (cmdOpts.xbenchmarkIncremental) {
            BenchmarkCompilerOld.benchmarkIncremental(options)
            System.exit(0)
          }

          // check if the --Xbenchmark-phases flag was passed.
          if (cmdOpts.xbenchmarkPhases) {
            BenchmarkCompilerOld.benchmarkPhases(options)
            System.exit(0)
          }

          // check if the --Xbenchmark-frontend flag was passed.
          if (cmdOpts.xbenchmarkFrontend) {
            BenchmarkCompilerOld.benchmarkThroughput(options, frontend = true)
            System.exit(0)
          }

          // check if the --Xbenchmark-throughput flag was passed.
          if (cmdOpts.xbenchmarkThroughput) {
            BenchmarkCompilerOld.benchmarkThroughput(options, frontend = false)
            System.exit(0)
          }

          // check if we should start a REPL
          if (cmdOpts.files.isEmpty) {
            Bootstrap.bootstrap(cwd, options.githubToken) match {
              case Result.Ok(bootstrap) =>
                val shell = new Shell(bootstrap, options)
                shell.loop()
                System.exit(0)
              case Result.Err(error) =>
                println(error.message(formatter))
                System.exit(1)
            }
          }

          // configure Flix and add the paths.
          val flix = new Flix()
          flix.setOptions(options)
          implicit val sctx: SecurityContext = SecurityContext.Unrestricted
          for (file <- cmdOpts.files) {
            val ext = file.getName.split('.').last
            ext match {
              case "flix" => flix.addFile(file.toPath)
              case "fpkg" => flix.addPkg(file.toPath)
              case "jar" => flix.addJar(file.toPath)
              case _ =>
                Console.println(s"Unrecognized file extension: '$ext'.")
                System.exit(1)
            }
          }

          flix.setFormatter(formatter)

          // evaluate main.
          flix.compile().toResult match {
            case Result.Ok(compilationResult) =>
              compilationResult.getMain match {
                case None => // nop
                case Some(m) =>
                  // Invoke main with the supplied arguments.
                  m(cmdOpts.args.toArray)
              }
              System.exit(0)

            case Result.Err(errors) =>
              flix.mkMessages(errors.toList.sortBy(_.source.name)).foreach(println)
              println()
              println(s"Compilation failed with ${errors.length} error(s).")
              System.exit(1)
          }

        case Command.Init =>
          if (cmdOpts.files.nonEmpty) {
            println("The 'init' command does not support file arguments.")
            System.exit(1)
          }
          exitOnResult(Bootstrap.init(cwd))

        case Command.Check =>
          if (cmdOpts.files.isEmpty) {
            exitOnResult {
              Bootstrap.bootstrap(cwd, options.githubToken).flatMap { bootstrap =>
                val flix = new Flix().setFormatter(formatter)
                flix.setOptions(options)
                bootstrap.check(flix)
              }
            }
          } else {
            val flix = mkFlixWithFiles(cmdOpts.files, options)
            val (_, errors) = flix.check()
            if (errors.isEmpty) System.exit(0)
            else exitWithErrors(flix, errors)
          }

        case Command.Build =>
          if (cmdOpts.files.nonEmpty) {
            println("The 'build' command does not support file arguments.")
            System.exit(1)
          }
          exitOnResult {
            Bootstrap.bootstrap(cwd, options.githubToken).flatMap { bootstrap =>
              val flix = new Flix().setFormatter(formatter)
              flix.setOptions(options.copy(loadClassFiles = false))
              bootstrap.build(flix)
            }
          }

        case Command.BuildJar =>
          if (cmdOpts.files.nonEmpty) {
            println("The 'build-jar' command does not support file arguments.")
            System.exit(1)
          }
          exitOnResult {
            Bootstrap.bootstrap(cwd, options.githubToken).flatMap { bootstrap =>
              val flix = new Flix().setFormatter(formatter)
              flix.setOptions(options.copy(loadClassFiles = false))
              bootstrap.buildJar(flix)
            }
          }

        case Command.BuildFatJar =>
          if (cmdOpts.files.nonEmpty) {
            println("The 'build-fatjar' command does not support file arguments.")
            System.exit(1)
          }
          exitOnResult {
            Bootstrap.bootstrap(cwd, options.githubToken).flatMap { bootstrap =>
              val flix = new Flix().setFormatter(formatter)
              flix.setOptions(options.copy(loadClassFiles = false))
              bootstrap.buildFatJar(flix)
            }
          }

        case Command.BuildPkg =>
          if (cmdOpts.files.nonEmpty) {
            println("The 'build-pkg' command does not support file arguments.")
            System.exit(1)
          }
          exitOnResult {
            Bootstrap.bootstrap(cwd, options.githubToken).flatMap { bootstrap =>
              bootstrap.buildPkg()
            }
          }

        case Command.Clean =>
          if (cmdOpts.files.nonEmpty) {
            println("The 'clean' command does not support file arguments.")
            System.exit(1)
          }
          exitOnResult {
            Bootstrap.bootstrap(cwd, options.githubToken).flatMap { bootstrap =>
              bootstrap.clean()
            }
          }

        case Command.Doc =>
          if (cmdOpts.files.isEmpty) {
            exitOnResult {
              Bootstrap.bootstrap(cwd, options.githubToken).flatMap { bootstrap =>
                val flix = new Flix().setFormatter(formatter)
                flix.setOptions(options)
                bootstrap.doc(flix)
              }
            }
          } else {
            val flix = mkFlixWithFiles(cmdOpts.files, options)
            val (optRoot, errors) = flix.check()
            if (errors.isEmpty) {
              HtmlDocumentor.run(optRoot.get, PackageModules.All)(flix)
              System.exit(0)
            } else exitWithErrors(flix, errors)
          }

        case Command.Format =>
          println("Not yet supported.")
          System.exit(1)

        case Command.Run =>
          if (cmdOpts.files.nonEmpty) {
            println("The 'run' command does not support file arguments.")
            System.exit(1)
          }
          exitOnResult {
            Bootstrap.bootstrap(cwd, options.githubToken).flatMap { bootstrap =>
              val flix = new Flix().setFormatter(formatter)
              flix.setOptions(options)
              bootstrap.run(flix, cmdOpts.args.toArray)
            }
          }

        case Command.Test =>
          if (cmdOpts.files.isEmpty) {
            exitOnResult {
              Bootstrap.bootstrap(cwd, options.githubToken).flatMap { bootstrap =>
                val flix = new Flix().setFormatter(formatter)
                flix.setOptions(options.copy(progress = false))
                bootstrap.test(flix)
              }
            }
          } else {
            val flix = mkFlixWithFiles(cmdOpts.files, options.copy(progress = false))
            flix.compile() match {
              case Validation.Success(compilationResult) =>
                Tester.run(Nil, compilationResult)(flix) match {
                  case Result.Ok(_) => System.exit(0)
                  case Result.Err(_) => System.exit(1)
                }
              case Validation.Failure(errors) => exitWithErrors(flix, errors.toList)
            }
          }

        case Command.Repl =>
          if (cmdOpts.files.nonEmpty) {
            println("The 'repl' command does not support file arguments.")
            System.exit(1)
          }
          Bootstrap.bootstrap(cwd, options.githubToken) match {
            case Result.Ok(bootstrap) =>
              val shell = new Shell(bootstrap, options)
              shell.loop()
              System.exit(0)
            case Result.Err(error) =>
              println(error.message(formatter))
              System.exit(1)
          }

        case PlainLsp =>
          if (cmdOpts.files.nonEmpty) {
            println("The 'lsp' command does not support file arguments.")
            System.exit(1)
          }
          LspServer.run(options)
          System.exit(0)

        case Command.VSCodeLsp(port) =>
          if (cmdOpts.files.nonEmpty) {
            println("The 'lsp-vscode' command does not support file arguments.")
            System.exit(1)
          }
          val o = options.copy(progress = false)
          try {
            val languageServer = new VSCodeLspServer(port, o)
            languageServer.run()
          } catch {
            case ex: BindException =>
              throw new RuntimeException(ex)
          }
          System.exit(0)

        case Command.Release =>
          if (cmdOpts.files.nonEmpty) {
            println("The 'release' command does not support file arguments.")
            System.exit(1)
          }
          exitOnResult {
            Bootstrap.bootstrap(cwd, options.githubToken).flatMap { bootstrap =>
              val flix = new Flix().setFormatter(formatter)
              flix.setOptions(options.copy(progress = false))
              bootstrap.release(flix)(System.err)
            }
          }

        case Command.Outdated =>
          if (cmdOpts.files.nonEmpty) {
            println("The 'outdated' command does not support file arguments.")
            System.exit(1)
          }
          Bootstrap.bootstrap(cwd, options.githubToken).flatMap {
            bootstrap =>
              val flix = new Flix().setFormatter(formatter)
              flix.setOptions(options.copy(progress = false))
              bootstrap.outdated(flix)(System.err)
          } match {
            case Result.Ok(false) =>
              // Up to date
              System.exit(0)
            case Result.Ok(true) =>
              // Contains outdated dependencies
              System.exit(1)
            case Result.Err(error) =>
              println(error.message(formatter))
              System.exit(1)
          }

<<<<<<< HEAD

        case Command.EffUpgrade =>
          if (cmdOpts.files.nonEmpty) {
            println("The 'eff-upgrade' command does not support file arguments.")
            System.exit(1)
          }
          exitOnResult {
            Bootstrap.bootstrap(cwd, options.githubToken).flatMap { bootstrap =>
              val flix = new Flix().setFormatter(formatter)
              flix.setOptions(options.copy(progress = false))
              bootstrap.upgradeEffects(flix)(System.err)
=======
        case Command.EffLock =>
          if (cmdOpts.files.nonEmpty) {
            println("The 'eff-lock' command does not support file arguments.")
            System.exit(1)
          }
          exitOnResult {
            Bootstrap.bootstrap(cwd, options.githubToken).flatMap {
              bootstrap =>
                val flix = new Flix().setFormatter(formatter)
                flix.setOptions(options.copy(progress = false))
                bootstrap.lockEffects(flix)
>>>>>>> 8c5e9683
            }
          }

        case Command.CompilerPerf =>
          CompilerPerf.run(options)

        case Command.CompilerMemory =>
          CompilerMemory.run(options)

        case Command.Zhegalkin =>
          ZhegalkinPerf.run(options.XPerfN)

      }
    } catch {
      case ex: RuntimeException =>
        ex.printStackTrace()
        System.exit(1)
    }
  }

  /**
    * A case class representing the parsed command line options.
    */
  case class CmdOpts(command: Command = Command.None,
                     args: List[String] = Nil,
                     entryPoint: Option[String] = None,
                     explain: Boolean = false,
                     installDeps: Boolean = true,
                     githubToken: Option[String] = None,
                     json: Boolean = false,
                     listen: Option[Int] = None,
                     threads: Option[Int] = None,
                     assumeYes: Boolean = false,
                     xbenchmarkCodeSize: Boolean = false,
                     xbenchmarkIncremental: Boolean = false,
                     xbenchmarkPhases: Boolean = false,
                     xbenchmarkFrontend: Boolean = false,
                     xbenchmarkThroughput: Boolean = false,
                     xnodeprecated: Boolean = false,
                     xlib: LibLevel = LibLevel.All,
                     xprintphases: Boolean = false,
                     xsummary: Boolean = false,
                     xsubeffecting: Set[Subeffecting] = Set.empty,
                     XPerfN: Option[Int] = None,
                     XPerfFrontend: Boolean = false,
                     XPerfPar: Boolean = false,
                     files: Seq[File] = Seq())

  /**
    * A case class representing possible commands.
    */
  sealed trait Command

  object Command {

    case object None extends Command

    case object Init extends Command

    case object Check extends Command

    case object Build extends Command

    case object BuildJar extends Command

    case object BuildFatJar extends Command

    case object BuildPkg extends Command

    case object Clean extends Command

    case object Doc extends Command

    case object Format extends Command

    case object Run extends Command

    case object Test extends Command

    case object Repl extends Command

    case object PlainLsp extends Command

    case class VSCodeLsp(port: Int) extends Command

    case object Release extends Command

    case object Outdated extends Command

<<<<<<< HEAD
    case object EffUpgrade extends Command
=======
    case object EffLock extends Command
>>>>>>> 8c5e9683

    case object CompilerPerf extends Command

    case object CompilerMemory extends Command

    case object Zhegalkin extends Command

  }

  /**
    * Parse command line options.
    *
    * @param args the arguments array.
    */
  def parseCmdOpts(args: Array[String]): Option[CmdOpts] = {
    // Split at "--" separator: arguments before are for flix, arguments after are for the program
    val separatorIndex = args.indexOf("--")
    val (flixArgs, progArgs) = if (separatorIndex >= 0) {
      (args.take(separatorIndex), args.drop(separatorIndex + 1))
    } else {
      (args, Array.empty[String])
    }

    implicit val readLibLevel: scopt.Read[LibLevel] = scopt.Read.reads {
      case "nix" => LibLevel.Nix
      case "min" => LibLevel.Min
      case "all" => LibLevel.All
      case arg => throw new IllegalArgumentException(s"'$arg' is not a valid library level. Valid options are 'all', 'min', and 'nix'.")
    }

    implicit val readSubEffectLevel: scopt.Read[Subeffecting] = scopt.Read.reads {
      case "mod-defs" => Subeffecting.ModDefs
      case "ins-defs" => Subeffecting.InsDefs
      case "lambdas" => Subeffecting.Lambdas
      case arg => throw new IllegalArgumentException(s"'$arg' is not a valid subeffecting option. Valid options are comma-separated combinations of 'mod-defs', 'ins-defs', and 'lambdas'.")
    }

    val parser = new scopt.OptionParser[CmdOpts]("flix") {

      // Head
      head("The Flix Programming Language", Version.CurrentVersion.toString)

      // Command
      cmd("init").action((_, c) => c.copy(command = Command.Init)).text("  creates a new project in the current directory.")

      cmd("check").action((_, c) => c.copy(command = Command.Check)).text("  checks the current project for errors.")

      cmd("build").action((_, c) => c.copy(command = Command.Build)).text("  builds (i.e. compiles) the current project.")

      cmd("build-jar").action((_, c) => c.copy(command = Command.BuildJar)).text("  builds a jar-file from the current project.")

      cmd("build-fatjar").action((_, c) => c.copy(command = Command.BuildFatJar)).text("  builds a fatjar-file from the current project.")

      cmd("build-pkg").action((_, c) => c.copy(command = Command.BuildPkg)).text("  builds a fpkg-file from the current project.")

      cmd("clean").action((_, c) => c.copy(command = Command.Clean)).text("  recursively removes class files from the build directory.")

      cmd("doc").action((_, c) => c.copy(command = Command.Doc)).text("  generates API documentation.")

      cmd("format").action((_, c) => c.copy(command = Command.Format)).text("  formats Flix source code files.")

      cmd("run").action((_, c) => c.copy(command = Command.Run)).text("  runs main for the current project.")

      cmd("test").action((_, c) => c.copy(command = Command.Test)).text("  runs the tests for the current project.")

      cmd("repl").action((_, c) => c.copy(command = Command.Repl)).text("  starts a repl for the current project, or provided Flix source files.")

      cmd("lsp").text("  starts the Plain-LSP server.")
        .action((_, c) => c.copy(command = Command.PlainLsp))

      cmd("lsp-vscode").text("  starts the VSCode-LSP server and listens on the given port.")
        .children(
          arg[Int]("port").action((port, c) => c.copy(command = Command.VSCodeLsp(port)))
            .required()
        )

      cmd("release").text("  releases a new version to GitHub.")
        .action((_, c) => c.copy(command = Command.Release))

      cmd("outdated").text("  shows dependencies which have newer versions available.")
        .action((_, c) => c.copy(command = Command.Outdated))

<<<<<<< HEAD
      cmd("eff-upgrade").text("  checks that upgrading to the current program is effect safe.")
        .action((_, c) => c.copy(command = Command.EffUpgrade))
=======
      cmd("eff-lock").text("  locks the current effect signatures.")
        .action((_, c) => c.copy(command = Command.EffLock))
>>>>>>> 8c5e9683

      cmd("Xperf").action((_, c) => c.copy(command = Command.CompilerPerf)).children(
        opt[Unit]("frontend")
          .action((_, c) => c.copy(XPerfFrontend = true))
          .text("benchmark only frontend"),
        opt[Unit]("par")
          .action((_, c) => c.copy(XPerfPar = true))
          .text("benchmark only parallel evaluation"),
        opt[Int]("n")
          .action((v, c) => c.copy(XPerfN = Some(v)))
          .text("number of compilations")
      ).hidden()

      cmd("Xmemory").action((_, c) => c.copy(command = Command.CompilerMemory)).hidden()

      cmd("Xzhegalkin").action((_, c) => c.copy(command = Command.Zhegalkin)).children(
        opt[Int]("n")
          .action((v, c) => c.copy(XPerfN = Some(v)))
          .text("number of compilations")
      ).hidden()

      note("")

      opt[String]("entrypoint").action((s, c) => c.copy(entryPoint = Some(s))).
        text("specifies the main entry point.")

      opt[Unit]("explain").action((_, c) => c.copy(explain = true)).
        text("provides suggestions on how to solve a problem.")

      opt[String]("github-token").action((s, c) => c.copy(githubToken = Some(s))).
        text("API key to use for GitHub dependency resolution.")

      help("help").text("prints this usage information.")

      opt[Unit]("json").action((_, c) => c.copy(json = true)).
        text("enables json output.")

      opt[Int]("listen").action((s, c) => c.copy(listen = Some(s))).
        valueName("<port>").
        text("starts the socket server and listens on the given port.")

      opt[Unit]("no-install").action((_, c) => c.copy(installDeps = false)).
        text("disables automatic installation of dependencies.")

      opt[Int]("threads").action((n, c) => c.copy(threads = Some(n))).
        text("number of threads to use for compilation.")

      opt[Unit]("yes").action((_, c) => c.copy(assumeYes = true)).
        text("automatically answer yes to all prompts.")

      version("version").text("prints the version number.")

      // Experimental options:
      note("")
      note("The following options are experimental:")

      // Xbenchmark-code-size
      opt[Unit]("Xbenchmark-code-size").action((_, c) => c.copy(xbenchmarkCodeSize = true)).
        text("[experimental] benchmarks the size of the generated JVM files.")

      // Xbenchmark-incremental
      opt[Unit]("Xbenchmark-incremental").action((_, c) => c.copy(xbenchmarkIncremental = true)).
        text("[experimental] benchmarks the performance of each compiler phase in incremental mode.")

      // Xbenchmark-phases
      opt[Unit]("Xbenchmark-phases").action((_, c) => c.copy(xbenchmarkPhases = true)).
        text("[experimental] benchmarks the performance of each compiler phase.")

      // Xbenchmark-frontend
      opt[Unit]("Xbenchmark-frontend").action((_, c) => c.copy(xbenchmarkFrontend = true)).
        text("[experimental] benchmarks the performance of the frontend.")

      // Xbenchmark-throughput
      opt[Unit]("Xbenchmark-throughput").action((_, c) => c.copy(xbenchmarkThroughput = true)).
        text("[experimental] benchmarks the performance of the entire compiler.")

      // Xlib
      opt[LibLevel]("Xlib").action((arg, c) => c.copy(xlib = arg)).
        text("[experimental] controls the amount of std. lib. to include (nix, min, all).")

      // Xno-deprecated
      opt[Unit]("Xno-deprecated").action((_, c) => c.copy(xnodeprecated = true)).
        text("[experimental] disables deprecated features.")

      // Xprint-phase
      opt[Unit]("Xprint-phases").action((_, c) => c.copy(xprintphases = true)).
        text("[experimental] prints the ASTs after the each phase.")

      // Xsummary
      opt[Unit]("Xsummary").action((_, c) => c.copy(xsummary = true)).
        text("[experimental] prints a summary of the compiled modules.")

      // Xsubeffecting
      opt[Seq[Subeffecting]]("Xsubeffecting").action((subeffectings, c) => c.copy(xsubeffecting = subeffectings.toSet)).
        text("[experimental] enables sub-effecting in select places")

      note("")

      // Input files.
      arg[File]("<file>...").action((x, c) => c.copy(files = c.files :+ x))
        .optional()
        .unbounded()
        .text("input Flix source code files, Flix packages, and Java archives.")

    }

    parser.parse(flixArgs, CmdOpts()).map(_.copy(args = progArgs.toList))
  }

  /**
    * Creates a fresh Flix instance configured with the given options and source files.
    */
  private def mkFlixWithFiles(files: Seq[File], options: Options)(implicit formatter: Formatter): Flix = {
    val flix = new Flix().setFormatter(formatter)
    flix.setOptions(options)
    implicit val sctx: SecurityContext = SecurityContext.Unrestricted
    for (file <- files) {
      if (file.getName.endsWith(".flix")) {
        flix.addFile(file.toPath)
      } else {
        Console.println(s"Unrecognized file: '${file.getName}'. Only .flix files are supported.")
        System.exit(1)
      }
    }
    flix
  }

  /**
    * Prints compilation errors and exits with code 1.
    */
  private def exitWithErrors(flix: Flix, errors: List[CompilationMessage]): Unit = {
    flix.mkMessages(errors.sortBy(_.source.name)).foreach(println)
    println()
    println(s"Found ${errors.size} error(s).")
    System.exit(1)
  }

  /**
    * Exits with code 0 on success, or prints the error and exits with code 1 on failure.
    */
  private def exitOnResult[T](result: Result[T, BootstrapError])(implicit formatter: Formatter): Unit = {
    result match {
      case Result.Ok(_) => System.exit(0)
      case Result.Err(error) =>
        println(error.message(formatter))
        System.exit(1)
    }
  }

}<|MERGE_RESOLUTION|>--- conflicted
+++ resolved
@@ -400,19 +400,6 @@
               System.exit(1)
           }
 
-<<<<<<< HEAD
-
-        case Command.EffUpgrade =>
-          if (cmdOpts.files.nonEmpty) {
-            println("The 'eff-upgrade' command does not support file arguments.")
-            System.exit(1)
-          }
-          exitOnResult {
-            Bootstrap.bootstrap(cwd, options.githubToken).flatMap { bootstrap =>
-              val flix = new Flix().setFormatter(formatter)
-              flix.setOptions(options.copy(progress = false))
-              bootstrap.upgradeEffects(flix)(System.err)
-=======
         case Command.EffLock =>
           if (cmdOpts.files.nonEmpty) {
             println("The 'eff-lock' command does not support file arguments.")
@@ -424,7 +411,19 @@
                 val flix = new Flix().setFormatter(formatter)
                 flix.setOptions(options.copy(progress = false))
                 bootstrap.lockEffects(flix)
->>>>>>> 8c5e9683
+            }
+          }
+
+        case Command.EffUpgrade =>
+          if (cmdOpts.files.nonEmpty) {
+            println("The 'eff-upgrade' command does not support file arguments.")
+            System.exit(1)
+          }
+          exitOnResult {
+            Bootstrap.bootstrap(cwd, options.githubToken).flatMap { bootstrap =>
+              val flix = new Flix().setFormatter(formatter)
+              flix.setOptions(options.copy(progress = false))
+              bootstrap.upgradeEffects(flix)(System.err)
             }
           }
 
@@ -514,11 +513,9 @@
 
     case object Outdated extends Command
 
-<<<<<<< HEAD
+    case object EffLock extends Command
+
     case object EffUpgrade extends Command
-=======
-    case object EffLock extends Command
->>>>>>> 8c5e9683
 
     case object CompilerPerf extends Command
 
@@ -601,13 +598,11 @@
       cmd("outdated").text("  shows dependencies which have newer versions available.")
         .action((_, c) => c.copy(command = Command.Outdated))
 
-<<<<<<< HEAD
+      cmd("eff-lock").text("  locks the current effect signatures.")
+        .action((_, c) => c.copy(command = Command.EffLock))
+
       cmd("eff-upgrade").text("  checks that upgrading to the current program is effect safe.")
         .action((_, c) => c.copy(command = Command.EffUpgrade))
-=======
-      cmd("eff-lock").text("  locks the current effect signatures.")
-        .action((_, c) => c.copy(command = Command.EffLock))
->>>>>>> 8c5e9683
 
       cmd("Xperf").action((_, c) => c.copy(command = Command.CompilerPerf)).children(
         opt[Unit]("frontend")
