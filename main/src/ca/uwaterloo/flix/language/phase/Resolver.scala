/*
 *  Copyright 2017 Magnus Madsen
 *
 *  Licensed under the Apache License, Version 2.0 (the "License");
 *  you may not use this file except in compliance with the License.
 *  You may obtain a copy of the License at
 *
 *  http://www.apache.org/licenses/LICENSE-2.0
 *
 *  Unless required by applicable law or agreed to in writing, software
 *  distributed under the License is distributed on an "AS IS" BASIS,
 *  WITHOUT WARRANTIES OR CONDITIONS OF ANY KIND, either express or implied.
 *  See the License for the specific language governing permissions and
 *  limitations under the License.
 */

package ca.uwaterloo.flix.language.phase

import ca.uwaterloo.flix.api.Flix
import ca.uwaterloo.flix.language.ast.Ast.{BoundBy, Denotation}
import ca.uwaterloo.flix.language.ast.NamedAst.DefOrSig
import ca.uwaterloo.flix.language.ast.{Symbol, _}
import ca.uwaterloo.flix.language.errors.ResolutionError
import ca.uwaterloo.flix.language.phase.unification.Substitution
import ca.uwaterloo.flix.util.Validation._
import ca.uwaterloo.flix.util.{Graph, InternalCompilerException, ParOps, Validation}

import java.lang.reflect.{Constructor, Field, Method, Modifier}
import scala.collection.mutable

/**
  * The Resolver phase performs name resolution on the program.
  */
object Resolver {

  /**
    * The maximum depth to which type aliases are unfolded.
    */
  val RecursionLimit: Int = 25

  /**
    * Symbols of classes that are derivable.
    */
  private val BoxableSym = new Symbol.ClassSym(Nil, "Boxable", SourceLocation.Unknown)
  private val EqSym = new Symbol.ClassSym(Nil, "Eq", SourceLocation.Unknown)
  private val OrderSym = new Symbol.ClassSym(Nil, "Order", SourceLocation.Unknown)
  private val ToStringSym = new Symbol.ClassSym(Nil, "ToString", SourceLocation.Unknown)
  private val HashSym = new Symbol.ClassSym(Nil, "Hash", SourceLocation.Unknown)

  private val DerivableSyms = List(BoxableSym, EqSym, OrderSym, ToStringSym, HashSym)

  /**
    * Performs name resolution on the given program `root`.
    */
  def run(root: NamedAst.Root, oldRoot: ResolvedAst.Root, changeSet: ChangeSet)(implicit flix: Flix): Validation[ResolvedAst.Root, ResolutionError] = flix.phase("Resolver") {

    // Type aliases must be processed first in order to provide a `taenv` for looking up type alias symbols.
    flatMapN(resolveTypeAliases(root.typeAliases, root)) {
      case (taenv, taOrder) =>

        val classesVal = resolveClasses(root, taenv, oldRoot, changeSet)

        val instancesVal = root.instances.flatMap {
          case (ns0, instances0) => instances0.map {
            case (_, instances) => traverse(instances)(resolveInstance(_, taenv, ns0, root)) map {
              case is => is.head.sym.clazz -> is
            }
          }
        }

        val defsVal = resolveDefs(root, taenv, oldRoot, changeSet)

        val enumsVal = root.enums.flatMap {
          case (ns0, enums) => enums.map {
            case (_, enum) => resolveEnum(enum, taenv, ns0, root) map {
              case d => d.sym -> d
            }
          }
        }

        flatMapN(classesVal, sequence(instancesVal), defsVal, sequence(enumsVal)) {
          case (classes, instances, defs, enums) =>
            mapN(checkSuperClassDag(classes)) {
              _ => ResolvedAst.Root(classes, combine(instances), defs, enums.toMap, taenv, taOrder, root.entryPoint, root.reachable, root.sources)
            }
        }
    }
  }

  /**
    * Creates a map from a list of key-(value list) pairs, appending in the case of duplicates.
    */
  private def combine[K, V](list: List[(K, List[V])]): Map[K, List[V]] = {
    list.foldLeft(Map.empty[K, List[V]]) {
      case (acc, (key, value)) => acc + (key -> (value ++ acc.getOrElse(key, Nil)))
    }
  }

  /**
    * Checks that the super classes form a DAG (no cycles).
    */
  private def checkSuperClassDag(classes: Map[Symbol.ClassSym, ResolvedAst.Class]): Validation[Unit, ResolutionError] = {

    /**
      * Create a list of CyclicClassHierarchy errors, one for each class.
      */
    def mkCycleErrors[T](cycle: List[Symbol.ClassSym]): Validation.Failure[T, ResolutionError] = {
      val errors = cycle.map {
        sym => ResolutionError.CyclicClassHierarchy(cycle, sym.loc)
      }
      Validation.Failure(LazyList.from(errors))
    }

    val classSyms = classes.values.map(_.sym)
    val getSuperClasses = (clazz: Symbol.ClassSym) => classes(clazz).superClasses.map(_.clazz)
    Graph.topologicalSort(classSyms, getSuperClasses) match {
      case Graph.TopologicalSort.Cycle(path) => mkCycleErrors(path)
      case Graph.TopologicalSort.Sorted(_) => ().toSuccess
    }
  }

  /**
    * Resolves the type aliases in the given root.
    *
    * Returns a pair:
    *   - a map of type alias symbols to their AST nodes
    *   - a list of the aliases in a processing order,
    *     such that any alias only depends on those earlier in the list
    */
  private def resolveTypeAliases(aliases0: Map[Name.NName, Map[String, NamedAst.TypeAlias]], root: NamedAst.Root)(implicit flix: Flix): Validation[(Map[Symbol.TypeAliasSym, ResolvedAst.TypeAlias], List[Symbol.TypeAliasSym]), ResolutionError] = {

    /**
      * Partially resolves the type alias.
      *
      * Type aliases within the type are given temporary placeholders.
      */
    def semiResolveTypeAlias(alias: NamedAst.TypeAlias, ns: Name.NName): Validation[ResolvedAst.TypeAlias, ResolutionError] = alias match {
      case NamedAst.TypeAlias(doc, mod, sym, tparams0, tpe0, loc) =>
        val tparams = resolveTypeParams(tparams0, ns, root)
        semiResolveType(tpe0, ns, root) map {
          tpe => ResolvedAst.TypeAlias(doc, mod, sym, tparams, tpe, loc)
        }
    }

    /**
      * Gets a list of all type aliases used in the partially resolved type tpe0.
      */
    def getAliasUses(tpe0: Type): List[Symbol.TypeAliasSym] = tpe0 match {
      case tvar: Type.Var => tvar.asUnkinded; Nil
      case Type.Ascribe(tpe, _, _) => getAliasUses(tpe)
      case Type.Cst(TypeConstructor.UnappliedAlias(sym), _) => sym :: Nil
      case Type.Cst(_, _) => Nil
      case Type.Apply(tpe1, tpe2, _) => getAliasUses(tpe1) ::: getAliasUses(tpe2)
      case _: Type.Alias => throw InternalCompilerException("unexpected applied alias")
    }

    /**
      * Create a list of CyclicTypeAliases errors, one for each type alias.
      */
    def mkCycleErrors[T](cycle: List[Symbol.TypeAliasSym]): Validation.Failure[T, ResolutionError] = {
      val errors = cycle.map {
        sym => ResolutionError.CyclicTypeAliases(cycle, sym.loc)
      }
      Validation.Failure(LazyList.from(errors))
    }

    /**
      * Gets the resolution order for the aliases.
      *
      * Any alias only depends on those earlier in the list
      */
    def findResolutionOrder(aliases: Iterable[ResolvedAst.TypeAlias]): Validation[List[Symbol.TypeAliasSym], ResolutionError] = {
      val aliasSyms = aliases.map(_.sym)
      val aliasLookup = aliases.map(alias => alias.sym -> alias).toMap
      val getUses = (sym: Symbol.TypeAliasSym) => getAliasUses(aliasLookup(sym).tpe)

      Graph.topologicalSort(aliasSyms, getUses) match {
        case Graph.TopologicalSort.Sorted(sorted) => sorted.toSuccess
        case Graph.TopologicalSort.Cycle(path) => mkCycleErrors(path)
      }
    }

    /**
      * Finishes the resolution of the given type aliases.
      *
      * Replaces placeholder type alias constructors with the real type aliases.
      *
      * The given aliases must be in resolution order.
      */
    def finishResolveTypeAliases(aliases0: List[ResolvedAst.TypeAlias]): Validation[Map[Symbol.TypeAliasSym, ResolvedAst.TypeAlias], ResolutionError] = {
      Validation.fold(aliases0, Map.empty[Symbol.TypeAliasSym, ResolvedAst.TypeAlias]) {
        case (taenv, ResolvedAst.TypeAlias(doc, mod, sym, tparams, tpe0, loc)) =>
          finishResolveType(tpe0, taenv) map {
            tpe =>
              val alias = ResolvedAst.TypeAlias(doc, mod, sym, tparams, tpe, loc)
              taenv + (sym -> alias)
          }
      }
    }

    // Extract all the aliases and namespaces from the map.
    val aliasesMap0 = for {
      (ns, aliasesInNs) <- aliases0
      (_, alias) <- aliasesInNs
    } yield (alias, ns)

    // Partially resolve the aliases
    val semiAliasesVal = traverse(aliasesMap0) {
      case (alias, ns) => semiResolveTypeAlias(alias, ns)
    }

    flatMapN(semiAliasesVal) {
      // Get the resolution order
      semiAliases =>
        flatMapN(findResolutionOrder(semiAliases)) {
          sortedSyms =>
            // Create mapping for the partially resolved aliases
            val semiAliasEnv = semiAliases.map(alias => alias.sym -> alias).toMap

            // Get the sorted aliases from the mapping
            val sortedAliases = sortedSyms.map(semiAliasEnv)

            // Resolve the sorted aliases
            val aliasesVal = finishResolveTypeAliases(sortedAliases)

            mapN(aliasesVal) {
              aliases => (aliases, sortedSyms)
            }

        }
    }
  }


  object Constraints {

    /**
      * Performs name resolution on the given `constraints` in the given namespace `ns0`.
      */
    def resolve(constraints: List[NamedAst.Constraint], taenv: Map[Symbol.TypeAliasSym, ResolvedAst.TypeAlias], ns0: Name.NName, root: NamedAst.Root)(implicit flix: Flix): Validation[List[ResolvedAst.Constraint], ResolutionError] = {
      traverse(constraints)(c => resolve(c, taenv, ns0, root))
    }

    /**
      * Performs name resolution on the given constraint `c0` in the given namespace `ns0`.
      */
    def resolve(c0: NamedAst.Constraint, taenv: Map[Symbol.TypeAliasSym, ResolvedAst.TypeAlias], ns0: Name.NName, root: NamedAst.Root)(implicit flix: Flix): Validation[ResolvedAst.Constraint, ResolutionError] = c0 match {
      case NamedAst.Constraint(cparams0, head0, body0, loc) =>
        val cparamsVal = traverse(cparams0)(p => Params.resolve(p, ns0, root))
        val headVal = Predicates.Head.resolve(head0, taenv, ns0, root)
        val bodyVal = traverse(body0)(Predicates.Body.resolve(_, taenv, ns0, root))
        mapN(cparamsVal, headVal, bodyVal) {
          case (cparams, head, body) => ResolvedAst.Constraint(cparams, head, body, loc)
        }
    }

  }

  /**
    * Resolves all the classes in the given root.
    */
  private def resolveClasses(root: NamedAst.Root, taenv: Map[Symbol.TypeAliasSym, ResolvedAst.TypeAlias], oldRoot: ResolvedAst.Root, changeSet: ChangeSet)(implicit flix: Flix): Validation[Map[Symbol.ClassSym, ResolvedAst.Class], ResolutionError] = {

    val rootClasses = for {
      (ns, classes) <- root.classes
      (_, clazz) <- classes
    } yield clazz.sym -> (clazz, ns)

    val (staleClasses, freshClasses) = changeSet.partition(rootClasses, oldRoot.classes)

    val results = ParOps.parMap(staleClasses.values) {
      case (clazz, ns) => resolveClass(clazz, taenv, ns, root)
    }

    Validation.sequence(results) map {
      res =>
        res.foldLeft(freshClasses) {
          case (acc, clazz) => acc + (clazz.sym -> clazz)
        }
    }
  }

  /**
    * Resolves all the classes in the given root.
    */
  def resolveClass(c0: NamedAst.Class, taenv: Map[Symbol.TypeAliasSym, ResolvedAst.TypeAlias], ns0: Name.NName, root: NamedAst.Root)(implicit flix: Flix): Validation[ResolvedAst.Class, ResolutionError] = c0 match {
    case NamedAst.Class(doc, ann0, mod, sym, tparam0, superClasses0, signatures, laws0, loc) =>
      val tparam = Params.resolveTparam(tparam0)
      val annVal = traverse(ann0)(visitAnnotation(_, taenv, ns0, root))
      val sigsListVal = traverse(signatures)(resolveSig(_, taenv, ns0, root))
      // ignore the parameter of the super class; we don't use it
      val superClassesVal = traverse(superClasses0)(tconstr => resolveSuperClass(tconstr, taenv, ns0, root))
      val lawsVal = traverse(laws0)(resolveDef(_, taenv, ns0, root))
      mapN(annVal, sigsListVal, superClassesVal, lawsVal) {
        case (ann, sigsList, superClasses, laws) =>
          val sigs = sigsList.map(sig => (sig.sym, sig)).toMap
          ResolvedAst.Class(doc, ann, mod, sym, tparam, superClasses, sigs, laws, loc)
      }
  }

  /**
    * Performs name resolution on the given instance `i0` in the given namespace `ns0`.
    */
  def resolveInstance(i0: NamedAst.Instance, taenv: Map[Symbol.TypeAliasSym, ResolvedAst.TypeAlias], ns0: Name.NName, root: NamedAst.Root)(implicit flix: Flix): Validation[ResolvedAst.Instance, ResolutionError] = i0 match {
    case NamedAst.Instance(doc, mod, clazz0, tpe0, tconstrs0, defs0, loc) =>
      val clazzVal = lookupClassForImplementation(clazz0, ns0, root)
      val tpeVal = resolveType(tpe0, taenv, ns0, root)
      val tconstrsVal = traverse(tconstrs0)(resolveTypeConstraint(_, taenv, ns0, root))
      val defsVal = traverse(defs0)(resolveDef(_, taenv, ns0, root))
      mapN(clazzVal, tpeVal, tconstrsVal, defsVal) {
        case (clazz, tpe, tconstrs, defs) =>
          val sym = Symbol.freshInstanceSym(clazz.sym, clazz0.loc)
          ResolvedAst.Instance(doc, mod, sym, tpe, tconstrs, defs, ns0, loc)
      }
  }

  /**
    * Performs name resolution on the given signature `s0` in the given namespace `ns0`.
    */
  def resolveSig(s0: NamedAst.Sig, taenv: Map[Symbol.TypeAliasSym, ResolvedAst.TypeAlias], ns0: Name.NName, root: NamedAst.Root)(implicit flix: Flix): Validation[ResolvedAst.Sig, ResolutionError] = s0 match {
    case NamedAst.Sig(sym, spec0, exp0) =>
      val specVal = resolveSpec(spec0, taenv, ns0, root)
      val expVal = traverse(exp0)(Expressions.resolve(_, taenv, ns0, root))
      mapN(specVal, expVal) {
        case (spec, exp) => ResolvedAst.Sig(sym, spec, exp.headOption)
      }
  }

  /**
    * Resolves all the definitions in the given root.
    */
  private def resolveDefs(root: NamedAst.Root, taenv: Map[Symbol.TypeAliasSym, ResolvedAst.TypeAlias], oldRoot: ResolvedAst.Root, changeSet: ChangeSet)(implicit flix: Flix): Validation[Map[Symbol.DefnSym, ResolvedAst.Def], ResolutionError] = {
    def getDef(defOrSig: NamedAst.DefOrSig): Option[NamedAst.Def] = defOrSig match {
      case DefOrSig.Def(d) => Some(d)
      case DefOrSig.Sig(_) => None
    }

    val rootDefs = for {
      (ns, defsAndSigs) <- root.defsAndSigs
      (_, defOrSig) <- defsAndSigs
      defn <- getDef(defOrSig)
    } yield defn.sym -> (defn, ns)

    val (staleDefs, freshDefs) = changeSet.partition(rootDefs, oldRoot.defs)

    val results = ParOps.parMap(staleDefs.values) {
      case (defn, ns) => resolveDef(defn, taenv, ns, root)
    }

    Validation.sequence(results) map {
      res =>
        res.foldLeft(freshDefs) {
          case (acc, defn) => acc + (defn.sym -> defn)
        }
    }
  }

  /**
    * Performs name resolution on the given definition `d0` in the given namespace `ns0`.
    */
  def resolveDef(d0: NamedAst.Def, taenv: Map[Symbol.TypeAliasSym, ResolvedAst.TypeAlias], ns0: Name.NName, root: NamedAst.Root)(implicit flix: Flix): Validation[ResolvedAst.Def, ResolutionError] = d0 match {
    case NamedAst.Def(sym, spec0, exp0) =>
      flix.subtask(sym.toString, sample = true)

      val specVal = resolveSpec(spec0, taenv, ns0, root)
      val expVal = Expressions.resolve(exp0, taenv, ns0, root)
      mapN(specVal, expVal) {
        case (spec, exp) => ResolvedAst.Def(sym, spec, exp)
      }
  }

  /**
    * Performs name resolution on the given spec `s0` in the given namespace `ns0`.
    */
  def resolveSpec(s0: NamedAst.Spec, taenv: Map[Symbol.TypeAliasSym, ResolvedAst.TypeAlias], ns0: Name.NName, root: NamedAst.Root)(implicit flix: Flix): Validation[ResolvedAst.Spec, ResolutionError] = s0 match {
    case NamedAst.Spec(doc, ann0, mod, tparams0, fparams0, sc0, retTpe0, eff0, loc) =>

      val tparams = resolveTypeParams(tparams0, ns0, root)
      val fparamsVal = resolveFormalParams(fparams0, taenv, ns0, root)
      val annVal = traverse(ann0)(visitAnnotation(_, taenv, ns0, root))
      val schemeVal = resolveScheme(sc0, taenv, ns0, root)
      val retTpeVal = resolveType(retTpe0, taenv, ns0, root)
      val effVal = resolveType(eff0, taenv, ns0, root)

      mapN(fparamsVal, annVal, schemeVal, retTpeVal, effVal) {
        case (fparams, ann, scheme, retTpe, eff) =>
          ResolvedAst.Spec(doc, ann, mod, tparams, fparams, scheme, retTpe, eff, loc)
      }
  }

  /**
    * Performs name resolution on the given enum `e0` in the given namespace `ns0`.
    */
  def resolveEnum(e0: NamedAst.Enum, taenv: Map[Symbol.TypeAliasSym, ResolvedAst.TypeAlias], ns0: Name.NName, root: NamedAst.Root)(implicit flix: Flix): Validation[ResolvedAst.Enum, ResolutionError] = e0 match {
    case NamedAst.Enum(doc, ann0, mod, sym, tparams0, derives0, cases0, tpe0, loc) =>
      val annVal = traverse(ann0)(visitAnnotation(_, taenv, ns0, root))
      val tparams = resolveTypeParams(tparams0, ns0, root)
      val derivesVal = resolveDerivations(derives0, ns0, root)
      val casesVal = traverse(cases0)(resolveCase(_, e0, taenv, ns0, root))
      val tpeVal = resolveType(tpe0, taenv, ns0, root)
      mapN(annVal, derivesVal, casesVal, tpeVal) {
        case (ann, derives, cases, tpe) =>
          val sc = ResolvedAst.Scheme(tparams.tparams.map(_.sym), Nil, tpe)
          ResolvedAst.Enum(doc, ann, mod, sym, tparams, derives, cases.toMap, tpe, sc, loc)
      }
  }

  /**
    * Performs name resolution on the given case `caze0` in the given namespace `ns0`.
    */
  private def resolveCase(caze0: (Name.Tag, NamedAst.Case), enum0: NamedAst.Enum, taenv: Map[Symbol.TypeAliasSym, ResolvedAst.TypeAlias], ns0: Name.NName, root: NamedAst.Root)(implicit flix: Flix) = (enum0, caze0) match {
    case (NamedAst.Enum(doc, ann, mod, sym, tparams, _, _, _, loc), (name, NamedAst.Case(enumIdent, tag, tpe0))) =>
      val tpeVal = resolveType(tpe0, taenv, ns0, root)
      mapN(tpeVal) {
        tpe =>
          val freeVars = tparams.tparams.map(_.sym)
          val caseType = tpe
          val enumType = mkUnkindedEnum(sym, freeVars, sym.loc)
          val base = Type.mkTag(sym, tag, caseType, enumType, tpe.loc)
          val sc = ResolvedAst.Scheme(freeVars, Nil, base)
          name -> ResolvedAst.Case(enumIdent, tag, tpe, sc)
      }
  }

  /**
    * Performs name resolution on the given attribute `a0` in the given namespace `ns0`.
    */
  private def visitAttribute(a0: NamedAst.Attribute, taenv: Map[Symbol.TypeAliasSym, ResolvedAst.TypeAlias], ns0: Name.NName, root: NamedAst.Root)(implicit flix: Flix): Validation[ResolvedAst.Attribute, ResolutionError] = {
    for {
      tpe <- resolveType(a0.tpe, taenv, ns0, root)
    } yield ResolvedAst.Attribute(a0.ident, tpe, a0.loc)
  }

  /**
    * Performs name resolution on the given annotation `a0` in the given namespace `ns0`.
    */
  private def visitAnnotation(a0: NamedAst.Annotation, taenv: Map[Symbol.TypeAliasSym, ResolvedAst.TypeAlias], ns0: Name.NName, root: NamedAst.Root)(implicit flix: Flix): Validation[ResolvedAst.Annotation, ResolutionError] = {
    val argsVal = traverse(a0.args)(Expressions.resolve(_, taenv, ns0, root))
    mapN(argsVal) {
      args => ResolvedAst.Annotation(a0.name, args, a0.loc)
    }
  }

  object Expressions {

    /**
      * Performs name resolution on the given expression `exp0` in the namespace `ns0`.
      */
    def resolve(exp0: NamedAst.Expression, taenv: Map[Symbol.TypeAliasSym, ResolvedAst.TypeAlias], ns0: Name.NName, root: NamedAst.Root)(implicit flix: Flix): Validation[ResolvedAst.Expression, ResolutionError] = {

      /**
        * Creates `arity` fresh fparams for use in a curried def or sig application.
        */
      def mkFreshFparams(arity: Int, loc: SourceLocation): List[ResolvedAst.FormalParam] = {
        // Introduce a fresh variable symbol for each argument of the function definition.
        val varSyms = (0 until arity).map(i => Symbol.freshVarSym(Flix.Delimiter + i, BoundBy.FormalParam, loc)).toList

        // Introduce a formal parameter for each variable symbol.
        varSyms.map(sym => ResolvedAst.FormalParam(sym, Ast.Modifiers.Empty, sym.tvar, loc))
      }

      /**
        * Creates a lambda for use in a curried dif or sig application.
        */
      def mkCurriedLambda(fparams: List[ResolvedAst.FormalParam], baseExp: ResolvedAst.Expression, loc: SourceLocation): ResolvedAst.Expression = {
        val l = loc.asSynthetic

        // The arguments passed to the definition (i.e. the fresh variable symbols).
        val argExps = fparams.map(fparam => ResolvedAst.Expression.Var(fparam.sym, fparam.sym.tvar, l))

        // The apply expression inside the lambda.
        val applyExp = ResolvedAst.Expression.Apply(baseExp, argExps, l)

        // The curried lambda expressions.
        fparams.foldRight(applyExp: ResolvedAst.Expression) {
          case (fparam, acc) => ResolvedAst.Expression.Lambda(fparam, acc, l)
        }
      }

      /**
        * Curry the def, wrapping it in lambda expressions.
        */
      def visitDef(defn: NamedAst.Def, loc: SourceLocation): ResolvedAst.Expression = {
        // Find the arity of the function definition.
        val arity = defn.spec.fparams.length

        // Create the fresh fparams
        val fparams = mkFreshFparams(arity, loc.asSynthetic)

        // The definition expression.
        val defExp = ResolvedAst.Expression.Def(defn.sym, loc)

        // Create and apply the lambda expressions
        mkCurriedLambda(fparams, defExp, loc.asSynthetic)
      }

      /**
        * Curry the sig, wrapping it in lambda expressions.
        */
      def visitSig(sig: NamedAst.Sig, loc: SourceLocation): ResolvedAst.Expression = {
        // Find the arity of the function definition.
        val arity = sig.spec.fparams.length

        // Create the fresh fparams
        val fparams = mkFreshFparams(arity, loc.asSynthetic)

        // The signature expression.
        val sigExp = ResolvedAst.Expression.Sig(sig.sym, loc)

        // Create and apply the lambda expressions
        mkCurriedLambda(fparams, sigExp, loc.asSynthetic)
      }

      /**
        * Resolve the application expression, performing currying over the subexpressions.
        */
      def visitApply(exp: NamedAst.Expression.Apply, region: Option[Symbol.VarSym]): Validation[ResolvedAst.Expression, ResolutionError] = exp match {
        case NamedAst.Expression.Apply(exp0, exps0, loc) =>
          val expVal = visitExp(exp0, region)
          val expsVal = traverse(exps0)(visitExp(_, region))
          mapN(expVal, expsVal) {
            case (e, es) =>
              es.foldLeft(e) {
                case (acc, a) => ResolvedAst.Expression.Apply(acc, List(a), loc.asSynthetic)
              }
          }
      }

      /**
        * Resolve the application expression, applying `defn` to `exps`.
        */
      def visitApplyDef(app: NamedAst.Expression.Apply, defn: NamedAst.Def, exps: List[NamedAst.Expression], region: Option[Symbol.VarSym], innerLoc: SourceLocation, outerLoc: SourceLocation): Validation[ResolvedAst.Expression, ResolutionError] = {
        if (defn.spec.fparams.length == exps.length) {
          // Case 1: Hooray! We can call the function directly.
          val esVal = traverse(exps)(visitExp(_, region))
          mapN(esVal) {
            es =>
              val base = ResolvedAst.Expression.Def(defn.sym, innerLoc)
              ResolvedAst.Expression.Apply(base, es, outerLoc)
          }
        } else {
          // Case 2: We have to curry. (See below).
          visitApply(app, region)
        }
      }

      /**
        * Resolve the application expression, applying `sig` to `exps`.
        */
      def visitApplySig(app: NamedAst.Expression.Apply, sig: NamedAst.Sig, exps: List[NamedAst.Expression], region: Option[Symbol.VarSym], innerLoc: SourceLocation, outerLoc: SourceLocation): Validation[ResolvedAst.Expression, ResolutionError] = {
        if (sig.spec.fparams.length == exps.length) {
          // Case 1: Hooray! We can call the function directly.
          val esVal = traverse(exps)(visitExp(_, region))
          mapN(esVal) {
            case (es) =>
              val base = ResolvedAst.Expression.Sig(sig.sym, innerLoc)
              ResolvedAst.Expression.Apply(base, es, outerLoc)
          }
        } else {
          // Case 2: We have to curry. (See below).
          visitApply(app, region)
        }
      }

      /**
        * Local visitor.
        */
      def visitExp(e0: NamedAst.Expression, region: Option[Symbol.VarSym]): Validation[ResolvedAst.Expression, ResolutionError] = e0 match {

        case NamedAst.Expression.Wild(loc) =>
          ResolvedAst.Expression.Wild(loc).toSuccess

        case NamedAst.Expression.Var(sym, loc) =>
          ResolvedAst.Expression.Var(sym, sym.tvar, loc).toSuccess

        case NamedAst.Expression.DefOrSig(qname, loc) =>
          mapN(lookupDefOrSig(qname, ns0, root)) {
            case NamedAst.DefOrSig.Def(defn) => visitDef(defn, loc)
            case NamedAst.DefOrSig.Sig(sig) => visitSig(sig, loc)
          }

        case NamedAst.Expression.Hole(nameOpt, loc) =>
          val sym = nameOpt match {
            case None => Symbol.freshHoleSym(loc)
            case Some(name) => Symbol.mkHoleSym(ns0, name)
          }
          ResolvedAst.Expression.Hole(sym, loc).toSuccess

        case NamedAst.Expression.Use(use, exp, loc) =>
          // Lookup the used name to ensure that it exists.
          use match {
            case NamedAst.Use.UseDefOrSig(qname, _, _) =>
              flatMapN(lookupDefOrSig(qname, ns0, root))(_ => visitExp(exp, region))

            case NamedAst.Use.UseTypeOrClass(qname, _, _) =>
              flatMapN(resolveType(NamedAst.Type.Ambiguous(qname, loc), taenv, ns0, root))(_ => visitExp(exp, region))

            case NamedAst.Use.UseTag(qname, tag, _, _) =>
              flatMapN(lookupEnumByTag(Some(qname), tag, ns0, root))(_ => visitExp(exp, region))
          }

        case NamedAst.Expression.Unit(loc) => ResolvedAst.Expression.Unit(loc).toSuccess

        case NamedAst.Expression.Null(loc) => ResolvedAst.Expression.Null(loc).toSuccess

        case NamedAst.Expression.True(loc) => ResolvedAst.Expression.True(loc).toSuccess

        case NamedAst.Expression.False(loc) => ResolvedAst.Expression.False(loc).toSuccess

        case NamedAst.Expression.Char(lit, loc) => ResolvedAst.Expression.Char(lit, loc).toSuccess

        case NamedAst.Expression.Float32(lit, loc) => ResolvedAst.Expression.Float32(lit, loc).toSuccess

        case NamedAst.Expression.Float64(lit, loc) => ResolvedAst.Expression.Float64(lit, loc).toSuccess

        case NamedAst.Expression.Int8(lit, loc) => ResolvedAst.Expression.Int8(lit, loc).toSuccess

        case NamedAst.Expression.Int16(lit, loc) => ResolvedAst.Expression.Int16(lit, loc).toSuccess

        case NamedAst.Expression.Int32(lit, loc) => ResolvedAst.Expression.Int32(lit, loc).toSuccess

        case NamedAst.Expression.Int64(lit, loc) => ResolvedAst.Expression.Int64(lit, loc).toSuccess

        case NamedAst.Expression.BigInt(lit, loc) => ResolvedAst.Expression.BigInt(lit, loc).toSuccess

        case NamedAst.Expression.Str(lit, loc) => ResolvedAst.Expression.Str(lit, loc).toSuccess

        case NamedAst.Expression.Default(loc) => ResolvedAst.Expression.Default(loc).toSuccess

        case app@NamedAst.Expression.Apply(NamedAst.Expression.DefOrSig(qname, innerLoc), exps, outerLoc) =>
          flatMapN(lookupDefOrSig(qname, ns0, root)) {
            case NamedAst.DefOrSig.Def(defn) => visitApplyDef(app, defn, exps, region, innerLoc, outerLoc)
            case NamedAst.DefOrSig.Sig(sig) => visitApplySig(app, sig, exps, region, innerLoc, outerLoc)
          }

        case app@NamedAst.Expression.Apply(_, _, _) => visitApply(app, region)

        case NamedAst.Expression.Lambda(fparam, exp, loc) =>
          val pVal = Params.resolve(fparam, taenv, ns0, root)
          val eVal = visitExp(exp, region)
          mapN(pVal, eVal) {
            case (p, e) => ResolvedAst.Expression.Lambda(p, e, loc)
          }

        case NamedAst.Expression.Unary(sop, exp, loc) =>
          val eVal = visitExp(exp, region)
          mapN(eVal) {
            e => ResolvedAst.Expression.Unary(sop, e, loc)
          }

        case NamedAst.Expression.Binary(sop, exp1, exp2, loc) =>
          val e1Val = visitExp(exp1, region)
          val e2Val = visitExp(exp2, region)
          mapN(e1Val, e2Val) {
            case (e1, e2) => ResolvedAst.Expression.Binary(sop, e1, e2, loc)
          }

        case NamedAst.Expression.IfThenElse(exp1, exp2, exp3, loc) =>
          val e1Val = visitExp(exp1, region)
          val e2Val = visitExp(exp2, region)
          val e3Val = visitExp(exp3, region)
          mapN(e1Val, e2Val, e3Val) {
            case (e1, e2, e3) => ResolvedAst.Expression.IfThenElse(e1, e2, e3, loc)
          }

        case NamedAst.Expression.Stm(exp1, exp2, loc) =>
          val e1Val = visitExp(exp1, region)
          val e2Val = visitExp(exp2, region)
          mapN(e1Val, e2Val) {
            case (e1, e2) => ResolvedAst.Expression.Stm(e1, e2, loc)
          }

        case NamedAst.Expression.Let(sym, mod, exp1, exp2, loc) =>
          val e1Val = visitExp(exp1, region)
          val e2Val = visitExp(exp2, region)
          mapN(e1Val, e2Val) {
            case (e1, e2) => ResolvedAst.Expression.Let(sym, mod, e1, e2, loc)
          }

        case NamedAst.Expression.LetRec(sym, mod, exp1, exp2, loc) =>
          val e1Val = visitExp(exp1, region)
          val e2Val = visitExp(exp2, region)
          mapN(e1Val, e2Val) {
            case (e1, e2) => ResolvedAst.Expression.LetRec(sym, mod, e1, e2, loc)
          }

        case NamedAst.Expression.Region(tpe, loc) =>
          ResolvedAst.Expression.Region(tpe, loc).toSuccess

<<<<<<< HEAD
        case NamedAst.Expression.Scope(sym, regionVar, exp, loc) =>
          for {
            e <- visitExp(exp, Some(sym))
          } yield ResolvedAst.Expression.Scope(sym, regionVar, e, loc)
=======
        case NamedAst.Expression.Scope(sym, exp, loc) =>
          // Note: Here we update the current region.
          val eVal = visitExp(exp, Some(sym))
          mapN(eVal) {
            e => ResolvedAst.Expression.Scope(sym, e, loc)
          }
>>>>>>> da0b43ef

        case NamedAst.Expression.Match(exp, rules, loc) =>
          val rulesVal = traverse(rules) {
            case NamedAst.MatchRule(pat, guard, body) =>
              val pVal = Patterns.resolve(pat, ns0, root)
              val gVal = visitExp(guard, region)
              val bVal = visitExp(body, region)
              mapN(pVal, gVal, bVal) {
                case (p, g, b) => ResolvedAst.MatchRule(p, g, b)
              }
          }

          val eVal = visitExp(exp, region)
          val rsVal = rulesVal
          mapN(eVal, rsVal) {
            case (e, rs) => ResolvedAst.Expression.Match(e, rs, loc)
          }

        case NamedAst.Expression.Choose(star, exps, rules, loc) =>
          val expsVal = traverse(exps)(visitExp(_, region))
          val rulesVal = traverse(rules) {
            case NamedAst.ChoiceRule(pat0, exp0) =>
              val p = pat0.map {
                case NamedAst.ChoicePattern.Wild(loc) => ResolvedAst.ChoicePattern.Wild(loc)
                case NamedAst.ChoicePattern.Absent(loc) => ResolvedAst.ChoicePattern.Absent(loc)
                case NamedAst.ChoicePattern.Present(sym, loc) => ResolvedAst.ChoicePattern.Present(sym, loc)
              }
              mapN(visitExp(exp0, region)) {
                case e => ResolvedAst.ChoiceRule(p, e)
              }
          }
          mapN(expsVal, rulesVal) {
            case (es, rs) => ResolvedAst.Expression.Choose(star, es, rs, loc)
          }

        case NamedAst.Expression.Tag(enum, tag, expOpt, loc) => expOpt match {
          case None =>
            // Case 1: The tag has does not have an expression.
            // Either it is implicitly Unit or the tag is used as a function.

            // Lookup the enum to determine the type of the tag.
            lookupEnumByTag(enum, tag, ns0, root) map {
              case decl =>
                // Retrieve the relevant case.
                val caze = decl.cases(tag)

                // Check if the tag value has Unit type.
                if (isUnitType(caze.tpe)) {
                  // Case 1.1: The tag value has Unit type. Construct the Unit expression.
                  val e = ResolvedAst.Expression.Unit(loc)
                  ResolvedAst.Expression.Tag(decl.sym, tag, e, loc)
                } else {
                  // Case 1.2: The tag has a non-Unit type. Hence the tag is used as a function.
                  // If the tag is `Some` we construct the lambda: x -> Some(x).

                  // Construct a fresh symbol for the formal parameter.
                  val freshVar = Symbol.freshVarSym("x" + Flix.Delimiter, BoundBy.FormalParam, loc)

                  // Construct the formal parameter for the fresh symbol.
                  val freshParam = ResolvedAst.FormalParam(freshVar, Ast.Modifiers.Empty, Type.freshUnkindedVar(loc), loc)

                  // Construct a variable expression for the fresh symbol.
                  val varExp = ResolvedAst.Expression.Var(freshVar, freshVar.tvar, loc)

                  // Construct the tag expression on the fresh symbol expression.
                  val tagExp = ResolvedAst.Expression.Tag(decl.sym, caze.tag, varExp, loc)

                  // Assemble the lambda expressions.
                  ResolvedAst.Expression.Lambda(freshParam, tagExp, loc)
                }
            }
          case Some(exp) =>
            // Case 2: The tag has an expression. Perform resolution on it.
            val dVal = lookupEnumByTag(enum, tag, ns0, root)
            val eVal = visitExp(exp, region)
            mapN(dVal, eVal) {
              case (d, e) => ResolvedAst.Expression.Tag(d.sym, tag, e, loc)
            }
        }

        case NamedAst.Expression.Tuple(elms, loc) =>
          val esVal = traverse(elms)(e => visitExp(e, region))
          mapN(esVal) {
            es => ResolvedAst.Expression.Tuple(es, loc)
          }

        case NamedAst.Expression.RecordEmpty(loc) =>
          ResolvedAst.Expression.RecordEmpty(loc).toSuccess

        case NamedAst.Expression.RecordSelect(base, field, loc) =>
          val bVal = visitExp(base, region)
          mapN(bVal) {
            b => ResolvedAst.Expression.RecordSelect(b, field, loc)
          }

        case NamedAst.Expression.RecordExtend(field, value, rest, loc) =>
          val vVal = visitExp(value, region)
          val rVal = visitExp(rest, region)
          mapN(vVal, rVal) {
            case (v, r) => ResolvedAst.Expression.RecordExtend(field, v, r, loc)
          }

        case NamedAst.Expression.RecordRestrict(field, rest, loc) =>
          val rVal = visitExp(rest, region)
          mapN(rVal) {
            r => ResolvedAst.Expression.RecordRestrict(field, r, loc)
          }

        case NamedAst.Expression.New(qname, exp, loc) =>
          val erVal = traverse(exp)(visitExp(_, region)).map(_.headOption)
          mapN(erVal) {
            er =>
              ///
              /// Translate [[new Foo(r)]] => Newable.new(r)
              /// Translate [[new Foo()]]  => Newable.new(currentRegion)
              ///
              val sp1 = qname.sp1
              val sp2 = qname.sp2
              val classSym = Symbol.mkClassSym(Name.RootNS, Name.Ident(sp1, "Newable", sp2))
              val sigSym = Symbol.mkSigSym(classSym, Name.Ident(sp1, "new", sp2))
              val newExp = ResolvedAst.Expression.Sig(sigSym, loc)
              val reg = getExplicitOrImplicitRegion(er, region, loc)
              ResolvedAst.Expression.Apply(newExp, List(reg), loc)
          }

        case NamedAst.Expression.ArrayLit(exps, exp, loc) =>
          val esVal = traverse(exps)(visitExp(_, region))
          val erVal = traverse(exp)(visitExp(_, region)).map(_.headOption)
          mapN(esVal, erVal) {
            case (es, er) =>
              val reg = getExplicitOrImplicitRegion(er, region, loc)
              ResolvedAst.Expression.ArrayLit(es, reg, loc)
          }

        case NamedAst.Expression.ArrayNew(exp1, exp2, exp3, loc) =>
          val e1Val = visitExp(exp1, region)
          val e2Val = visitExp(exp2, region)
          val erVal = traverse(exp3)(visitExp(_, region)).map(_.headOption)
          mapN(e1Val, e2Val, erVal) {
            case (e1, e2, er) =>
              val reg = getExplicitOrImplicitRegion(er, region, loc)
              ResolvedAst.Expression.ArrayNew(e1, e2, reg, loc)
          }

        case NamedAst.Expression.ArrayLoad(base, index, loc) =>
          val bVal = visitExp(base, region)
          val iVal = visitExp(index, region)
          mapN(bVal, iVal) {
            case (b, i) => ResolvedAst.Expression.ArrayLoad(b, i, loc)
          }

        case NamedAst.Expression.ArrayStore(base, index, elm, loc) =>
          val bVal = visitExp(base, region)
          val iVal = visitExp(index, region)
          val eVal = visitExp(elm, region)
          mapN(bVal, iVal, eVal) {
            case (b, i, e) => ResolvedAst.Expression.ArrayStore(b, i, e, loc)
          }

        case NamedAst.Expression.ArrayLength(base, loc) =>
          val bVal = visitExp(base, region)
          mapN(bVal) {
            b => ResolvedAst.Expression.ArrayLength(b, loc)
          }

        case NamedAst.Expression.ArraySlice(base, startIndex, endIndex, loc) =>
          val bVal = visitExp(base, region)
          val i1Val = visitExp(startIndex, region)
          val i2Val = visitExp(endIndex, region)
          mapN(bVal, i1Val, i2Val) {
            case (b, i1, i2) => ResolvedAst.Expression.ArraySlice(b, i1, i2, loc)
          }

        case NamedAst.Expression.Ref(exp1, exp2, loc) =>
          val e1Val = visitExp(exp1, region)
          val e2Val = traverse(exp2)(visitExp(_, region)).map(_.headOption)
          mapN(e1Val, e2Val) {
            case (e1, e2) =>
              val reg = getExplicitOrImplicitRegion(e2, region, loc)
              ResolvedAst.Expression.Ref(e1, reg, loc)
          }

        case NamedAst.Expression.Deref(exp, loc) =>
          val eVal = visitExp(exp, region)
          mapN(eVal) {
            e => ResolvedAst.Expression.Deref(e, loc)
          }

        case NamedAst.Expression.Assign(exp1, exp2, loc) =>
          val e1Val = visitExp(exp1, region)
          val e2Val = visitExp(exp2, region)
          mapN(e1Val, e2Val) {
            case (e1, e2) => ResolvedAst.Expression.Assign(e1, e2, loc)
          }

        case NamedAst.Expression.Ascribe(exp, expectedType, expectedEff, loc) =>
          val expectedTypVal = expectedType match {
            case None => (None: Option[Type]).toSuccess
            case Some(t) => mapN(resolveType(t, taenv, ns0, root))(x => Some(x))
          }
          val expectedEffVal = expectedEff match {
            case None => (None: Option[Type]).toSuccess
            case Some(f) => mapN(resolveType(f, taenv, ns0, root))(x => Some(x))
          }

          val eVal = visitExp(exp, region)
          mapN(eVal, expectedTypVal, expectedEffVal) {
            case (e, t, f) => ResolvedAst.Expression.Ascribe(e, t, f, loc)
          }

        case NamedAst.Expression.Cast(exp, declaredType, declaredEff, loc) =>

          val declaredTypVal = declaredType match {
            case None => (None: Option[Type]).toSuccess
            case Some(t) => mapN(resolveType(t, taenv, ns0, root))(x => Some(x))
          }
          val declaredEffVal = declaredEff match {
            case None => (None: Option[Type]).toSuccess
            case Some(f) => mapN(resolveType(f, taenv, ns0, root))(x => Some(x))
          }

          val eVal = visitExp(exp, region)
          mapN(eVal, declaredTypVal, declaredEffVal) {
            case (e, t, f) => ResolvedAst.Expression.Cast(e, t, f, loc)
          }

        case NamedAst.Expression.TryCatch(exp, rules, loc) =>
          val rulesVal = traverse(rules) {
            case NamedAst.CatchRule(sym, className, body) =>
              val clazzVal = lookupJvmClass(className, sym.loc)
              val bVal = visitExp(body, region)
              mapN(clazzVal, bVal) {
                case (clazz, b) => ResolvedAst.CatchRule(sym, clazz, b)
              }
          }

          val eVal = visitExp(exp, region)
          mapN(eVal, rulesVal) {
            case (e, rs) => ResolvedAst.Expression.TryCatch(e, rs, loc)
          }

        case NamedAst.Expression.InvokeConstructor(className, args, sig, loc) =>
          val argsVal = traverse(args)(visitExp(_, region))
          val sigVal = traverse(sig)(resolveType(_, taenv, ns0, root))
          flatMapN(sigVal, argsVal) {
            case (ts, as) =>
              mapN(lookupJvmConstructor(className, ts, loc)) {
                case constructor => ResolvedAst.Expression.InvokeConstructor(constructor, as, loc)
              }
          }

        case NamedAst.Expression.InvokeMethod(className, methodName, exp, args, sig, loc) =>
          val expVal = visitExp(exp, region)
          val argsVal = traverse(args)(visitExp(_, region))
          val sigVal = traverse(sig)(resolveType(_, taenv, ns0, root))
          flatMapN(sigVal, expVal, argsVal) {
            case (ts, e, as) =>
              mapN(lookupJvmMethod(className, methodName, ts, static = false, loc)) {
                case method => ResolvedAst.Expression.InvokeMethod(method, e, as, loc)
              }
          }

        case NamedAst.Expression.InvokeStaticMethod(className, methodName, args, sig, loc) =>
          val argsVal = traverse(args)(visitExp(_, region))
          val sigVal = traverse(sig)(resolveType(_, taenv, ns0, root))
          flatMapN(sigVal, argsVal) {
            case (ts, as) =>
              mapN(lookupJvmMethod(className, methodName, ts, static = true, loc)) {
                case method => ResolvedAst.Expression.InvokeStaticMethod(method, as, loc)
              }
          }

        case NamedAst.Expression.GetField(className, fieldName, exp, loc) =>
          mapN(lookupJvmField(className, fieldName, static = false, loc), visitExp(exp, region)) {
            case (field, e) => ResolvedAst.Expression.GetField(field, e, loc)
          }

        case NamedAst.Expression.PutField(className, fieldName, exp1, exp2, loc) =>
          mapN(lookupJvmField(className, fieldName, static = false, loc), visitExp(exp1, region), visitExp(exp2, region)) {
            case (field, e1, e2) => ResolvedAst.Expression.PutField(field, e1, e2, loc)
          }

        case NamedAst.Expression.GetStaticField(className, fieldName, loc) =>
          mapN(lookupJvmField(className, fieldName, static = true, loc)) {
            case field => ResolvedAst.Expression.GetStaticField(field, loc)
          }

        case NamedAst.Expression.PutStaticField(className, fieldName, exp, loc) =>
          mapN(lookupJvmField(className, fieldName, static = true, loc), visitExp(exp, region)) {
            case (field, e) => ResolvedAst.Expression.PutStaticField(field, e, loc)
          }

        case NamedAst.Expression.NewChannel(exp, tpe, loc) =>
          val tVal = resolveType(tpe, taenv, ns0, root)
          val eVal = visitExp(exp, region)
          mapN(tVal, eVal) {
            case (t, e) => ResolvedAst.Expression.NewChannel(e, t, loc)
          }

        case NamedAst.Expression.GetChannel(exp, loc) =>
          val eVal = visitExp(exp, region)
          mapN(eVal) {
            e => ResolvedAst.Expression.GetChannel(e, loc)
          }

        case NamedAst.Expression.PutChannel(exp1, exp2, loc) =>
          val e1Val = visitExp(exp1, region)
          val e2Val = visitExp(exp2, region)
          mapN(e1Val, e2Val) {
            case (e1, e2) => ResolvedAst.Expression.PutChannel(e1, e2, loc)
          }

        case NamedAst.Expression.SelectChannel(rules, default, loc) =>
          val rulesVal = traverse(rules) {
            case NamedAst.SelectChannelRule(sym, chan, body) =>
              val cVal = visitExp(chan, region)
              val bVal = visitExp(body, region)
              mapN(cVal, bVal) {
                case (c, b) => ResolvedAst.SelectChannelRule(sym, c, b)
              }
          }

          val defaultVal = default match {
            case Some(exp) =>
              val eVal = visitExp(exp, region)
              mapN(eVal) {
                e => Some(e)
              }
            case None => None.toSuccess
          }

          mapN(rulesVal, defaultVal) {
            case (rs, d) => ResolvedAst.Expression.SelectChannel(rs, d, loc)
          }

        case NamedAst.Expression.Spawn(exp, loc) =>
          val eVal = visitExp(exp, region)
          mapN(eVal) {
            e => ResolvedAst.Expression.Spawn(e, loc)
          }

        case NamedAst.Expression.Lazy(exp, loc) =>
          val eVal = visitExp(exp, region)
          mapN(eVal) {
            e => ResolvedAst.Expression.Lazy(e, loc)
          }

        case NamedAst.Expression.Force(exp, loc) =>
          val eVal = visitExp(exp, region)
          mapN(eVal) {
            e => ResolvedAst.Expression.Force(e, loc)
          }

        case NamedAst.Expression.FixpointConstraintSet(cs0, loc) =>
          val csVal = traverse(cs0)(Constraints.resolve(_, taenv, ns0, root))
          mapN(csVal) {
            cs => ResolvedAst.Expression.FixpointConstraintSet(cs, loc)
          }

        case NamedAst.Expression.FixpointMerge(exp1, exp2, loc) =>
          val e1Val = visitExp(exp1, region)
          val e2Val = visitExp(exp2, region)
          mapN(e1Val, e2Val) {
            case (e1, e2) => ResolvedAst.Expression.FixpointMerge(e1, e2, loc)
          }

        case NamedAst.Expression.FixpointSolve(exp, loc) =>
          val eVal = visitExp(exp, region)
          mapN(eVal) {
            e => ResolvedAst.Expression.FixpointSolve(e, loc)
          }

        case NamedAst.Expression.FixpointFilter(pred, exp, loc) =>
          val eVal = visitExp(exp, region)
          mapN(eVal) {
            e => ResolvedAst.Expression.FixpointFilter(pred, e, loc)
          }

        case NamedAst.Expression.FixpointProjectIn(exp, pred, loc) =>
          val eVal = visitExp(exp, region)
          mapN(eVal) {
            e => ResolvedAst.Expression.FixpointProjectIn(e, pred, loc)
          }

        case NamedAst.Expression.FixpointProjectOut(pred, exp1, exp2, loc) =>
          val e1Val = visitExp(exp1, region)
          val e2Val = visitExp(exp2, region)
          mapN(e1Val, e2Val) {
            case (e1, e2) => ResolvedAst.Expression.FixpointProjectOut(pred, e1, e2, loc)
          }

        case NamedAst.Expression.Reify(t0, loc) =>
          val tVal = resolveType(t0, taenv, ns0, root)
          mapN(tVal) {
            t => ResolvedAst.Expression.Reify(t, loc)
          }

        case NamedAst.Expression.ReifyType(t0, k, loc) =>
          val tVal = resolveType(t0, taenv, ns0, root)
          mapN(tVal) {
            t => ResolvedAst.Expression.ReifyType(t, k, loc)
          }

        case NamedAst.Expression.ReifyEff(sym, exp1, exp2, exp3, loc) =>
          val e1Val = visitExp(exp1, region)
          val e2Val = visitExp(exp2, region)
          val e3Val = visitExp(exp3, region)
          mapN(e1Val, e2Val, e3Val) {
            case (e1, e2, e3) => ResolvedAst.Expression.ReifyEff(sym, e1, e2, e3, loc)
          }

      }

      visitExp(exp0, None)
    }

  }

  object Patterns {

    /**
      * Performs name resolution on the given pattern `pat0` in the namespace `ns0`.
      */
    def resolve(pat0: NamedAst.Pattern, ns0: Name.NName, root: NamedAst.Root): Validation[ResolvedAst.Pattern, ResolutionError] = {

      def visit(p0: NamedAst.Pattern): Validation[ResolvedAst.Pattern, ResolutionError] = p0 match {
        case NamedAst.Pattern.Wild(loc) => ResolvedAst.Pattern.Wild(loc).toSuccess

        case NamedAst.Pattern.Var(sym, loc) => ResolvedAst.Pattern.Var(sym, loc).toSuccess

        case NamedAst.Pattern.Unit(loc) => ResolvedAst.Pattern.Unit(loc).toSuccess

        case NamedAst.Pattern.True(loc) => ResolvedAst.Pattern.True(loc).toSuccess

        case NamedAst.Pattern.False(loc) => ResolvedAst.Pattern.False(loc).toSuccess

        case NamedAst.Pattern.Char(lit, loc) => ResolvedAst.Pattern.Char(lit, loc).toSuccess

        case NamedAst.Pattern.Float32(lit, loc) => ResolvedAst.Pattern.Float32(lit, loc).toSuccess

        case NamedAst.Pattern.Float64(lit, loc) => ResolvedAst.Pattern.Float64(lit, loc).toSuccess

        case NamedAst.Pattern.Int8(lit, loc) => ResolvedAst.Pattern.Int8(lit, loc).toSuccess

        case NamedAst.Pattern.Int16(lit, loc) => ResolvedAst.Pattern.Int16(lit, loc).toSuccess

        case NamedAst.Pattern.Int32(lit, loc) => ResolvedAst.Pattern.Int32(lit, loc).toSuccess

        case NamedAst.Pattern.Int64(lit, loc) => ResolvedAst.Pattern.Int64(lit, loc).toSuccess

        case NamedAst.Pattern.BigInt(lit, loc) => ResolvedAst.Pattern.BigInt(lit, loc).toSuccess

        case NamedAst.Pattern.Str(lit, loc) => ResolvedAst.Pattern.Str(lit, loc).toSuccess

        case NamedAst.Pattern.Tag(enum, tag, pat, loc) =>
          val dVal = lookupEnumByTag(enum, tag, ns0, root)
          val pVal = visit(pat)
          mapN(dVal, pVal) {
            case (d, p) => ResolvedAst.Pattern.Tag(d.sym, tag, p, loc)
          }

        case NamedAst.Pattern.Tuple(elms, loc) =>
          val esVal = traverse(elms)(visit)
          mapN(esVal) {
            es => ResolvedAst.Pattern.Tuple(es, loc)
          }

        case NamedAst.Pattern.Array(elms, loc) =>
          val esVal = traverse(elms)(visit)
          mapN(esVal) {
            es => ResolvedAst.Pattern.Array(es, loc)
          }

        case NamedAst.Pattern.ArrayTailSpread(elms, sym, loc) =>
          val esVal = traverse(elms)(visit)
          mapN(esVal) {
            es => ResolvedAst.Pattern.ArrayTailSpread(es, sym, loc)
          }

        case NamedAst.Pattern.ArrayHeadSpread(sym, elms, loc) =>
          val esVal = traverse(elms)(visit)
          mapN(esVal) {
            es => ResolvedAst.Pattern.ArrayHeadSpread(sym, es, loc)
          }
      }

      visit(pat0)
    }

  }

  object Predicates {

    object Head {
      /**
        * Performs name resolution on the given head predicate `h0` in the given namespace `ns0`.
        */
      def resolve(h0: NamedAst.Predicate.Head, taenv: Map[Symbol.TypeAliasSym, ResolvedAst.TypeAlias], ns0: Name.NName, root: NamedAst.Root)(implicit flix: Flix): Validation[ResolvedAst.Predicate.Head, ResolutionError] = h0 match {
        case NamedAst.Predicate.Head.Atom(pred, den, terms, loc) =>
          val tsVal = traverse(terms)(t => Expressions.resolve(t, taenv, ns0, root))
          mapN(tsVal) {
            ts => ResolvedAst.Predicate.Head.Atom(pred, den, ts, loc)
          }
      }
    }

    object Body {
      /**
        * Performs name resolution on the given body predicate `b0` in the given namespace `ns0`.
        */
      def resolve(b0: NamedAst.Predicate.Body, taenv: Map[Symbol.TypeAliasSym, ResolvedAst.TypeAlias], ns0: Name.NName, root: NamedAst.Root)(implicit flix: Flix): Validation[ResolvedAst.Predicate.Body, ResolutionError] = b0 match {
        case NamedAst.Predicate.Body.Atom(pred, den, polarity, fixity, terms, loc) =>
          val tsVal = traverse(terms)(t => Patterns.resolve(t, ns0, root))
          mapN(tsVal) {
            ts => ResolvedAst.Predicate.Body.Atom(pred, den, polarity, fixity, ts, loc)
          }

        case NamedAst.Predicate.Body.Guard(exp, loc) =>
          val eVal = Expressions.resolve(exp, taenv, ns0, root)
          mapN(eVal) {
            e => ResolvedAst.Predicate.Body.Guard(e, loc)
          }

        case NamedAst.Predicate.Body.Loop(varSyms, exp, loc) =>
          val eVal = Expressions.resolve(exp, taenv, ns0, root)
          mapN(eVal) {
            e => ResolvedAst.Predicate.Body.Loop(varSyms, e, loc)
          }
      }
    }

  }

  object Params {

    /**
      * Performs name resolution on the given constraint parameter `cparam0` in the given namespace `ns0`.
      */
    def resolve(cparam0: NamedAst.ConstraintParam, ns0: Name.NName, root: NamedAst.Root): Validation[ResolvedAst.ConstraintParam, ResolutionError] = cparam0 match {
      case NamedAst.ConstraintParam.HeadParam(sym, tpe, loc) => ResolvedAst.ConstraintParam.HeadParam(sym, tpe, loc).toSuccess
      case NamedAst.ConstraintParam.RuleParam(sym, tpe, loc) => ResolvedAst.ConstraintParam.RuleParam(sym, tpe, loc).toSuccess
    }

    /**
      * Performs name resolution on the given formal parameter `fparam0` in the given namespace `ns0`.
      */
    def resolve(fparam0: NamedAst.FormalParam, taenv: Map[Symbol.TypeAliasSym, ResolvedAst.TypeAlias], ns0: Name.NName, root: NamedAst.Root)(implicit flix: Flix): Validation[ResolvedAst.FormalParam, ResolutionError] = {
      val tVal = resolveType(fparam0.tpe, taenv, ns0, root)
      mapN(tVal) {
        t => ResolvedAst.FormalParam(fparam0.sym, fparam0.mod, t, fparam0.loc)
      }
    }

    /**
      * Performs name resolution on the given type parameter `tparam0` in the given namespace `ns0`.
      */
    def resolveTparam(tparam0: NamedAst.TypeParam): ResolvedAst.TypeParam = tparam0 match {
      case tparam: NamedAst.TypeParam.Kinded => resolveKindedTparam(tparam)
      case tparam: NamedAst.TypeParam.Unkinded => resolveUnkindedTparam(tparam)
    }

    /**
      * Performs name resolution on the given kinded type parameter `tparam0` in the given namespace `ns0`.
      */
    def resolveKindedTparam(tparam0: NamedAst.TypeParam.Kinded): ResolvedAst.TypeParam.Kinded = tparam0 match {
      case NamedAst.TypeParam.Kinded(name, tpe, kind, loc) => ResolvedAst.TypeParam.Kinded(name, tpe, kind, loc)
    }

    /**
      * Performs name resolution on the given unkinded type parameter `tparam0` in the given namespace `ns0`.
      */
    def resolveUnkindedTparam(tparam0: NamedAst.TypeParam.Unkinded): ResolvedAst.TypeParam.Unkinded = tparam0 match {
      case NamedAst.TypeParam.Unkinded(name, tpe, loc) => ResolvedAst.TypeParam.Unkinded(name, tpe, loc)
    }
  }

  /**
    * Performs name resolution on the given formal parameters `fparams0`.
    */
  def resolveFormalParams(fparams0: List[NamedAst.FormalParam], taenv: Map[Symbol.TypeAliasSym, ResolvedAst.TypeAlias], ns0: Name.NName, root: NamedAst.Root)(implicit flix: Flix): Validation[List[ResolvedAst.FormalParam], ResolutionError] = {
    traverse(fparams0)(fparam => Params.resolve(fparam, taenv, ns0, root))
  }

  /**
    * Performs name resolution on the given type parameters `tparams0`.
    */
  def resolveTypeParams(tparams0: NamedAst.TypeParams, ns0: Name.NName, root: NamedAst.Root): ResolvedAst.TypeParams = tparams0 match {
    case NamedAst.TypeParams.Kinded(tparams1) =>
      val tparams2 = tparams1.map(Params.resolveKindedTparam)
      ResolvedAst.TypeParams.Kinded(tparams2)
    case NamedAst.TypeParams.Unkinded(tparams1) =>
      val tparams2 = tparams1.map(Params.resolveUnkindedTparam)
      ResolvedAst.TypeParams.Unkinded(tparams2)
  }

  /**
    * Performs name resolution on the given scheme `sc0`.
    */
  def resolveScheme(sc0: NamedAst.Scheme, taenv: Map[Symbol.TypeAliasSym, ResolvedAst.TypeAlias], ns0: Name.NName, root: NamedAst.Root)(implicit flix: Flix): Validation[ResolvedAst.Scheme, ResolutionError] = {
    val baseVal = resolveType(sc0.base, taenv, ns0, root)
    val tconstrsVal = sequence(sc0.tconstrs.map(resolveTypeConstraint(_, taenv, ns0, root)))
    mapN(baseVal, tconstrsVal) {
      case (base, tconstrs) => ResolvedAst.Scheme(sc0.quantifiers, tconstrs, base)
    }
  }

  /**
    * Performs name resolution on the given type constraint `tconstr0`.
    */
  def resolveTypeConstraint(tconstr0: NamedAst.TypeConstraint, taenv: Map[Symbol.TypeAliasSym, ResolvedAst.TypeAlias], ns0: Name.NName, root: NamedAst.Root)(implicit flix: Flix): Validation[ResolvedAst.TypeConstraint, ResolutionError] = tconstr0 match {
    case NamedAst.TypeConstraint(clazz0, tpe0, loc) =>
      val classVal = lookupClass(clazz0, ns0, root)
      val tpeVal = resolveType(tpe0, taenv, ns0, root)

      mapN(classVal, tpeVal) {
        case (clazz, tpe) => ResolvedAst.TypeConstraint(clazz.sym, tpe, loc)
      }
  }

  /**
    * Performs name resolution on the given superclass constraint `tconstr0`.
    */
  def resolveSuperClass(tconstr0: NamedAst.TypeConstraint, taenv: Map[Symbol.TypeAliasSym, ResolvedAst.TypeAlias], ns0: Name.NName, root: NamedAst.Root)(implicit flix: Flix): Validation[ResolvedAst.TypeConstraint, ResolutionError] = tconstr0 match {
    case NamedAst.TypeConstraint(clazz0, tpe0, loc) =>
      val classVal = lookupClassForImplementation(clazz0, ns0, root)
      val tpeVal = resolveType(tpe0, taenv, ns0, root)

      mapN(classVal, tpeVal) {
        case (clazz, tpe) => ResolvedAst.TypeConstraint(clazz.sym, tpe, loc)
      }
  }

  /**
    * Performs name resolution on the given list of derivations `derives0`.
    */
  def resolveDerivations(qnames: List[Name.QName], ns0: Name.NName, root: NamedAst.Root): Validation[List[Ast.Derivation], ResolutionError] = {
    val derivesVal = Validation.traverse(qnames)(resolveDerivation(_, ns0, root))
    flatMapN(derivesVal) {
      derives =>
        val derivesWithIndex = derives.zipWithIndex
        val failures = for {
          (Ast.Derivation(sym1, loc1), i1) <- derivesWithIndex
          (Ast.Derivation(sym2, loc2), i2) <- derivesWithIndex

          // don't compare a sym against itself
          if i1 != i2
          if sym1 == sym2
        } yield ResolutionError.DuplicateDerivation(sym1, loc1, loc2).toFailure

        Validation.sequenceX(failures) map {
          _ =>
            // if the enum derives Eq, Order, and ToString
            // AND it does not already derive Boxable
            // then add Boxable to its derivations
            // otherwise just use the given list of derivations
            val classesImplyingBoxable = List(EqSym, OrderSym, ToStringSym)
            val deriveSyms = derives.map(_.clazz)
            if (classesImplyingBoxable.forall(deriveSyms.contains) && !deriveSyms.contains(BoxableSym)) {
              val loc = derives.map(_.loc).min
              Ast.Derivation(BoxableSym, loc) :: derives
            } else {
              derives
            }
        }
    }
  }

  /**
    * Performs name resolution on the given of derivation `derive0`.
    */
  def resolveDerivation(derive0: Name.QName, ns0: Name.NName, root: NamedAst.Root): Validation[Ast.Derivation, ResolutionError] = {
    val clazzVal = lookupClass(derive0, ns0, root)
    flatMapN(clazzVal) {
      clazz =>
        mapN(checkDerivable(clazz.sym, derive0.loc)) {
          _ => Ast.Derivation(clazz.sym, derive0.loc)
        }
    }
  }

  /**
    * Checks that the given class `sym` is derivable.
    */
  def checkDerivable(sym: Symbol.ClassSym, loc: SourceLocation): Validation[Unit, ResolutionError] = {
    if (DerivableSyms.contains(sym)) {
      ().toSuccess
    } else {
      ResolutionError.IllegalDerivation(sym, DerivableSyms, loc).toFailure
    }
  }

  /**
    * Finds the class with the qualified name `qname` in the namespace `ns0`, for the purposes of implementation.
    */
  def lookupClassForImplementation(qname: Name.QName, ns0: Name.NName, root: NamedAst.Root): Validation[NamedAst.Class, ResolutionError] = {
    val classOpt = tryLookupClass(qname, ns0, root)
    classOpt match {
      case None => ResolutionError.UndefinedClass(qname, ns0, qname.loc).toFailure
      case Some(clazz) =>
        getClassAccessibility(clazz, ns0) match {
          case Accessibility.Accessible => clazz.toSuccess
          case Accessibility.Sealed => ResolutionError.SealedClass(clazz.sym, ns0, qname.loc).toFailure
          case Accessibility.Inaccessible => ResolutionError.InaccessibleClass(clazz.sym, ns0, qname.loc).toFailure
        }
    }
  }

  /**
    * Finds the class with the qualified name `qname` in the namespace `ns0`.
    */
  def lookupClass(qname: Name.QName, ns0: Name.NName, root: NamedAst.Root): Validation[NamedAst.Class, ResolutionError] = {
    val classOpt = tryLookupClass(qname, ns0, root)
    classOpt match {
      case None => ResolutionError.UndefinedClass(qname, ns0, qname.loc).toFailure
      case Some(clazz) =>
        getClassAccessibility(clazz, ns0) match {
          case Accessibility.Accessible | Accessibility.Sealed => clazz.toSuccess
          case Accessibility.Inaccessible => ResolutionError.InaccessibleClass(clazz.sym, ns0, qname.loc).toFailure
        }
    }
  }

  /**
    * Tries to find a class with the qualified name `qname` in the namespace `ns0`.
    */
  def tryLookupClass(qname: Name.QName, ns0: Name.NName, root: NamedAst.Root): Option[NamedAst.Class] = {
    // Check whether the name is fully-qualified.
    if (qname.isUnqualified) {
      // Case 1: Unqualified name. Lookup in the current namespace.
      val classOpt = root.classes.getOrElse(ns0, Map.empty).get(qname.ident.name)

      classOpt match {
        case Some(clazz) =>
          // Case 1.2: Found in the current namespace.
          Some(clazz)
        case None =>
          // Case 1.1: Try the global namespace.
          root.classes.getOrElse(Name.RootNS, Map.empty).get(qname.ident.name)
      }
    } else {
      // Case 2: Qualified. Lookup in the given namespace.
      root.classes.getOrElse(qname.namespace, Map.empty).get(qname.ident.name)
    }
  }

  /**
    * Looks up the definition or signature with qualified name `qname` in the namespace `ns0`.
    */
  def lookupDefOrSig(qname: Name.QName, ns0: Name.NName, root: NamedAst.Root): Validation[NamedAst.DefOrSig, ResolutionError] = {
    val defOrSigOpt = tryLookupDefOrSig(qname, ns0, root)

    defOrSigOpt match {
      case None => ResolutionError.UndefinedName(qname, ns0, qname.loc).toFailure
      case Some(d@NamedAst.DefOrSig.Def(defn)) =>
        if (isDefAccessible(defn, ns0)) {
          d.toSuccess
        } else {
          ResolutionError.InaccessibleDef(defn.sym, ns0, qname.loc).toFailure
        }
      case Some(s@NamedAst.DefOrSig.Sig(sig)) =>
        if (isSigAccessible(sig, ns0)) {
          s.toSuccess
        } else {
          ResolutionError.InaccessibleSig(sig.sym, ns0, qname.loc).toFailure
        }
    }
  }

  /**
    * Attempts to lookup the definition or signature with qualified name `qname` in the namespace `ns0`.
    */
  def tryLookupDefOrSig(qname: Name.QName, ns0: Name.NName, root: NamedAst.Root): Option[NamedAst.DefOrSig] = {
    if (qname.isUnqualified) {
      // Case 1: Unqualified name. Lookup in the current namespace.
      val defnOpt = root.defsAndSigs.getOrElse(ns0, Map.empty).get(qname.ident.name)

      defnOpt match {
        case Some(defn) =>
          // Case 1.2: Found in the current namespace.
          Some(defn)
        case None =>
          // Case 1.1: Try the global namespace.
          root.defsAndSigs.getOrElse(Name.RootNS, Map.empty).get(qname.ident.name)
      }
    } else {
      // Case 2: Qualified. Lookup in the given namespace.
      root.defsAndSigs.getOrElse(qname.namespace, Map.empty).get(qname.ident.name)
    }
  }

  /**
    * Finds the enum that matches the given qualified name `qname` and `tag` in the namespace `ns0`.
    */
  def lookupEnumByTag(qnameOpt: Option[Name.QName], tag: Name.Tag, ns0: Name.NName, root: NamedAst.Root): Validation[NamedAst.Enum, ResolutionError] = {
    // Determine whether the name is qualified.
    qnameOpt match {
      case None =>
        // Case 1: The name is unqualified.

        // Find all matching enums in the current namespace.
        val namespaceMatches = mutable.Set.empty[NamedAst.Enum]
        for ((enumName, decl) <- root.enums.getOrElse(ns0, Map.empty[Name.Tag, NamedAst.Enum])) {
          for ((enumTag, caze) <- decl.cases) {
            if (tag == enumTag) {
              namespaceMatches += decl
            }
          }
        }

        // Case 1.1.1: Exact match found in the namespace.
        if (namespaceMatches.size == 1) {
          return getEnumIfAccessible(namespaceMatches.head, ns0, tag.loc)
        }

        // Case 1.1.2: Multiple matches found in the namespace.
        if (namespaceMatches.size > 1) {
          val locs = namespaceMatches.map(_.sym.loc).toList.sorted
          return ResolutionError.AmbiguousTag(tag.name, ns0, locs, tag.loc).toFailure
        }

        // Find all matching enums in the root namespace.
        val globalMatches = mutable.Set.empty[NamedAst.Enum]
        for (decls <- root.enums.get(Name.RootNS)) {
          for ((enumName, decl) <- decls) {
            for ((enumTag, caze) <- decl.cases) {
              if (tag == enumTag) {
                globalMatches += decl
              }
            }
          }
        }

        // Case 1.2.1: Exact match found in the root namespace.
        if (globalMatches.size == 1) {
          return getEnumIfAccessible(globalMatches.head, ns0, tag.loc)
        }

        // Case 1.2.2: Multiple matches found in the root namespace.
        if (globalMatches.size > 1) {
          val locs = globalMatches.map(_.sym.loc).toList.sorted
          return ResolutionError.AmbiguousTag(tag.name, ns0, locs, tag.loc).toFailure
        }

        // Case 1.2.3: No match found.
        ResolutionError.UndefinedTag(tag.name, ns0, tag.loc).toFailure

      case Some(qname) =>
        // Case 2: The name is qualified.

        // Determine where to search for the enum.
        val enumsInNS = if (qname.isUnqualified) {
          // The name is unqualified (e.g. Option.None) so search in the current namespace.
          root.enums.getOrElse(ns0, Map.empty[String, NamedAst.Enum])
        } else {
          // The name is qualified (e.g. Foo/Bar/Baz.Qux) so search in the Foo/Bar/Baz namespace.
          root.enums.getOrElse(qname.namespace, Map.empty[String, NamedAst.Enum])
        }

        // Lookup the enum declaration.
        enumsInNS.get(qname.ident.name) match {
          case None =>
            // Case 2.1: The enum does not exist.
            ResolutionError.UndefinedType(qname, ns0, qname.loc).toFailure
          case Some(enumDecl) =>
            // Case 2.2: Enum declaration found. Look for the tag.
            for ((enumTag, caze) <- enumDecl.cases) {
              if (tag == enumTag) {
                // Case 2.2.1: Tag found.
                return getEnumIfAccessible(enumDecl, ns0, tag.loc)
              }
            }

            // Case 2.2.2: No match found.
            ResolutionError.UndefinedTag(tag.name, ns0, tag.loc).toFailure
        }
    }

  }

  /**
    * Returns `true` iff the given type `tpe0` is the Unit type.
    */
  def isUnitType(tpe: NamedAst.Type): Boolean = tpe match {
    case NamedAst.Type.Unit(loc) => true
    case _ => false
  }

  /**
    * Partially resolves the given type `tpe0` in the given namespace `ns0`.
    *
    * Type aliases are given temporary placeholders.
    */
  private def semiResolveType(tpe0: NamedAst.Type, ns0: Name.NName, root: NamedAst.Root)(implicit flix: Flix): Validation[Type, ResolutionError] = tpe0 match {
    case NamedAst.Type.Var(sym, loc) => Type.UnkindedVar(sym, loc).toSuccess

    case NamedAst.Type.Unit(loc) => Type.mkUnit(loc).toSuccess

    case NamedAst.Type.Ambiguous(qname, loc) if qname.isUnqualified => qname.ident.name match {
      // Basic Types
      case "Unit" => Type.mkUnit(loc).toSuccess
      case "Null" => Type.mkNull(loc).toSuccess
      case "Bool" => Type.mkBool(loc).toSuccess
      case "Char" => Type.mkChar(loc).toSuccess
      case "Float32" => Type.mkFloat32(loc).toSuccess
      case "Float64" => Type.mkFloat64(loc).toSuccess
      case "Int8" => Type.mkInt8(loc).toSuccess
      case "Int16" => Type.mkInt16(loc).toSuccess
      case "Int32" => Type.mkInt32(loc).toSuccess
      case "Int64" => Type.mkInt64(loc).toSuccess
      case "BigInt" => Type.mkBigInt(loc).toSuccess
      case "String" => Type.mkString(loc).toSuccess
      case "Channel" => Type.mkChannel(loc).toSuccess
      case "Lazy" => Type.mkLazy(loc).toSuccess
      case "ScopedArray" => Type.Cst(TypeConstructor.ScopedArray, loc).toSuccess
      case "ScopedRef" => Type.Cst(TypeConstructor.ScopedRef, loc).toSuccess
      case "Region" => Type.Cst(TypeConstructor.Region, loc).toSuccess

      // Disambiguate type.
      case typeName =>
        lookupEnumOrTypeAlias(qname, ns0, root) match {
          case EnumOrTypeAliasLookupResult.Enum(enum) => getEnumTypeIfAccessible(enum, ns0, loc)
          case EnumOrTypeAliasLookupResult.TypeAlias(typeAlias) => getTypeAliasTypeIfAccessible(typeAlias, ns0, root, loc)
          case EnumOrTypeAliasLookupResult.NotFound => ResolutionError.UndefinedType(qname, ns0, loc).toFailure
        }
    }

    case NamedAst.Type.Ambiguous(qname, loc) =>
      // Disambiguate type.
      lookupEnumOrTypeAlias(qname, ns0, root) match {
        case EnumOrTypeAliasLookupResult.Enum(enum) => getEnumTypeIfAccessible(enum, ns0, loc)
        case EnumOrTypeAliasLookupResult.TypeAlias(typeAlias) => getTypeAliasTypeIfAccessible(typeAlias, ns0, root, loc)
        case EnumOrTypeAliasLookupResult.NotFound => ResolutionError.UndefinedType(qname, ns0, loc).toFailure
      }

    case NamedAst.Type.Enum(sym, loc) =>
      mkUnkindedEnum(sym, loc).toSuccess

    case NamedAst.Type.Tuple(elms0, loc) =>
      val elmsVal = traverse(elms0)(tpe => semiResolveType(tpe, ns0, root))
      mapN(elmsVal) {
        elms => Type.mkTuple(elms, loc)
      }

    case NamedAst.Type.RecordRowEmpty(loc) =>
      Type.RecordRowEmpty.toSuccess

    case NamedAst.Type.RecordRowExtend(field, value, rest, loc) =>
      val vVal = semiResolveType(value, ns0, root)
      val rVal = semiResolveType(rest, ns0, root)
      mapN(vVal, rVal) {
        case (v, r) => Type.mkRecordRowExtend(field, v, r, loc)
      }

    case NamedAst.Type.Record(row, loc) =>
      val rVal = semiResolveType(row, ns0, root)
      mapN(rVal) {
        r => Type.mkRecord(r, loc)
      }

    case NamedAst.Type.SchemaRowEmpty(loc) =>
      Type.SchemaRowEmpty.toSuccess

    case NamedAst.Type.SchemaRowExtendWithAlias(qname, targs, rest, loc) =>
      // Lookup the type alias.
      lookupTypeAlias(qname, ns0, root) match {
        case None =>
          // Case 1: The type alias was not found. Report an error.
          ResolutionError.UndefinedName(qname, ns0, loc).toFailure
        case Some(typeAlias) =>
          // Case 2: The type alias was found. Use it.
          val tVal = getTypeAliasTypeIfAccessible(typeAlias, ns0, root, loc)
          val tsVal = traverse(targs)(semiResolveType(_, ns0, root))
          val rVal = semiResolveType(rest, ns0, root)
          mapN(tVal, tsVal, rVal) {
            case (t, ts, r) =>
              val app = Type.mkApply(t, ts, loc)
              Type.mkSchemaRowExtend(Name.mkPred(qname.ident), app, r, loc)
          }
      }

    case NamedAst.Type.SchemaRowExtendWithTypes(ident, den, tpes, rest, loc) =>
      val tsVal = traverse(tpes)(semiResolveType(_, ns0, root))
      val rVal = semiResolveType(rest, ns0, root)
      mapN(tsVal, rVal) {
        case (ts, r) =>
          val pred = mkPredicate(den, ts, loc)
          Type.mkSchemaRowExtend(Name.mkPred(ident), pred, r, loc)
      }

    case NamedAst.Type.Schema(row, loc) =>
      val rVal = semiResolveType(row, ns0, root)
      mapN(rVal) {
        r => Type.mkSchema(r, loc)
      }

    case NamedAst.Type.Relation(tpes, loc) =>
      val tsVal = traverse(tpes)(semiResolveType(_, ns0, root))
      mapN(tsVal) {
        ts => Type.mkRelation(ts, loc)
      }

    case NamedAst.Type.Lattice(tpes, loc) =>
      val tsVal = traverse(tpes)(semiResolveType(_, ns0, root))
      mapN(tsVal) {
        ts => Type.mkLattice(ts, loc)
      }

    case NamedAst.Type.Native(fqn, loc) =>
      fqn match {
        case "java.math.BigInteger" => Type.mkBigInt(loc).toSuccess
        case "java.lang.String" => Type.mkString(loc).toSuccess
        case _ => lookupJvmClass(fqn, loc) map {
          case clazz => Type.mkNative(clazz, loc)
        }
      }

    case NamedAst.Type.Arrow(tparams0, eff0, tresult0, loc) =>
      val tparamsVal = traverse(tparams0)(semiResolveType(_, ns0, root))
      val tresultVal = semiResolveType(tresult0, ns0, root)
      val effVal = semiResolveType(eff0, ns0, root)
      mapN(tparamsVal, tresultVal, effVal) {
        case (tparams, tresult, eff) => Type.mkUncurriedArrowWithEffect(tparams, eff, tresult, loc)
      }

    case NamedAst.Type.Apply(base0, targ0, loc) =>
      val tpe1Val = semiResolveType(base0, ns0, root)
      val tpe2Val = semiResolveType(targ0, ns0, root)
      mapN(tpe1Val, tpe2Val) {
        case (tpe1, tpe2) => Type.Apply(tpe1, tpe2, loc)
      }

    case NamedAst.Type.True(loc) =>
      Type.mkTrue(loc).toSuccess

    case NamedAst.Type.False(loc) =>
      Type.mkFalse(loc).toSuccess

    case NamedAst.Type.Not(tpe, loc) =>
      mapN(semiResolveType(tpe, ns0, root)) {
        case t => Type.mkNot(t, loc)
      }

    case NamedAst.Type.And(tpe1, tpe2, loc) =>
      mapN(semiResolveType(tpe1, ns0, root), semiResolveType(tpe2, ns0, root)) {
        case (t1, t2) => mkAnd(t1, t2, loc)
      }

    case NamedAst.Type.Or(tpe1, tpe2, loc) =>
      mapN(semiResolveType(tpe1, ns0, root), semiResolveType(tpe2, ns0, root)) {
        case (t1, t2) => mkOr(t1, t2, loc)
      }

    case NamedAst.Type.Ascribe(tpe, kind, loc) =>
      mapN(semiResolveType(tpe, ns0, root)) {
        t => Type.Ascribe(t, kind, loc)
      }

  }

  /**
    * Finishes resolving the partially resolved type `tpe0`.
    *
    * Replaces type alias placeholders with the real type aliases.
    */
  private def finishResolveType(tpe0: Type, taenv: Map[Symbol.TypeAliasSym, ResolvedAst.TypeAlias]): Validation[Type, ResolutionError] = {

    /**
      * Performs beta-reduction on the given type alias.
      * The list of arguments must be the same length as the alias's parameters.
      */
    def applyAlias(alias: ResolvedAst.TypeAlias, args: List[Type], cstLoc: SourceLocation): Type = {
      val map = alias.tparams.tparams.map(_.sym).zip(args).toMap[Symbol.TypeVarSym, Type]
      val subst = Substitution(map)
      val tpe = subst(alias.tpe)
      val cst = Type.AliasConstructor(alias.sym, cstLoc)
      Type.Alias(cst, args, tpe, tpe0.loc)
    }

    val baseType = tpe0.baseType
    val targs = tpe0.typeArguments

    baseType match {
      case Type.Cst(TypeConstructor.UnappliedAlias(sym), loc) =>
        val alias = taenv(sym)
        val tparams = alias.tparams.tparams
        val numParams = tparams.length
        if (targs.length < numParams) {
          // Case 1: The type alias is under-applied.
          ResolutionError.UnderAppliedTypeAlias(sym, loc).toFailure
        } else {
          // Case 2: The type alias is fully applied.
          // Apply the types within the alias, then apply any leftover types.
          traverse(targs)(finishResolveType(_, taenv)) map {
            resolvedArgs =>
              val (usedArgs, extraArgs) = resolvedArgs.splitAt(numParams)
              Type.mkApply(applyAlias(alias, usedArgs, loc), extraArgs, tpe0.loc)
          }
        }
      case _ =>
        traverse(targs)(finishResolveType(_, taenv)) map {
          resolvedArgs => Type.mkApply(baseType, resolvedArgs, tpe0.loc)
        }
    }
  }

  /**
    * Performs name resolution on the given type `tpe0` in the given namespace `ns0`.
    */
  def resolveType(tpe0: NamedAst.Type, taenv: Map[Symbol.TypeAliasSym, ResolvedAst.TypeAlias], ns0: Name.NName, root: NamedAst.Root)(implicit flix: Flix): Validation[Type, ResolutionError] = {
    val tVal = semiResolveType(tpe0, ns0, root)
    flatMapN(tVal) {
      t => finishResolveType(t, taenv)
    }
  }

  /**
    * The result of looking up an ambiguous type.
    */
  private sealed trait EnumOrTypeAliasLookupResult {
    /**
      * Returns `other` if this result is [[EnumOrTypeAliasLookupResult.NotFound]].
      *
      * Otherwise, returns this result.
      */
    def orElse(other: => EnumOrTypeAliasLookupResult): EnumOrTypeAliasLookupResult = this match {
      case res: EnumOrTypeAliasLookupResult.Enum => res
      case res: EnumOrTypeAliasLookupResult.TypeAlias => res
      case EnumOrTypeAliasLookupResult.NotFound => other
    }
  }

  private object EnumOrTypeAliasLookupResult {
    /**
      * The result is an enum.
      */
    case class Enum(enum: NamedAst.Enum) extends EnumOrTypeAliasLookupResult

    /**
      * The result is a type alias.
      */
    case class TypeAlias(typeAlias: NamedAst.TypeAlias) extends EnumOrTypeAliasLookupResult

    /**
      * The type cannot be found.
      */
    case object NotFound extends EnumOrTypeAliasLookupResult
  }

  /**
    * Looks up the ambiguous type.
    */
  private def lookupEnumOrTypeAlias(qname: Name.QName, ns0: Name.NName, root: NamedAst.Root): EnumOrTypeAliasLookupResult = {

    /**
      * Looks up the type in the given namespace.
      */
    def lookupIn(ns: Name.NName): EnumOrTypeAliasLookupResult = {
      val enumsInNamespace = root.enums.getOrElse(ns, Map.empty)
      val aliasesInNamespace = root.typeAliases.getOrElse(ns, Map.empty)
      (enumsInNamespace.get(qname.ident.name), aliasesInNamespace.get(qname.ident.name)) match {
        case (None, None) =>
          // Case 1: name not found
          EnumOrTypeAliasLookupResult.NotFound
        case (Some(enum), None) =>
          // Case 2: found an enum
          EnumOrTypeAliasLookupResult.Enum(enum)
        case (None, Some(alias)) =>
          // Case 3: found a type alias
          EnumOrTypeAliasLookupResult.TypeAlias(alias)
        case (Some(_), Some(_)) =>
          // Case 4: found both -- error
          throw InternalCompilerException("Unexpected ambiguity: Duplicate types / classes should have been resolved.")
      }
    }

    if (qname.isUnqualified) {
      // Case 1: The name is unqualified. Lookup in the current namespace.
      lookupIn(ns0).orElse {
        // Case 1.1: The name was not found in the current namespace. Try the root namespace.
        lookupIn(Name.RootNS)
      }
    } else {
      // Case 2: The name is qualified. Look it up in its namespace.
      lookupIn(qname.namespace)
    }
  }

  /**
    * Optionally returns the enum with the given `name` in the given namespace `ns0`.
    */
  private def lookupEnum(qname: Name.QName, ns0: Name.NName, root: NamedAst.Root): Option[NamedAst.Enum] = {
    if (qname.isUnqualified) {
      // Case 1: The name is unqualified. Lookup in the current namespace.
      val enumsInNamespace = root.enums.getOrElse(ns0, Map.empty)
      enumsInNamespace.get(qname.ident.name) orElse {
        // Case 1.1: The name was not found in the current namespace. Try the root namespace.
        val enumsInRootNS = root.enums.getOrElse(Name.RootNS, Map.empty)
        enumsInRootNS.get(qname.ident.name)
      }
    } else {
      // Case 2: The name is qualified. Look it up in its namespace.
      root.enums.getOrElse(qname.namespace, Map.empty).get(qname.ident.name)
    }
  }

  /**
    * Optionally returns the type alias with the given `name` in the given namespace `ns0`.
    */
  private def lookupTypeAlias(qname: Name.QName, ns0: Name.NName, root: NamedAst.Root): Option[NamedAst.TypeAlias] = {
    if (qname.isUnqualified) {
      // Case 1: The name is unqualified. Lookup in the current namespace.
      val typeAliasesInNamespace = root.typeAliases.getOrElse(ns0, Map.empty)
      typeAliasesInNamespace.get(qname.ident.name) orElse {
        // Case 1.1: The name was not found in the current namespace. Try the root namespace.
        val typeAliasesInRootNS = root.typeAliases.getOrElse(Name.RootNS, Map.empty)
        typeAliasesInRootNS.get(qname.ident.name)
      }
    } else {
      // Case 2: The name is qualified. Look it up in its namespace.
      root.typeAliases.getOrElse(qname.namespace, Map.empty).get(qname.ident.name)
    }
  }

  /**
    * Determines if the class is accessible from the namespace.
    *
    * Accessibility depends on the modifiers on the class
    * and the accessing namespace's relation to the class namespace:
    *
    * |            | same | child | other |
    * |------------|------|-------|-------|
    * | (none)     | A    | A     | I     |
    * | sealed     | A    | S     | I     |
    * | pub        | A    | A     | A     |
    * | pub sealed | A    | S     | S     |
    *
    * (A: Accessible, S: Sealed, I: Inaccessible)
    */
  private def getClassAccessibility(class0: NamedAst.Class, ns0: Name.NName): Accessibility = {

    val classNs = class0.sym.namespace
    val accessingNs = ns0.idents.map(_.name)

    if (classNs == accessingNs) {
      // Case 1: We're in the same namespace: Accessible
      Accessibility.Accessible
    } else if (!class0.mod.isPublic && !accessingNs.startsWith(classNs)) {
      // Case 2: The class is private and we're in unrelated namespaces: Inaccessible
      Accessibility.Inaccessible
    } else if (class0.mod.isSealed) {
      // Case 3: The class is accessible but sealed
      Accessibility.Sealed
    } else {
      // Case 4: The class is otherwise accessible
      Accessibility.Accessible
    }
  }

  /**
    * Determines if the definition is accessible from the namespace.
    *
    * A definition `defn0` is accessible from a namespace `ns0` if:
    *
    * (a) the definition is marked public, or
    * (b) the definition is defined in the namespace `ns0` itself or in a parent of `ns0`.
    */
  def isDefAccessible(defn0: NamedAst.Def, ns0: Name.NName): Boolean = {
    //
    // Check if the definition is marked public.
    //
    if (defn0.spec.mod.isPublic)
      return true

    //
    // Check if the definition is defined in `ns0` or in a parent of `ns0`.
    //
    val prefixNs = defn0.sym.namespace
    val targetNs = ns0.idents.map(_.name)
    if (targetNs.startsWith(prefixNs))
      return true

    //
    // The definition is not accessible.
    //
    false
  }

  /**
    * Determines if the signature is accessible from the namespace.
    *
    * A signature `sig0` is accessible from a namespace `ns0` if:
    *
    * (a) the signature is marked public, or
    * (b) the signature is defined in the namespace `ns0` itself or in a parent of `ns0`.
    */
  def isSigAccessible(sig0: NamedAst.Sig, ns0: Name.NName): Boolean = {
    //
    // Check if the definition is marked public.
    //
    if (sig0.spec.mod.isPublic) // MATT check instance availability instead?
      return true

    //
    // Check if the definition is defined in `ns0` or in a parent of `ns0`.
    //
    val prefixNs = sig0.sym.clazz.namespace :+ sig0.sym.clazz.name
    val targetNs = ns0.idents.map(_.name)
    if (targetNs.startsWith(prefixNs))
      return true

    //
    // The definition is not accessible.
    //
    false
  }

  /**
    * Successfully returns the given `enum0` if it is accessible from the given namespace `ns0`.
    *
    * Otherwise fails with a resolution error.
    *
    * An enum is accessible from a namespace `ns0` if:
    *
    * (a) the definition is marked public, or
    * (b) the definition is defined in the namespace `ns0` itself or in a parent of `ns0`.
    */
  def getEnumIfAccessible(enum0: NamedAst.Enum, ns0: Name.NName, loc: SourceLocation): Validation[NamedAst.Enum, ResolutionError] = {
    //
    // Check if the definition is marked public.
    //
    if (enum0.mod.isPublic)
      return enum0.toSuccess

    //
    // Check if the enum is defined in `ns0` or in a parent of `ns0`.
    //
    val prefixNs = enum0.sym.namespace
    val targetNs = ns0.idents.map(_.name)
    if (targetNs.startsWith(prefixNs))
      return enum0.toSuccess

    //
    // The enum is not accessible.
    //
    ResolutionError.InaccessibleEnum(enum0.sym, ns0, loc).toFailure
  }


  /**
    * Successfully returns the type of the given `enum0` if it is accessible from the given namespace `ns0`.
    *
    * Otherwise fails with a resolution error.
    */
  private def getEnumTypeIfAccessible(enum0: NamedAst.Enum, ns0: Name.NName, loc: SourceLocation): Validation[Type, ResolutionError] =
    getEnumIfAccessible(enum0, ns0, loc) map {
      case enum => mkUnkindedEnum(enum.sym, loc)
    }

  /**
    * Successfully returns the given `enum0` if it is accessible from the given namespace `ns0`.
    *
    * Otherwise fails with a resolution error.
    *
    * An enum is accessible from a namespace `ns0` if:
    *
    * (a) the definition is marked public, or
    * (b) the definition is defined in the namespace `ns0` itself or in a parent of `ns0`.
    */
  private def getTypeAliasIfAccessible(alia0: NamedAst.TypeAlias, ns0: Name.NName, loc: SourceLocation): Validation[NamedAst.TypeAlias, ResolutionError] = {
    //
    // Check if the definition is marked public.
    //
    if (alia0.mod.isPublic)
      return alia0.toSuccess

    //
    // Check if the type alias is defined in `ns0` or in a parent of `ns0`.
    //
    val prefixNs = alia0.sym.namespace
    val targetNs = ns0.idents.map(_.name)
    if (targetNs.startsWith(prefixNs))
      return alia0.toSuccess

    //
    // The type alias is not accessible.
    //
    ResolutionError.InaccessibleTypeAlias(alia0.sym, ns0, loc).toFailure
  }

  /**
    * Successfully returns the type of the given type alias `alia0` if it is accessible from the given namespace `ns0`.
    *
    * Otherwise fails with a resolution error.
    */
  private def getTypeAliasTypeIfAccessible(alia0: NamedAst.TypeAlias, ns0: Name.NName, root: NamedAst.Root, loc: SourceLocation): Validation[Type, ResolutionError] = {
    getTypeAliasIfAccessible(alia0, ns0, loc) map {
      alias => mkUnappliedTypeAlias(alias.sym, loc)
    }
  }

  /**
    * Returns the class reflection object for the given `className`.
    */
  private def lookupJvmClass(className: String, loc: SourceLocation)(implicit flix: Flix): Validation[Class[_], ResolutionError] = try {
    // Don't initialize the class; we don't want to execute static initializers.
    val initialize = false
    Class.forName(className, initialize, flix.jarLoader).toSuccess
  } catch {
    case ex: ClassNotFoundException => ResolutionError.UndefinedJvmClass(className, loc).toFailure
  }

  /**
    * Returns the constructor reflection object for the given `className` and `signature`.
    */
  private def lookupJvmConstructor(className: String, signature: List[Type], loc: SourceLocation)(implicit flix: Flix): Validation[Constructor[_], ResolutionError] = {
    // Lookup the class and signature.
    flatMapN(lookupJvmClass(className, loc), lookupSignature(signature, loc)) {
      case (clazz, sig) => try {
        // Lookup the constructor with the appropriate signature.
        clazz.getConstructor(sig: _*).toSuccess
      } catch {
        case ex: ClassNotFoundException => ResolutionError.UndefinedJvmClass(className, loc).toFailure
        case ex: NoSuchMethodException => ResolutionError.UndefinedJvmConstructor(className, sig, clazz.getConstructors.toList, loc).toFailure
      }
    }
  }

  /**
    * Returns the method reflection object for the given `className`, `methodName`, and `signature`.
    */
  private def lookupJvmMethod(className: String, methodName: String, signature: List[Type], static: Boolean, loc: SourceLocation)(implicit flix: Flix): Validation[Method, ResolutionError] = {
    // Lookup the class and signature.
    flatMapN(lookupJvmClass(className, loc), lookupSignature(signature, loc)) {
      case (clazz, sig) => try {
        // Lookup the method with the appropriate signature.
        val method = clazz.getDeclaredMethod(methodName, sig: _*)

        // Check if the method should be and is static.
        if (static == Modifier.isStatic(method.getModifiers))
          method.toSuccess
        else
          throw new NoSuchMethodException()
      } catch {
        case ex: NoSuchMethodException =>
          val candidateMethods = clazz.getMethods.filter(m => m.getName == methodName).toList
          ResolutionError.UndefinedJvmMethod(className, methodName, static, sig, candidateMethods, loc).toFailure
      }
    }
  }

  /**
    * Returns the field reflection object for the given `className` and `fieldName`.
    */
  private def lookupJvmField(className: String, fieldName: String, static: Boolean, loc: SourceLocation)(implicit flix: Flix): Validation[Field, ResolutionError] = {
    flatMapN(lookupJvmClass(className, loc)) {
      case clazz => try {
        // Lookup the field.
        val field = clazz.getField(fieldName)

        // Check if the field should be and is static.
        if (static == Modifier.isStatic(field.getModifiers))
          field.toSuccess
        else
          throw new NoSuchFieldException()
      } catch {
        case ex: NoSuchFieldException =>
          val candidateFields = clazz.getFields.toList
          ResolutionError.UndefinedJvmField(className, fieldName, static, candidateFields, loc).toFailure
      }
    }
  }

  /**
    * Performs name resolution on the given `signature`.
    */
  private def lookupSignature(signature: List[Type], loc: SourceLocation)(implicit flix: Flix): Validation[List[Class[_]], ResolutionError] = {
    traverse(signature)(getJVMType(_, loc))
  }

  /**
    * Returns the JVM type corresponding to the given Flix type `tpe`.
    *
    * A non-primitive Flix type is mapped to java.lang.Object.
    *
    * An array type is mapped to the corresponding array type.
    */
  private def getJVMType(tpe: Type, loc: SourceLocation)(implicit flix: Flix): Validation[Class[_], ResolutionError] = Type.eraseAliases(tpe).typeConstructor match {
    case None =>
      ResolutionError.IllegalType(tpe, loc).toFailure

    case Some(tc) => tc match {
      case TypeConstructor.Unit => Class.forName("java.lang.Object").toSuccess

      case TypeConstructor.Bool => classOf[Boolean].toSuccess

      case TypeConstructor.Char => classOf[Char].toSuccess

      case TypeConstructor.Float32 => classOf[Float].toSuccess

      case TypeConstructor.Float64 => classOf[Double].toSuccess

      case TypeConstructor.Int8 => classOf[Byte].toSuccess

      case TypeConstructor.Int16 => classOf[Short].toSuccess

      case TypeConstructor.Int32 => classOf[Int].toSuccess

      case TypeConstructor.Int64 => classOf[Long].toSuccess

      case TypeConstructor.BigInt => Class.forName("java.math.BigInteger").toSuccess

      case TypeConstructor.Str => Class.forName("java.lang.String").toSuccess

      case TypeConstructor.Channel => Class.forName("java.lang.Object").toSuccess

      case TypeConstructor.KindedEnum(_, _) => Class.forName("java.lang.Object").toSuccess

      case TypeConstructor.UnkindedEnum(_) => Class.forName("java.lang.Object").toSuccess

      case TypeConstructor.ScopedRef => Class.forName("java.lang.Object").toSuccess

      case TypeConstructor.Tuple(_) => Class.forName("java.lang.Object").toSuccess

      case TypeConstructor.ScopedArray =>
        Type.eraseAliases(tpe).typeArguments match {
          case elmTyp :: region :: Nil =>
            mapN(getJVMType(elmTyp, loc)) {
              case elmClass =>
                // See: https://stackoverflow.com/questions/1679421/how-to-get-the-array-class-for-a-given-class-in-java
                java.lang.reflect.Array.newInstance(elmClass, 0).getClass
            }
          case _ =>
            ResolutionError.IllegalType(tpe, loc).toFailure
        }

      case TypeConstructor.Native(clazz) => clazz.toSuccess

      case TypeConstructor.Record => Class.forName("java.lang.Object").toSuccess

      case TypeConstructor.Schema => Class.forName("java.lang.Object").toSuccess

      case _ => ResolutionError.IllegalType(tpe, loc).toFailure
    }
  }

  /**
    * Returns a synthetic namespace obtained from the given sequence of namespace `parts`.
    */
  private def getNS(parts: List[String]): Name.NName = {
    val sp1 = SourcePosition.Unknown
    val sp2 = SourcePosition.Unknown
    val idents = parts.map(s => Name.Ident(sp1, s, sp2))
    Name.NName(sp1, idents, sp2)
  }

  /**
    * Construct the enum type constructor for the given symbol `sym` with the given kind `k`.
    */
  def mkUnkindedEnum(sym: Symbol.EnumSym, loc: SourceLocation): Type = Type.Cst(TypeConstructor.UnkindedEnum(sym), loc)

  /**
    * Construct the enum type `Sym[ts]`.
    */
  def mkUnkindedEnum(sym: Symbol.EnumSym, ts: List[Symbol.UnkindedTypeVarSym], loc: SourceLocation): Type = {
    val args = ts.map(sym => Type.UnkindedVar(sym, sym.loc))
    Type.mkApply(Type.Cst(TypeConstructor.UnkindedEnum(sym), loc), args, loc)
  }

  /**
    * Construct the type alias type constructor for the given symbol `sym` with the given kind `k`.
    */
  def mkUnappliedTypeAlias(sym: Symbol.TypeAliasSym, loc: SourceLocation): Type = Type.Cst(TypeConstructor.UnappliedAlias(sym), loc)

  /**
    * Constructs a predicate type.
    */
  private def mkPredicate(den: Ast.Denotation, ts0: List[Type], loc: SourceLocation): Type = {
    val tycon = den match {
      case Denotation.Relational => Type.Cst(TypeConstructor.Relation, loc)
      case Denotation.Latticenal => Type.Cst(TypeConstructor.Lattice, loc)
    }
    val ts = ts0 match {
      case Nil => Type.mkUnit(loc)
      case x :: Nil => x
      case xs => Type.mkTuple(xs, loc)
    }

    Type.Apply(tycon, ts, loc)
  }

  /**
    * Returns the type `And(tpe1, tpe2)`.
    */
  private def mkAnd(tpe1: Type, tpe2: Type, loc: SourceLocation): Type = Type.Apply(Type.Apply(Type.Cst(TypeConstructor.And, loc), tpe1, loc), tpe2, loc)

  /**
    * Returns the type `Or(tpe1, tpe2)`.
    */
  private def mkOr(tpe1: Type, tpe2: Type, loc: SourceLocation): Type = Type.Apply(Type.Apply(Type.Cst(TypeConstructor.Or, loc), tpe1, loc), tpe2, loc)

  /**
    * Returns either the explicit region (if present), the current region (if present), or the global region.
    */
  private def getExplicitOrImplicitRegion(explicitRegion: Option[ResolvedAst.Expression], currentRegion: Option[Symbol.VarSym], loc: SourceLocation): ResolvedAst.Expression = explicitRegion match {
    case Some(result) =>
      // Case 1: The region is explicitly given.
      result
    case None =>
      // Case 2: The region is absent. Either use the current region or the global region.
      currentRegion match {
        case Some(sym) =>
          // Case 2.1: Use the current region.
          ResolvedAst.Expression.Var(sym, sym.tvar, sym.loc)
        case None =>
          // Case 2.2: Use the global region.
          val tpe = Type.mkRegion(Type.False, loc)
          ResolvedAst.Expression.Region(tpe, loc)
      }
  }

  /**
    * Enum describing the extent to which a class is accessible.
    */
  private sealed trait Accessibility

  private object Accessibility {
    case object Accessible extends Accessibility

    case object Sealed extends Accessibility

    case object Inaccessible extends Accessibility
  }
}<|MERGE_RESOLUTION|>--- conflicted
+++ resolved
@@ -687,19 +687,11 @@
         case NamedAst.Expression.Region(tpe, loc) =>
           ResolvedAst.Expression.Region(tpe, loc).toSuccess
 
-<<<<<<< HEAD
         case NamedAst.Expression.Scope(sym, regionVar, exp, loc) =>
-          for {
-            e <- visitExp(exp, Some(sym))
-          } yield ResolvedAst.Expression.Scope(sym, regionVar, e, loc)
-=======
-        case NamedAst.Expression.Scope(sym, exp, loc) =>
-          // Note: Here we update the current region.
           val eVal = visitExp(exp, Some(sym))
           mapN(eVal) {
-            e => ResolvedAst.Expression.Scope(sym, e, loc)
-          }
->>>>>>> da0b43ef
+            e => ResolvedAst.Expression.Scope(sym, regionVar, e, loc)
+          }
 
         case NamedAst.Expression.Match(exp, rules, loc) =>
           val rulesVal = traverse(rules) {
