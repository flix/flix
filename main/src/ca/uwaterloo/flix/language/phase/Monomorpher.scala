/*
 * Copyright 2017 Magnus Madsen
 *
 * Licensed under the Apache License, Version 2.0 (the "License");
 * you may not use this file except in compliance with the License.
 * You may obtain a copy of the License at
 *
 *   http://www.apache.org/licenses/LICENSE-2.0
 *
 * Unless required by applicable law or agreed to in writing, software
 * distributed under the License is distributed on an "AS IS" BASIS,
 * WITHOUT WARRANTIES OR CONDITIONS OF ANY KIND, either express or implied.
 * See the License for the specific language governing permissions and
 * limitations under the License.
 */

package ca.uwaterloo.flix.language.phase

import ca.uwaterloo.flix.api.Flix
import ca.uwaterloo.flix.language.ast.Ast.Modifiers
import ca.uwaterloo.flix.language.ast.{Ast, Kind, LoweredAst, MonoAst, Name, RigidityEnv, SourceLocation, Symbol, Type, TypeConstructor}
import ca.uwaterloo.flix.language.dbg.AstPrinter._
import ca.uwaterloo.flix.language.phase.unification.{EqualityEnvironment, Substitution, Unification}
import ca.uwaterloo.flix.util.Result.{Err, Ok}
import ca.uwaterloo.flix.util.collection.{ListMap, ListOps}
import ca.uwaterloo.flix.util.{InternalCompilerException, ParOps, Result}

import java.util.concurrent.ConcurrentLinkedQueue
import scala.collection.immutable.SortedSet
import scala.collection.mutable

/**
  * Monomorphization is a whole-program compilation strategy that replaces every reference to a
  * parametric function with a reference to a non-parametric version (of that function) specialized
  * to the concrete types of the reference.
  *
  * Additionally it eliminates all type variables and normalizes types. This means that types have
  * unique representations, without aliases and associated types.
  *
  * Additionally it resolves type class methods into actual function calls.
  *
  * For example, the polymorphic program:
  *
  * -   def fst[a, b](p: (a, b)): a = let (x, y) = p ; x
  * -   def f: Bool = fst((true, 'a'))
  * -   def g: Int32 = fst((42, "foo"))
  *
  * is, roughly speaking, translated to:
  *
  * -   def fst$1(p: (Bool, Char)): Bool = let (x, y) = p ; x
  * -   def fst$2(p: (Int32, String)): Int32 = let (x, y) = p ; x
  * -   def f: Bool = fst$1((true, 'a'))
  * -   def g: Bool = fst$2((42, "foo"))
  *
  * Additionally for things like record types and effect formulas, equivalent types are flattened
  * and ordered. This means that `{b = String, a = String}` becomes `{a = String, b = String}` and
  * that `Print + (Crash + Print)` becomes `Crash + Print`.
  *
  * At a high-level, monomorphization works as follows:
  *
  * 1. We maintain a queue of functions and the concrete, normalized types they must be specialized
  *    to.
  * 2. We populate the queue by specialization of non-parametric function definitions.
  * 3. We iteratively extract a function from the queue and specialize it:
  *    a. We replace every type variable appearing anywhere in the definition by its concrete type.
  *       b. We create new fresh local variable symbols (since the function is effectively being
  *          copied).
  *       c. We enqueue (or re-used) other functions referenced by the current function which
  *          require specialization.
  *       4. We reconstruct the AST from the specialized functions and remove all parametric
  *          functions (Enum declarations are deleted to avoid specializing them).
  *
  * Type normalization details:
  *
  * - Record fields are in alphabetical order
  * - Schema fields are in alphabetical order
  * - Effect formulas are flat unions of effects in alphabetical order.
  * - Case set formulas are a single CaseSet literal.
  *
  */
object Monomorpher {

  /**
    * A strict substitution is similar to a regular substitution except that free type variables are
    * replaced by an appropriate default type. In other words, when performing a type substitution,
    * if there is no requirement on a polymorphic type, we assume it to be the default type of its
    * kind. This is safe since otherwise the type would not be polymorphic after type-inference.
    *
    * Properties of normalized types (which is returned by apply):
    * - No type variables
    * - No associated types
    * - No type aliases
    * - Equivalent types are uniquely represented (e.g. fields in records types are alphabetized)
    *
    * Notes on `s`: It is only applied to variables directly in the apply of the strict
    * substitution. They image of `s` does not have type aliases or associated types but can have
    * type variables and non-unique types. Variables in the image are unconstrained and will be
    * mapped to their default representation. `s` is used without the [[StrictSubstitution]] to
    * support variables in typematch, where it is not only used on variables.
    */
  private case class StrictSubstitution(s: Substitution, eqEnv: ListMap[Symbol.AssocTypeSym, Ast.AssocTypeDef])(implicit flix: Flix) {

    /**
      * Returns the normalized default type for the kind of `tpe0`.
      */
    private def default(tpe0: Type): Type = tpe0.kind match {
      case Kind.Wild => Type.mkAnyType(tpe0.loc)
      case Kind.WildCaseSet => Type.mkAnyType(tpe0.loc)
      case Kind.Star => Type.mkAnyType(tpe0.loc)
      case Kind.Eff =>
        // If an effect variable is free, we may assume its Pure due to the subst. lemma.
        Type.Pure
      case Kind.Bool => Type.mkAnyType(tpe0.loc)
      case Kind.RecordRow => Type.RecordRowEmpty
      case Kind.SchemaRow => Type.SchemaRowEmpty
      case Kind.Predicate => Type.mkAnyType(tpe0.loc)
      case Kind.CaseSet(sym) => Type.Cst(TypeConstructor.CaseSet(SortedSet.empty, sym), tpe0.loc)
      case Kind.Arrow(_, _) => Type.mkAnyType(tpe0.loc)
      case Kind.JvmConstructorOrMethod => throw InternalCompilerException(s"Unexpected type: '$tpe0'.", tpe0.loc)
      case Kind.Error => throw InternalCompilerException(s"Unexpected type '$tpe0'.", tpe0.loc)
    }

    /**
      * Applies `this` substitution to the given type `tpe`, returning a normalized type.
      *
      * Performance Note: We are on a hot path. We take extra care to avoid redundant type objects.
      */
    def apply(tpe0: Type): Type = tpe0 match {
      case x: Type.Var =>
        // Remove variables by substitution, otherwise by default type.
        s.m.get(x.sym) match {
          case Some(t) =>
            // Use default since variables in the output of `s.m` are unconstrained.
            // It is important to do this before apply to avoid looping on variables.
            val t1 = t.map(default)
            // Use apply to normalize the type, `t1` is ground.
            apply(t1)
          case None =>
            // Default types are normalized.
            default(x)
        }

      case Type.Cst(_, _) =>
        // Performance: Reuse tpe0.
        tpe0

      case Type.Apply(t1, t2, loc) =>

        (apply(t1), apply(t2)) match {
          // Simplify boolean equations.
          case (Type.Cst(TypeConstructor.Complement, _), y) => Type.mkComplement(y, loc)
          case (Type.Apply(Type.Cst(TypeConstructor.Union, _), x, _), y) => Type.mkUnion(x, y, loc)
          case (Type.Apply(Type.Cst(TypeConstructor.Intersection, _), x, _), y) => Type.mkIntersection(x, y, loc)

          case (Type.Cst(TypeConstructor.CaseComplement(sym), _), y) => Type.mkCaseComplement(y, sym, loc)
          case (Type.Apply(Type.Cst(TypeConstructor.CaseIntersection(sym), _), x, _), y) => Type.mkCaseIntersection(x, y, sym, loc)
          case (Type.Apply(Type.Cst(TypeConstructor.CaseUnion(sym), _), x, _), y) => Type.mkCaseUnion(x, y, sym, loc)

          // Put records in alphabetical order
          case (Type.Apply(Type.Cst(TypeConstructor.RecordRowExtend(label), _), tpe, _), rest) => mkRecordExtendSorted(label, tpe, rest, loc)

          // Put schemas in alphabetical order
          case (Type.Apply(Type.Cst(TypeConstructor.SchemaRowExtend(label), _), tpe, _), rest) => mkSchemaExtendSorted(label, tpe, rest, loc)

          // Else just apply.
          case (x, y) =>
            // Performance: Reuse tpe0, if possible.
            if ((x eq t1) && (y eq t2)) {
              tpe0
            } else {
              Type.Apply(x, y, loc)
            }
        }

      case Type.Alias(_, _, t, _) =>
        // Remove the Alias.
        apply(t)
      case Type.AssocType(cst, arg0, _, loc) =>
        // Remove the associated type.
        val arg = apply(arg0)
        EqualityEnvironment.reduceAssocType(cst, arg, eqEnv) match {
          case Ok(t) =>
            // Use apply to normalize the type, `t` is ground.
            apply(t)
          case Err(_) => throw InternalCompilerException("unexpected associated type reduction failure", loc)
        }
    }

    /**
      * Adds the given mapping to the substitution.
      *
      * The type must be a normalized type.
      */
    def +(kv: (Symbol.KindedTypeVarSym, Type)): StrictSubstitution = kv match {
      case (tvar, tpe) => StrictSubstitution(s ++ Substitution.singleton(tvar, tpe), eqEnv)
    }

    /**
      * Removes the binding for the given type variable `tvar` (if it exists).
      */
    def unbind(sym: Symbol.KindedTypeVarSym): StrictSubstitution =
      StrictSubstitution(s.unbind(sym), eqEnv)

    /**
      * Returns the non-strict version of this substitution.
      *
      * Mapping added must not contain type aliases or associated types. Variables in the image of
      * the substitution are considered unconstrained.
      */
    def nonStrict: Substitution = s
  }

  /**
    * Holds the mutable data used throughout monomorphization.
    *
    * This class is thread-safe.
    */
  private class Context() {

    /**
      * A queue of pending (fresh symbol, function definition, and substitution)-triples.
      *
      * For example, if the queue contains the entry:
      *
      * -   (f$1, f, [a -> Int32])
      *
      * it means that the function definition f should be specialized w.r.t. the map [a -> Int32] under the fresh name f$1.
      *
      * Note: We use a concurrent linked queue (which is non-blocking) so threads can enqueue items without contention.
      */
    private val defQueue: ConcurrentLinkedQueue[(Symbol.DefnSym, LoweredAst.Def, StrictSubstitution)] = new ConcurrentLinkedQueue

    /**
      * Returns `true` if the queue is non-empty.
      *
      * Note: This is not synchronized.
      */
    def nonEmpty: Boolean = synchronized {
      !defQueue.isEmpty
    }

    /**
      * Enqueues the given symbol, def, and substitution triple.
      *
      * Note: This is not synchronized.
      */
    def enqueue(sym: Symbol.DefnSym, defn: LoweredAst.Def, subst: StrictSubstitution): Unit = synchronized {
      defQueue.add((sym, defn, subst))
    }

    /**
      * Dequeues an element from the queue.
      *
      * Note: This is not synchronized.
      */
    def dequeueAll: Array[(Symbol.DefnSym, LoweredAst.Def, StrictSubstitution)] = synchronized {
      val r = defQueue.toArray(Array.empty[(Symbol.DefnSym, LoweredAst.Def, StrictSubstitution)])
      defQueue.clear()
      r
    }

    /**
      * A map from a symbol and a normalized type to the fresh symbol for the specialized version
      * of that function.
      *
      * For example, if the function:
      *
      * -   def fst[a, b](x: a, y: b): a = ...
      *
      * has been specialized w.r.t. to `Int32` and `String` then this map will contain an entry:
      *
      * -   (fst, (Int32, String) -> Int32) -> fst$1
      */
    private val def2def: mutable.Map[(Symbol.DefnSym, Type), Symbol.DefnSym] = mutable.Map.empty

    /**
      * Optionally returns the specialized def symbol for the given symbol `sym` and type `tpe`.
      */
    def getDef2Def(sym: Symbol.DefnSym, tpe: Type): Option[Symbol.DefnSym] = synchronized {
      def2def.get((sym, tpe))
    }

    /**
      * Adds a new def2def binding for the given symbol `sym1` and type `tpe`.
      */
    def putDef2Def(sym1: Symbol.DefnSym, tpe: Type, sym2: Symbol.DefnSym): Unit = synchronized {
      def2def.put((sym1, tpe), sym2)
    }

    /**
      * A map used to collect specialized definitions, etc.
      */
    private val specializedDefns: mutable.Map[Symbol.DefnSym, MonoAst.Def] = mutable.Map.empty

    /**
      * Adds a new specialized definition for the given def symbol `sym`.
      */
    def putSpecializedDef(sym: Symbol.DefnSym, defn: MonoAst.Def): Unit = synchronized {
      specializedDefns.put(sym, defn)
    }

    /**
      * Returns the specialized definitions as an immutable map.
      */
    def toMap: Map[Symbol.DefnSym, MonoAst.Def] = synchronized {
      specializedDefns.toMap
    }
  }

  /**
    * Returns a sorted record, assuming that `rest` is sorted.
    * Sorting is stable on duplicate fields.
    *
    * Assumes that rest does not contain variables, aliases, or associated types.
    */
  private def mkRecordExtendSorted(label: Name.Label, tpe: Type, rest: Type, loc: SourceLocation): Type = rest match {
    case Type.Apply(Type.Apply(Type.Cst(TypeConstructor.RecordRowExtend(l), loc1), t, loc2), r, loc3) if l.name < label.name =>
      // Push extend further.
      val newRest = mkRecordExtendSorted(label, tpe, r, loc)
      Type.Apply(Type.Apply(Type.Cst(TypeConstructor.RecordRowExtend(l), loc1), t, loc2), newRest, loc3)
    case Type.Cst(_, _) | Type.Apply(_, _, _) =>
      // Non-record related types or a record in correct order.
      Type.mkRecordRowExtend(label, tpe, rest, loc)
    case Type.Var(_, _) => throw InternalCompilerException(s"Unexpected type variable '$rest'", rest.loc)
    case Type.Alias(_, _, _, _) => throw InternalCompilerException(s"Unexpected alias '$rest'", rest.loc)
    case Type.AssocType(_, _, _, _) => throw InternalCompilerException(s"Unexpected associated type '$rest'", rest.loc)
  }

  /**
    * Returns a sorted schema, assuming that `rest` is sorted.
    * Sorting is stable on duplicate predicates.
    *
    * Assumes that rest does not contain variables, aliases, or associated types.
    */
  private def mkSchemaExtendSorted(label: Name.Pred, tpe: Type, rest: Type, loc: SourceLocation): Type = rest match {
    case Type.Apply(Type.Apply(Type.Cst(TypeConstructor.SchemaRowExtend(l), loc1), t, loc2), r, loc3) if l.name < label.name =>
      // Push extend further.
      val newRest = mkSchemaExtendSorted(label, tpe, r, loc)
      Type.Apply(Type.Apply(Type.Cst(TypeConstructor.SchemaRowExtend(l), loc1), t, loc2), newRest, loc3)
    case Type.Cst(_, _) | Type.Apply(_, _, _) =>
      // Non-record related types or a record in correct order.
      Type.mkSchemaRowExtend(label, tpe, rest, loc)
    case Type.Var(_, _) => throw InternalCompilerException(s"Unexpected type variable '$rest'", rest.loc)
    case Type.Alias(_, _, _, _) => throw InternalCompilerException(s"Unexpected alias '$rest'", rest.loc)
    case Type.AssocType(_, _, _, _) => throw InternalCompilerException(s"Unexpected associated type '$rest'", rest.loc)
  }

  /**
    * Performs monomorphization of the given AST `root`.
    */
  def run(root: LoweredAst.Root)(implicit flix: Flix): MonoAst.Root = flix.phase("Monomorpher") {

    implicit val r: LoweredAst.Root = root
    implicit val ctx: Context = new Context()
    val empty = StrictSubstitution(Substitution.empty, root.eqEnv)

    /*
     * Collect all non-parametric function definitions.
     */
    val nonParametricDefns = root.defs.filter {
      case (_, defn) => defn.spec.tparams.isEmpty
    }

    /*
     * Perform specialization of all non-parametric function definitions.
     *
     * We perform specialization in parallel.
     *
     * This will enqueue additional functions for specialization.
     */
    ParOps.parMap(nonParametricDefns) {
      case (sym, defn) =>
        // We use an empty substitution because the defs are non-parametric.
        // its important that non-parametric functions keep their symbol to not
        // invalidate the set of reachable functions.
        mkFreshDefn(sym, defn, empty)
    }

    /*
     * Perform function specialization until the queue is empty.
     *
     * We perform specialization in parallel along the frontier, i.e. each frontier is done in parallel.
     */
    while (ctx.nonEmpty) {
      // Extract a function from the queue and specializes it w.r.t. its substitution.
      val queue = ctx.dequeueAll
      ParOps.parMap(queue) {
        case (freshSym, defn, subst) => mkFreshDefn(freshSym, defn, subst)
      }
    }

    val effects = ParOps.parMapValues(root.effects) {
      case LoweredAst.Effect(doc, ann, mod, sym, ops0, loc) =>
        val ops = ops0.map {
          case LoweredAst.Op(sym, spec) =>
            MonoAst.Op(sym, visitEffectOpSpec(spec, empty))
        }
        MonoAst.Effect(doc, ann, mod, sym, ops, loc)
    }

<<<<<<< HEAD
    val structs = ParOps.parMapValues(root.structs) {
=======
    val structs =  ParOps.parMapValues(root.structs) {
>>>>>>> 7669f9e0
      case LoweredAst.Struct(doc, ann, mod, sym, tparams0, fields, loc) =>
        val newFields = fields.map(visitStructField)
        val tparams = tparams0.map(_.sym)
        MonoAst.Struct(doc, ann, mod, sym, tparams, newFields, loc)
    }
<<<<<<< HEAD
=======

>>>>>>> 7669f9e0
    // Reassemble the AST.
    MonoAst.Root(
      ctx.toMap,
      structs,
      effects,
      root.entryPoint,
      root.reachable,
      root.sources
    )
  }

  def visitStructField(field: LoweredAst.StructField): MonoAst.StructField = {
    field match {
      case LoweredAst.StructField(name, tpe, loc) =>
        MonoAst.StructField(name, tpe, loc)
<<<<<<< HEAD
      }
=======
    }
>>>>>>> 7669f9e0
  }

  /**
    * Converts the given effect op spec. Effect operations are monomorphic -
    * they have no variables - so the substitution can be empty.
    */
  private def visitEffectOpSpec(spec: LoweredAst.Spec, subst: StrictSubstitution): MonoAst.Spec = spec match {
    case LoweredAst.Spec(doc, ann, mod, _, fparams0, declaredScheme, retTpe, eff, _, loc) =>
      val fparams = fparams0.map {
        case LoweredAst.FormalParam(sym, mod, tpe, src, loc) =>
          MonoAst.FormalParam(sym, mod, subst(tpe), src, loc)
      }
      MonoAst.Spec(doc, ann, mod, fparams, declaredScheme.base, subst(retTpe), subst(eff), loc)
  }

  /**
    * Adds a specialized def for the given symbol `freshSym` and def `defn` with the given substitution `subst`.
    */
  private def mkFreshDefn(freshSym: Symbol.DefnSym, defn: LoweredAst.Def, subst: StrictSubstitution)(implicit ctx: Context, root: LoweredAst.Root, flix: Flix): Unit = {
    // Specialize the formal parameters and introduce fresh local variable symbols.
    val (fparams, env0) = specializeFormalParams(defn.spec.fparams, subst)

    // Specialize the body expression.
    val specializedExp = visitExp(defn.exp, env0, subst)

    // Reassemble the definition.
    // NB: Removes the type parameters as the function is now monomorphic.
    val spec0 = defn.spec
    val spec = MonoAst.Spec(
      spec0.doc,
      spec0.ann,
      spec0.mod,
      fparams,
      subst(defn.spec.declaredScheme.base),
      subst(spec0.retTpe),
      subst(spec0.eff),
      spec0.loc
    )
    val specializedDefn = MonoAst.Def(freshSym, spec, specializedExp)

    // Save the specialized function.
    ctx.putSpecializedDef(freshSym, specializedDefn)
  }

  /**
    * Performs specialization of the given expression `exp0` under the environment `env0` w.r.t. the
    * given substitution `subst`.
    *
    * Replaces every reference to a parametric function with a reference to its specialized version.
    *
    * Replaces every local variable symbol with a fresh local variable symbol.
    *
    * If a specialized version of a function does not yet exist, a fresh symbol is created for it,
    * and the definition and substitution is enqueued.
    */
  private def visitExp(exp0: LoweredAst.Expr, env0: Map[Symbol.VarSym, Symbol.VarSym], subst: StrictSubstitution)(implicit ctx: Context, root: LoweredAst.Root, flix: Flix): MonoAst.Expr = exp0 match {
    case LoweredAst.Expr.Var(sym, tpe, loc) =>
      MonoAst.Expr.Var(env0(sym), subst(tpe), loc)

    case LoweredAst.Expr.Def(sym, tpe, loc) =>
      /*
       * !! This is where all the magic happens !!
       */
      val newSym = specializeDefSym(sym, subst(tpe))
      MonoAst.Expr.Def(newSym, subst(tpe), loc)

    case LoweredAst.Expr.Sig(sym, tpe, loc) =>
      val newSym = specializeSigSym(sym, subst(tpe))
      MonoAst.Expr.Def(newSym, subst(tpe), loc)

    case LoweredAst.Expr.Cst(cst, tpe, loc) =>
      MonoAst.Expr.Cst(cst, subst(tpe), loc)

    case LoweredAst.Expr.Lambda(fparam, exp, tpe, loc) =>
      val (p, env1) = specializeFormalParam(fparam, subst)
      val e = visitExp(exp, env0 ++ env1, subst)
      MonoAst.Expr.Lambda(p, e, subst(tpe), loc)

    case LoweredAst.Expr.Apply(exp, exps, tpe, eff, loc) =>
      val e = visitExp(exp, env0, subst)
      val es = exps.map(visitExp(_, env0, subst))
      MonoAst.Expr.Apply(e, es, subst(tpe), subst(eff), loc)

    case LoweredAst.Expr.ApplyAtomic(op, exps, tpe, eff, loc) =>
      val es = exps.map(visitExp(_, env0, subst))
      MonoAst.Expr.ApplyAtomic(op, es, subst(tpe), subst(eff), loc)

    case LoweredAst.Expr.Let(sym, mod, exp1, exp2, tpe, eff, loc) =>
      // Generate a fresh symbol for the let-bound variable.
      val freshSym = Symbol.freshVarSym(sym)
      val env1 = env0 + (sym -> freshSym)
      MonoAst.Expr.Let(freshSym, mod, visitExp(exp1, env0, subst), visitExp(exp2, env1, subst), subst(tpe), subst(eff), loc)

    case LoweredAst.Expr.LetRec(sym, mod, exp1, exp2, tpe, eff, loc) =>
      // Generate a fresh symbol for the let-bound variable.
      val freshSym = Symbol.freshVarSym(sym)
      val env1 = env0 + (sym -> freshSym)
      MonoAst.Expr.LetRec(freshSym, mod, visitExp(exp1, env1, subst), visitExp(exp2, env1, subst), subst(tpe), subst(eff), loc)

    case LoweredAst.Expr.Scope(sym, regionVar, exp, tpe, eff, loc) =>
      val freshSym = Symbol.freshVarSym(sym)
      val env1 = env0 + (sym -> freshSym)
      // forcedly mark the region variable as IO inside the region
      val subst1 = subst.unbind(regionVar.sym) + (regionVar.sym -> Type.IO)
      MonoAst.Expr.Scope(freshSym, regionVar, visitExp(exp, env1, subst1), subst(tpe), subst(eff), loc)

    case LoweredAst.Expr.IfThenElse(exp1, exp2, exp3, tpe, eff, loc) =>
      val e1 = visitExp(exp1, env0, subst)
      val e2 = visitExp(exp2, env0, subst)
      val e3 = visitExp(exp3, env0, subst)
      MonoAst.Expr.IfThenElse(e1, e2, e3, subst(tpe), subst(eff), loc)

    case LoweredAst.Expr.Stm(exp1, exp2, tpe, eff, loc) =>
      val e1 = visitExp(exp1, env0, subst)
      val e2 = visitExp(exp2, env0, subst)
      MonoAst.Expr.Stm(e1, e2, subst(tpe), subst(eff), loc)

    case LoweredAst.Expr.Discard(exp, eff, loc) =>
      val e = visitExp(exp, env0, subst)
      MonoAst.Expr.Discard(e, subst(eff), loc)

    case LoweredAst.Expr.Match(exp, rules, tpe, eff, loc) =>
      val rs = rules map {
        case LoweredAst.MatchRule(pat, guard, body) =>
          val (p, env1) = visitPat(pat, subst)
          val extendedEnv = env0 ++ env1
          val g = guard.map(visitExp(_, extendedEnv, subst))
          val b = visitExp(body, extendedEnv, subst)
          MonoAst.MatchRule(p, g, b)
      }
      MonoAst.Expr.Match(visitExp(exp, env0, subst), rs, subst(tpe), subst(eff), loc)

    case LoweredAst.Expr.TypeMatch(exp, rules, tpe, _, loc) =>
      // use the non-strict substitution
      // to allow free type variables to match with anything
      val expTpe = subst.nonStrict(exp.tpe)
      // make the tvars in `exp`'s type rigid
      // so that Nil: List[x%123] can only match List[_]
      val renv = expTpe.typeVars.foldLeft(RigidityEnv.empty) {
        case (acc, Type.Var(sym, _)) => acc.markRigid(sym)
      }
      ListOps.findMap(rules) {
        case LoweredAst.TypeMatchRule(sym, t, body0) =>
          // try to unify
          Unification.unifyTypes(expTpe, subst.nonStrict(t), renv) match {
            // Case 1: types don't unify; just continue
            case Result.Err(_) => None
            // Case 2: types unify; use the substitution in the body
            case Result.Ok((caseSubst, econstrs)) => // TODO ASSOC-TYPES consider econstrs
              // visit the base expression under the initial environment
              val e = visitExp(exp, env0, subst)
              // Generate a fresh symbol for the let-bound variable.
              val freshSym = Symbol.freshVarSym(sym)
              val env1 = env0 + (sym -> freshSym)
              val subst1 = caseSubst @@ subst.nonStrict
              // visit the body under the extended environment
              val body = visitExp(body0, env1, StrictSubstitution(subst1, root.eqEnv))
              val eff = Type.mkUnion(e.eff, body.eff, loc.asSynthetic)
              Some(MonoAst.Expr.Let(freshSym, Modifiers.Empty, e, body, StrictSubstitution(subst1, root.eqEnv).apply(tpe), subst1(eff), loc))
          }
      }.get // We are safe to call get because the last case will always match

    case LoweredAst.Expr.VectorLit(exps, tpe, eff, loc) =>
      val es = exps.map(visitExp(_, env0, subst))
      MonoAst.Expr.VectorLit(es, subst(tpe), subst(eff), loc)

    case LoweredAst.Expr.VectorLoad(exp1, exp2, tpe, eff, loc) =>
      val e1 = visitExp(exp1, env0, subst)
      val e2 = visitExp(exp2, env0, subst)
      MonoAst.Expr.VectorLoad(e1, e2, subst(tpe), subst(eff), loc)

    case LoweredAst.Expr.VectorLength(exp, loc) =>
      val e = visitExp(exp, env0, subst)
      MonoAst.Expr.VectorLength(e, loc)

    case LoweredAst.Expr.Ascribe(exp, tpe, eff, loc) =>
      val e = visitExp(exp, env0, subst)
      MonoAst.Expr.Ascribe(e, subst(tpe), subst(eff), loc)

    case LoweredAst.Expr.Cast(exp, _, _, tpe, eff, loc) =>
      // We drop the declaredType and declaredEff here.
      val e = visitExp(exp, env0, subst)
      MonoAst.Expr.Cast(e, None, None, subst(tpe), subst(eff), loc)

    case LoweredAst.Expr.TryCatch(exp, rules, tpe, eff, loc) =>
      val e = visitExp(exp, env0, subst)
      val rs = rules map {
        case LoweredAst.CatchRule(sym, clazz, body) =>
          // Generate a fresh symbol.
          val freshSym = Symbol.freshVarSym(sym)
          val env1 = env0 + (sym -> freshSym)
          val b = visitExp(body, env1, subst)
          MonoAst.CatchRule(freshSym, clazz, b)
      }
      MonoAst.Expr.TryCatch(e, rs, subst(tpe), subst(eff), loc)

    case LoweredAst.Expr.TryWith(exp, effect, rules, tpe, eff, loc) =>
      val e = visitExp(exp, env0, subst)
      val rs = rules map {
        case LoweredAst.HandlerRule(op, fparams0, body0) =>
          val (fparams, fparamEnv) = specializeFormalParams(fparams0, subst)
          val env1 = env0 ++ fparamEnv
          val body = visitExp(body0, env1, subst)
          MonoAst.HandlerRule(op, fparams, body)
      }
      MonoAst.Expr.TryWith(e, effect, rs, subst(tpe), subst(eff), loc)

    case LoweredAst.Expr.Do(op, exps, tpe, eff, loc) =>
      val es = exps.map(visitExp(_, env0, subst))
      MonoAst.Expr.Do(op, es, subst(tpe), subst(eff), loc)

    case LoweredAst.Expr.NewObject(name, clazz, tpe, eff, methods0, loc) =>
      val methods = methods0.map(visitJvmMethod(_, env0, subst))
      MonoAst.Expr.NewObject(name, clazz, subst(tpe), subst(eff), methods, loc)

  }

  /**
    * Specializes the given pattern `p0` w.r.t. the current substitution.
    *
    * Returns the new pattern and a mapping from variable symbols to fresh variable symbols.
    */
  private def visitPat(p0: LoweredAst.Pattern, subst: StrictSubstitution)(implicit flix: Flix): (MonoAst.Pattern, Map[Symbol.VarSym, Symbol.VarSym]) = p0 match {
    case LoweredAst.Pattern.Wild(tpe, loc) => (MonoAst.Pattern.Wild(subst(tpe), loc), Map.empty)
    case LoweredAst.Pattern.Var(sym, tpe, loc) =>
      // Generate a fresh variable symbol for the pattern-bound variable.
      val freshSym = Symbol.freshVarSym(sym)
      (MonoAst.Pattern.Var(freshSym, subst(tpe), loc), Map(sym -> freshSym))
    case LoweredAst.Pattern.Cst(cst, tpe, loc) => (MonoAst.Pattern.Cst(cst, subst(tpe), loc), Map.empty)
    case LoweredAst.Pattern.Tag(sym, pat, tpe, loc) =>
      val (p, env1) = visitPat(pat, subst)
      (MonoAst.Pattern.Tag(sym, p, subst(tpe), loc), env1)
    case LoweredAst.Pattern.Tuple(elms, tpe, loc) =>
      val (ps, envs) = elms.map(visitPat(_, subst)).unzip
      (MonoAst.Pattern.Tuple(ps, subst(tpe), loc), envs.reduce(_ ++ _))
    case LoweredAst.Pattern.Record(pats, pat, tpe, loc) =>
      val (ps, envs) = pats.map {
        case LoweredAst.Pattern.Record.RecordLabelPattern(label, tpe1, pat1, loc1) =>
          val (p1, env1) = visitPat(pat1, subst)
          (MonoAst.Pattern.Record.RecordLabelPattern(label, subst(tpe1), p1, loc1), env1)
      }.unzip
      val (p, env1) = visitPat(pat, subst)
      val finalEnv = env1 :: envs
      (MonoAst.Pattern.Record(ps, p, subst(tpe), loc), finalEnv.reduce(_ ++ _))
    case LoweredAst.Pattern.RecordEmpty(tpe, loc) => (MonoAst.Pattern.RecordEmpty(subst(tpe), loc), Map.empty)
  }

  /**
    * Specializes the given method `method` w.r.t. the current substitution.
    *
    * Returns the new method.
    */
  private def visitJvmMethod(method: LoweredAst.JvmMethod, env0: Map[Symbol.VarSym, Symbol.VarSym], subst: StrictSubstitution)(implicit ctx: Context, root: LoweredAst.Root, flix: Flix): MonoAst.JvmMethod = method match {
    case LoweredAst.JvmMethod(ident, fparams0, exp0, tpe, eff, loc) =>
      val (fparams, env1) = specializeFormalParams(fparams0, subst)
      val exp = visitExp(exp0, env0 ++ env1, subst)
      MonoAst.JvmMethod(ident, fparams, exp, subst(tpe), subst(eff), loc)
  }

  /**
    * Returns the def symbol corresponding to the specialized symbol `sym` w.r.t. to the type `tpe`.
    *
    * The given type must be a normalized type.
    */
  private def specializeDefSym(sym: Symbol.DefnSym, tpe: Type)(implicit ctx: Context, root: LoweredAst.Root, flix: Flix): Symbol.DefnSym = {
    // Lookup the definition and its declared type.
    val defn = root.defs(sym)

    // Check if the function is non-polymorphic.
    if (defn.spec.tparams.isEmpty) {
      defn.sym
    } else {
      specializeDef(defn, tpe)
    }
  }

  /**
    * Returns the def symbol corresponding to the specialized symbol `sym` w.r.t. to the type `tpe`.
    *
    * The given type must be a normalized type.
    */
  private def specializeSigSym(sym: Symbol.SigSym, tpe: Type)(implicit ctx: Context, root: LoweredAst.Root, flix: Flix): Symbol.DefnSym = {
    val sig = root.sigs(sym)

    // lookup the instance corresponding to this type
    val instances = root.instances(sig.sym.trt)

    val defns = instances.flatMap {
      inst =>
        inst.defs.find {
          defn =>
            defn.sym.text == sig.sym.name && Unification.unifiesWith(defn.spec.declaredScheme.base, tpe, RigidityEnv.empty, root.eqEnv)
        }
    }

    (sig.exp, defns) match {
      // Case 1: An instance implementation exists. Use it.
      case (_, defn :: Nil) => specializeDef(defn, tpe)
      // Case 2: No instance implementation, but a default implementation exists. Use it.
      case (Some(impl), Nil) => specializeDef(sigToDef(sig.sym, sig.spec, impl), tpe)
      // Case 3: Multiple matching defs. Should have been caught previously.
      case (_, _ :: _ :: _) => throw InternalCompilerException(s"Expected at most one matching definition for '$sym', but found ${defns.size} signatures.", sym.loc)
      // Case 4: No matching defs and no default. Should have been caught previously.
      case (None, Nil) => throw InternalCompilerException(s"No default or matching definition found for '$sym'.", sym.loc)
    }
  }

  /**
    * Converts a signature with an implementation into the equivalent definition.
    */
  private def sigToDef(sigSym: Symbol.SigSym, spec: LoweredAst.Spec, exp: LoweredAst.Expr): LoweredAst.Def = {
    LoweredAst.Def(sigSymToDefnSym(sigSym), spec, exp)
  }

  /**
    * Converts a SigSym into the equivalent DefnSym.
    */
  private def sigSymToDefnSym(sigSym: Symbol.SigSym): Symbol.DefnSym = {
    val ns = sigSym.trt.namespace :+ sigSym.trt.name
    new Symbol.DefnSym(None, ns, sigSym.name, sigSym.loc)
  }

  /**
    * Returns the def symbol corresponding to the specialized def `defn` w.r.t. to the type `tpe`.
    *
    * The given type must be a normalized type.
    */
  private def specializeDef(defn: LoweredAst.Def, tpe: Type)(implicit ctx: Context, root: LoweredAst.Root, flix: Flix): Symbol.DefnSym = {
    // Unify the declared and actual type to obtain the substitution map.
    val subst = infallibleUnify(defn.spec.declaredScheme.base, tpe, defn.sym)

    // Check whether the function definition has already been specialized.
    ctx synchronized {
      ctx.getDef2Def(defn.sym, tpe) match {
        case None =>
          // Case 1: The function has not been specialized.
          // Generate a fresh specialized definition symbol.
          val freshSym = Symbol.freshDefnSym(defn.sym)

          // Register the fresh symbol (and actual type) in the symbol2symbol map.
          ctx.putDef2Def(defn.sym, tpe, freshSym)

          // Enqueue the fresh symbol with the definition and substitution.
          ctx.enqueue(freshSym, defn, subst)

          // Now simply refer to the freshly generated symbol.
          freshSym
        case Some(specializedSym) =>
          // Case 2: The function has already been specialized.
          // Simply refer to the already existing specialized symbol.
          specializedSym
      }
    }

  }

  /**
    * Specializes the given formal parameters `fparams0` w.r.t. the given substitution `subst0`.
    *
    * Returns the new formal parameters and an environment mapping the variable symbol for each parameter to a fresh symbol.
    */
  private def specializeFormalParams(fparams0: List[LoweredAst.FormalParam], subst0: StrictSubstitution)(implicit flix: Flix): (List[MonoAst.FormalParam], Map[Symbol.VarSym, Symbol.VarSym]) = {
    // Return early if there are no formal parameters.
    if (fparams0.isEmpty)
      return (Nil, Map.empty)

    // Specialize each formal parameter and recombine the results.
    val (params, envs) = fparams0.map(p => specializeFormalParam(p, subst0)).unzip
    (params, envs.reduce(_ ++ _))
  }

  /**
    * Specializes the given formal parameter `fparam0` w.r.t. the given substitution `subst0`.
    *
    * Returns the new formal parameter and an environment mapping the variable symbol to a fresh variable symbol.
    */
  private def specializeFormalParam(fparam0: LoweredAst.FormalParam, subst0: StrictSubstitution)(implicit flix: Flix): (MonoAst.FormalParam, Map[Symbol.VarSym, Symbol.VarSym]) = {
    val LoweredAst.FormalParam(sym, mod, tpe, src, loc) = fparam0
    val freshSym = Symbol.freshVarSym(sym)
    (MonoAst.FormalParam(freshSym, mod, subst0(tpe), src, loc), Map(sym -> freshSym))
  }

  /**
    * Unifies `tpe1` and `tpe2` which must be unifiable.
    */
  private def infallibleUnify(tpe1: Type, tpe2: Type, sym: Symbol.DefnSym)(implicit root: LoweredAst.Root, flix: Flix): StrictSubstitution = {
    Unification.unifyTypes(tpe1, tpe2, RigidityEnv.empty) match {
      case Result.Ok((subst, econstrs)) => // TODO ASSOC-TYPES consider econstrs
        StrictSubstitution(subst, root.eqEnv)
      case Result.Err(_) =>
        throw InternalCompilerException(s"Unable to unify: '$tpe1' and '$tpe2'.\nIn '${sym}'", tpe1.loc)
    }
  }

}<|MERGE_RESOLUTION|>--- conflicted
+++ resolved
@@ -398,20 +398,13 @@
         MonoAst.Effect(doc, ann, mod, sym, ops, loc)
     }
 
-<<<<<<< HEAD
-    val structs = ParOps.parMapValues(root.structs) {
-=======
     val structs =  ParOps.parMapValues(root.structs) {
->>>>>>> 7669f9e0
       case LoweredAst.Struct(doc, ann, mod, sym, tparams0, fields, loc) =>
         val newFields = fields.map(visitStructField)
         val tparams = tparams0.map(_.sym)
         MonoAst.Struct(doc, ann, mod, sym, tparams, newFields, loc)
     }
-<<<<<<< HEAD
-=======
-
->>>>>>> 7669f9e0
+
     // Reassemble the AST.
     MonoAst.Root(
       ctx.toMap,
@@ -427,11 +420,7 @@
     field match {
       case LoweredAst.StructField(name, tpe, loc) =>
         MonoAst.StructField(name, tpe, loc)
-<<<<<<< HEAD
-      }
-=======
-    }
->>>>>>> 7669f9e0
+    }
   }
 
   /**
