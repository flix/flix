--- conflicted
+++ resolved
@@ -963,19 +963,10 @@
       val tvar = Type.freshVar(Kind.Star, loc.asSynthetic)
       KindedAst.ExtPattern.Default(tvar, loc)
 
-<<<<<<< HEAD
-    case ResolvedAst.ExtPattern.Unit(loc) =>
-      KindedAst.ExtPattern.Unit(loc)
-
-    case ResolvedAst.ExtPattern.Var(sym, loc) =>
-      val tvar = Type.freshVar(Kind.Star, loc.asSynthetic)
-      KindedAst.ExtPattern.Var(sym, tvar, loc)
-=======
     case ResolvedAst.ExtPattern.Tag(label, pats, loc) =>
       val ps = pats.map(visitExtTagPattern)
       val tvar = Type.freshVar(Kind.SchemaRow, loc.asSynthetic)
       KindedAst.ExtPattern.Tag(label, ps, tvar, loc)
->>>>>>> 438df701
 
     case ResolvedAst.ExtPattern.Error(loc) =>
       val tvar = Type.freshVar(Kind.Star, loc.asSynthetic)
@@ -989,6 +980,9 @@
     case ResolvedAst.ExtTagPattern.Wild(loc) =>
       val tvar = Type.freshVar(Kind.Star, loc.asSynthetic)
       KindedAst.ExtTagPattern.Wild(tvar, loc)
+
+    case ResolvedAst.ExtTagPattern.Unit(loc) =>
+      KindedAst.ExtTagPattern.Unit(loc)
 
     case ResolvedAst.ExtTagPattern.Var(sym, loc) =>
       val tvar = Type.freshVar(Kind.Star, loc.asSynthetic)
