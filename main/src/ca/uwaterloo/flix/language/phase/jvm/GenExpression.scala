/*
 * Copyright 2017 Ramin Zarifi
 * Copyright 2021 Jonathan Lindegaard Starup
 *
 * Licensed under the Apache License, Version 2.0 (the "License");
 * you may not use this file except in compliance with the License.
 * You may obtain a copy of the License at
 *
 *   http://www.apache.org/licenses/LICENSE-2.0
 *
 * Unless required by applicable law or agreed to in writing, software
 * distributed under the License is distributed on an "AS IS" BASIS,
 * WITHOUT WARRANTIES OR CONDITIONS OF ANY KIND, either express or implied.
 * See the License for the specific language governing permissions and
 * limitations under the License.
 */

package ca.uwaterloo.flix.language.phase.jvm

import ca.uwaterloo.flix.api.Flix
import ca.uwaterloo.flix.language.ast.ErasedAst._
import ca.uwaterloo.flix.language.ast.SemanticOperator._
import ca.uwaterloo.flix.language.ast.{MonoType, _}
import ca.uwaterloo.flix.language.phase.jvm.JvmName.MethodDescriptor
import ca.uwaterloo.flix.util.InternalCompilerException
import org.objectweb.asm
import org.objectweb.asm.Opcodes._
import org.objectweb.asm._

/**
  * Generate expression
  */
object GenExpression {

  /**
    * Emits code for the given expression `exp0` to the given method `visitor` in the `currentClass`.
    */
  def compileExpression(exp0: Expr, visitor: MethodVisitor, currentClass: JvmType.Reference, lenv0: Map[Symbol.LabelSym, Label], entryPoint: Label)(implicit root: Root, flix: Flix): Unit = exp0 match {

    case Expr.Cst(cst, tpe, loc) =>
      compileConstant(visitor, cst, tpe, loc)

    case Expr.Var(sym, tpe, _) =>
      readVar(sym, tpe, visitor)

    case Expr.ApplyClo(exp, exps, tpe, loc) =>
      // Type of the function abstract class
      val functionInterface = JvmOps.getFunctionInterfaceType(exp.tpe)
      val closureAbstractClass = JvmOps.getClosureAbstractClassType(exp.tpe)
      // previous JvmOps functions are already partial pattern matches
      val MonoType.Arrow(_, closureResultType) = exp.tpe
      val backendContinuationType = BackendObjType.Continuation(BackendType.toErasedBackendType(closureResultType))

      compileExpression(exp, visitor, currentClass, lenv0, entryPoint)
      // Casting to JvmType of closure abstract class
      visitor.visitTypeInsn(CHECKCAST, closureAbstractClass.name.toInternalName)
      // retrieving the unique thread object
      visitor.visitMethodInsn(INVOKEVIRTUAL, closureAbstractClass.name.toInternalName, GenClosureAbstractClasses.GetUniqueThreadClosureFunctionName, AsmOps.getMethodDescriptor(Nil, closureAbstractClass), false)
      // Putting args on the Fn class
      for ((arg, i) <- exps.zipWithIndex) {
        // Duplicate the FunctionInterface
        visitor.visitInsn(DUP)
        // Evaluating the expression
        compileExpression(arg, visitor, currentClass, lenv0, entryPoint)
        visitor.visitFieldInsn(PUTFIELD, functionInterface.name.toInternalName,
          s"arg$i", JvmOps.getErasedJvmType(arg.tpe).toDescriptor)
      }
      // Calling unwind and unboxing
      visitor.visitMethodInsn(INVOKEVIRTUAL, functionInterface.name.toInternalName,
        backendContinuationType.UnwindMethod.name, AsmOps.getMethodDescriptor(Nil, JvmOps.getErasedJvmType(tpe)), false)
      AsmOps.castIfNotPrim(visitor, JvmOps.getJvmType(tpe))

<<<<<<< HEAD
      case Int8Op.And =>
        compileExpression(exp1, visitor, currentClass, lenv0, entryPoint)
        compileExpression(exp2, visitor, currentClass, lenv0, entryPoint)
        visitor.visitInsn(IAND)

      case Int16Op.And | Int32Op.And
           | Int64Op.And | BigIntOp.And
           | Int8Op.Or | Int16Op.Or | Int32Op.Or
           | Int64Op.Or | BigIntOp.Or
           | Int8Op.Xor | Int16Op.Xor | Int32Op.Xor
           | Int64Op.Xor | BigIntOp.Xor
           | Int8Op.Shl | Int16Op.Shl | Int32Op.Shl
           | Int64Op.Shl | BigIntOp.Shl
           | Int8Op.Shr | Int16Op.Shr | Int32Op.Shr
           | Int64Op.Shr | BigIntOp.Shr => compileBitwiseExpr(exp1, exp2, currentClass, visitor, lenv0, entryPoint, sop)

      case _ => compileBinaryExpr(exp1, exp2, currentClass, visitor, lenv0, entryPoint, sop)
    }
=======
    case Expr.ApplyCloTail(exp, exps, tpe, loc) =>
      // Type of the function abstract class
      val functionInterface = JvmOps.getFunctionInterfaceType(exp.tpe)
      val closureAbstractClass = JvmOps.getClosureAbstractClassType(exp.tpe)
      // Evaluating the closure
      compileExpression(exp, visitor, currentClass, lenv0, entryPoint)
      // Casting to JvmType of closure abstract class
      visitor.visitTypeInsn(CHECKCAST, closureAbstractClass.name.toInternalName)
      // retrieving the unique thread object
      visitor.visitMethodInsn(INVOKEVIRTUAL, closureAbstractClass.name.toInternalName, GenClosureAbstractClasses.GetUniqueThreadClosureFunctionName, AsmOps.getMethodDescriptor(Nil, closureAbstractClass), false)
      // Putting args on the Fn class
      for ((arg, i) <- exps.zipWithIndex) {
        // Duplicate the FunctionInterface
        visitor.visitInsn(DUP)
        // Evaluating the expression
        compileExpression(arg, visitor, currentClass, lenv0, entryPoint)
        visitor.visitFieldInsn(PUTFIELD, functionInterface.name.toInternalName,
          s"arg$i", JvmOps.getErasedJvmType(arg.tpe).toDescriptor)
      }
      // Return the closure
      visitor.visitInsn(ARETURN)

    case Expr.ApplyDef(sym, exps, tpe, loc) =>
      // JvmType of Def
      val defJvmType = JvmOps.getFunctionDefinitionClassType(sym)
      // previous JvmOps function are already partial pattern matches
      val backendContinuationType = BackendObjType.Continuation(BackendType.toErasedBackendType(tpe))

      // Put the def on the stack
      AsmOps.compileDefSymbol(sym, visitor)

      // Putting args on the Fn class
      for ((arg, i) <- exps.zipWithIndex) {
        // Duplicate the FunctionInterface
        visitor.visitInsn(DUP)
        // Evaluating the expression
        compileExpression(arg, visitor, currentClass, lenv0, entryPoint)
        visitor.visitFieldInsn(PUTFIELD, defJvmType.name.toInternalName,
          s"arg$i", JvmOps.getErasedJvmType(arg.tpe).toDescriptor)
      }
      // Calling unwind and unboxing
      visitor.visitMethodInsn(INVOKEVIRTUAL, defJvmType.name.toInternalName, backendContinuationType.UnwindMethod.name,
        AsmOps.getMethodDescriptor(Nil, JvmOps.getErasedJvmType(tpe)), false)
      AsmOps.castIfNotPrim(visitor, JvmOps.getJvmType(tpe))
>>>>>>> ff03c54b

    case Expr.ApplyDefTail(sym, exps, tpe, loc) =>
      // Type of the function
      val fnType = root.defs(sym).tpe
      // Type of the function abstract class
      val functionInterface = JvmOps.getFunctionInterfaceType(fnType)

      // Put the def on the stack
      AsmOps.compileDefSymbol(sym, visitor)
      // Putting args on the Fn class
      for ((arg, i) <- exps.zipWithIndex) {
        // Duplicate the FunctionInterface
        visitor.visitInsn(DUP)
        // Evaluating the expression
        compileExpression(arg, visitor, currentClass, lenv0, entryPoint)
        visitor.visitFieldInsn(PUTFIELD, functionInterface.name.toInternalName,
          s"arg$i", JvmOps.getErasedJvmType(arg.tpe).toDescriptor)
      }
      // Return the def
      visitor.visitInsn(ARETURN)

    case Expr.ApplySelfTail(sym, formals, exps, tpe, loc) =>
      // The function abstract class name
      val functionType = JvmOps.getFunctionInterfaceType(root.defs(sym).tpe)
      // Evaluate each argument and put the result on the Fn class.
      for ((arg, i) <- exps.zipWithIndex) {
        visitor.visitVarInsn(ALOAD, 0)
        // Evaluate the argument and push the result on the stack.
        compileExpression(arg, visitor, currentClass, lenv0, entryPoint)
        visitor.visitFieldInsn(PUTFIELD, functionType.name.toInternalName,
          s"arg$i", JvmOps.getErasedJvmType(arg.tpe).toDescriptor)
      }
      // Jump to the entry point of the method.
      visitor.visitJumpInsn(GOTO, entryPoint)

    case Expr.IfThenElse(exp1, exp2, exp3, _, loc) =>
      // Adding source line number for debugging
      addSourceLine(visitor, loc)
      val ifElse = new Label()
      val ifEnd = new Label()
      compileExpression(exp1, visitor, currentClass, lenv0, entryPoint)
      visitor.visitJumpInsn(IFEQ, ifElse)
      compileExpression(exp2, visitor, currentClass, lenv0, entryPoint)
      visitor.visitJumpInsn(GOTO, ifEnd)
      visitor.visitLabel(ifElse)
      compileExpression(exp3, visitor, currentClass, lenv0, entryPoint)
      visitor.visitLabel(ifEnd)

    case Expr.Branch(exp, branches, _, loc) =>
      // Adding source line number for debugging
      addSourceLine(visitor, loc)
      // Calculating the updated jumpLabels map
      val updatedJumpLabels = branches.foldLeft(lenv0)((map, branch) => map + (branch._1 -> new Label()))
      // Compiling the exp
      compileExpression(exp, visitor, currentClass, updatedJumpLabels, entryPoint)
      // Label for the end of all branches
      val endLabel = new Label()
      // Skip branches if `exp` does not jump
      visitor.visitJumpInsn(GOTO, endLabel)
      // Compiling branches
      branches.foreach { case (sym, branchExp) =>
        // Label for the start of the branch
        visitor.visitLabel(updatedJumpLabels(sym))
        // evaluating the expression for the branch
        compileExpression(branchExp, visitor, currentClass, updatedJumpLabels, entryPoint)
        // Skip the rest of the branches
        visitor.visitJumpInsn(GOTO, endLabel)
      }
      // label for the end of branches
      visitor.visitLabel(endLabel)

    case Expr.JumpTo(sym, _, loc) =>
      // Adding source line number for debugging
      addSourceLine(visitor, loc)
      // Jumping to the label
      visitor.visitJumpInsn(GOTO, lenv0(sym))

    case Expr.Let(sym, exp1, exp2, _, loc) =>
      // Adding source line number for debugging
      addSourceLine(visitor, loc)
      compileExpression(exp1, visitor, currentClass, lenv0, entryPoint)
      // Jvm Type of the `exp1`
      val jvmType = JvmOps.getJvmType(exp1.tpe)
      // Store instruction for `jvmType`
      val iStore = AsmOps.getStoreInstruction(jvmType)
      visitor.visitVarInsn(iStore, sym.getStackOffset + 1)
      compileExpression(exp2, visitor, currentClass, lenv0, entryPoint)

    case Expr.LetRec(varSym, index, defSym, exp1, exp2, _, loc) =>
      // Adding source line number for debugging
      addSourceLine(visitor, loc)
      // Jvm Type of the `exp1`
      val jvmType = JvmOps.getJvmType(exp1.tpe)
      // Store instruction for `jvmType`
      val iStore = AsmOps.getStoreInstruction(jvmType)
      // JvmType of the closure
      val cloType = JvmOps.getClosureClassType(defSym)

      // Store temp recursive value
      visitor.visitInsn(ACONST_NULL)
      visitor.visitVarInsn(iStore, varSym.getStackOffset + 1)
      // Compile the closure
      compileExpression(exp1, visitor, currentClass, lenv0, entryPoint)
      // fix the local and closure reference
      visitor.visitInsn(DUP)
      visitor.visitInsn(DUP)
      visitor.visitFieldInsn(PUTFIELD, cloType.name.toInternalName, s"clo$index", JvmOps.getErasedJvmType(exp1.tpe).toDescriptor)
      // Store the closure locally (maybe not needed?)
      visitor.visitVarInsn(iStore, varSym.getStackOffset + 1)
      compileExpression(exp2, visitor, currentClass, lenv0, entryPoint)

    case Expr.Scope(sym, exp, _, loc) =>
      // Adding source line number for debugging
      addSourceLine(visitor, loc)

      // Introduce a label for before the try block.
      val beforeTryBlock = new Label()

      // Introduce a label for after the try block.
      val afterTryBlock = new Label()

      // Introduce a label for the finally block.
      val finallyBlock = new Label()

      // Introduce a label after the finally block.
      val afterFinally = new Label()

      // Emit try finally block.
      visitor.visitTryCatchBlock(beforeTryBlock, afterTryBlock, finallyBlock, null)

      // Create an instance of Region
      visitor.visitTypeInsn(NEW, BackendObjType.Region.jvmName.toInternalName)
      visitor.visitInsn(DUP)
      visitor.visitMethodInsn(INVOKESPECIAL, BackendObjType.Region.jvmName.toInternalName, "<init>",
        AsmOps.getMethodDescriptor(List(), JvmType.Void), false)

      val iStore = AsmOps.getStoreInstruction(JvmType.Reference(BackendObjType.Region.jvmName))
      visitor.visitVarInsn(iStore, sym.getStackOffset + 1)

      // Compile the scope body
      visitor.visitLabel(beforeTryBlock)
      compileExpression(exp, visitor, currentClass, lenv0, entryPoint)

      // When we exit the scope, call the region's `exit` method
      val iLoad = AsmOps.getLoadInstruction(JvmType.Reference(BackendObjType.Region.jvmName))
      visitor.visitVarInsn(iLoad, sym.getStackOffset + 1)
      visitor.visitMethodInsn(INVOKEVIRTUAL, BackendObjType.Region.jvmName.toInternalName, BackendObjType.Region.ExitMethod.name,
        BackendObjType.Region.ExitMethod.d.toDescriptor, false)
      visitor.visitLabel(afterTryBlock)

      // Compile the finally block which gets called if no exception is thrown
      visitor.visitVarInsn(iLoad, sym.getStackOffset + 1)
      visitor.visitMethodInsn(INVOKEVIRTUAL, BackendObjType.Region.jvmName.toInternalName, BackendObjType.Region.ReThrowChildExceptionMethod.name,
        BackendObjType.Region.ReThrowChildExceptionMethod.d.toDescriptor, false)
      visitor.visitJumpInsn(GOTO, afterFinally)

      // Compile the finally block which gets called if an exception is thrown
      visitor.visitLabel(finallyBlock)
      visitor.visitVarInsn(iLoad, sym.getStackOffset + 1)
      visitor.visitMethodInsn(INVOKEVIRTUAL, BackendObjType.Region.jvmName.toInternalName, BackendObjType.Region.ReThrowChildExceptionMethod.name,
        BackendObjType.Region.ReThrowChildExceptionMethod.d.toDescriptor, false)
      visitor.visitInsn(ATHROW)
      visitor.visitLabel(afterFinally)

    case Expr.TryCatch(exp, rules, _, loc) =>
      // Add source line number for debugging.
      addSourceLine(visitor, loc)

      // Introduce a label for before the try block.
      val beforeTryBlock = new Label()

      // Introduce a label for after the try block.
      val afterTryBlock = new Label()

      // Introduce a label after the try block and after all catch rules.
      val afterTryAndCatch = new Label()

      // Introduce a label for each catch rule.
      val rulesAndLabels = rules map {
        rule => rule -> new Label()
      }

      // Emit a try catch block for each catch rule.
      for ((CatchRule(_, clazz, _), handlerLabel) <- rulesAndLabels) {
        visitor.visitTryCatchBlock(beforeTryBlock, afterTryBlock, handlerLabel, asm.Type.getInternalName(clazz))
      }

      // Emit code for the try block.
      visitor.visitLabel(beforeTryBlock)
      compileExpression(exp, visitor, currentClass, lenv0, entryPoint)
      visitor.visitLabel(afterTryBlock)
      visitor.visitJumpInsn(GOTO, afterTryAndCatch)

      // Emit code for each catch rule.
      for ((CatchRule(sym, _, body), handlerLabel) <- rulesAndLabels) {
        // Emit the label.
        visitor.visitLabel(handlerLabel)

        // Store the exception in a local variable.
        val istore = AsmOps.getStoreInstruction(JvmType.Object)
        visitor.visitVarInsn(istore, sym.getStackOffset + 1)

        // Emit code for the handler body expression.
        compileExpression(body, visitor, currentClass, lenv0, entryPoint)
        visitor.visitJumpInsn(GOTO, afterTryAndCatch)
      }

      // Add the label after both the try and catch rules.
      visitor.visitLabel(afterTryAndCatch)

    case Expr.NewObject(name, _, tpe, methods, loc) =>
      addSourceLine(visitor, loc)
      val className = JvmName(ca.uwaterloo.flix.language.phase.jvm.JvmName.RootPackage, name).toInternalName
      visitor.visitTypeInsn(NEW, className)
      visitor.visitInsn(DUP)
      visitor.visitMethodInsn(INVOKESPECIAL, className, "<init>", AsmOps.getMethodDescriptor(Nil, JvmType.Void), false)

      // For each method, compile the closure which implements the body of that method and store it in a field
      methods.zipWithIndex.foreach { case (m, i) =>
        visitor.visitInsn(DUP)
        GenExpression.compileExpression(m.clo, visitor, currentClass, lenv0, entryPoint)
        visitor.visitFieldInsn(PUTFIELD, className, s"clo$i", JvmOps.getClosureAbstractClassType(m.clo.tpe).toDescriptor)
      }

    case Expr.ApplyAtomic(op, exps, tpe, loc) => op match {

      case AtomicOp.Region =>
        //!TODO: For now, just emit unit
        compileConstant(visitor, Ast.Constant.Unit, MonoType.Unit, loc)

      case AtomicOp.RecordEmpty =>
        // Adding source line number for debugging
        addSourceLine(visitor, loc)
        // We get the JvmType of the class for the RecordEmpty
        val classType = JvmOps.getRecordEmptyClassType()
        // Instantiating a new object of tuple
        visitor.visitFieldInsn(GETSTATIC, classType.name.toInternalName, BackendObjType.RecordEmpty.InstanceField.name, classType.toDescriptor)

      case AtomicOp.GetStaticField(field) =>
        addSourceLine(visitor, loc)
        val declaration = asm.Type.getInternalName(field.getDeclaringClass)
        visitor.visitFieldInsn(GETSTATIC, declaration, field.getName, JvmOps.getJvmType(tpe).toDescriptor)

      case AtomicOp.HoleError(sym) =>
        addSourceLine(visitor, loc)
        AsmOps.compileThrowHoleError(visitor, sym.toString, loc)

      case AtomicOp.MatchError =>
        addSourceLine(visitor, loc)
        AsmOps.compileThrowFlixError(visitor, BackendObjType.MatchError.jvmName, loc)

      case AtomicOp.Unary(sop) =>
        val List(exp) = exps
        compileUnaryExpr(exp, currentClass, visitor, lenv0, entryPoint, sop)

      case AtomicOp.Binary(sop) =>
        val List(exp1, exp2) = exps
        sop match {
          case BoolOp.And =>
            val andFalseBranch = new Label()
            val andEnd = new Label()
            compileExpression(exp1, visitor, currentClass, lenv0, entryPoint)
            visitor.visitJumpInsn(IFEQ, andFalseBranch)
            compileExpression(exp2, visitor, currentClass, lenv0, entryPoint)
            visitor.visitJumpInsn(IFEQ, andFalseBranch)
            visitor.visitInsn(ICONST_1)
            visitor.visitJumpInsn(GOTO, andEnd)
            visitor.visitLabel(andFalseBranch)
            visitor.visitInsn(ICONST_0)
            visitor.visitLabel(andEnd)

          case BoolOp.Or =>
            val orTrueBranch = new Label()
            val orFalseBranch = new Label()
            val orEnd = new Label()
            compileExpression(exp1, visitor, currentClass, lenv0, entryPoint)
            visitor.visitJumpInsn(IFNE, orTrueBranch)
            compileExpression(exp2, visitor, currentClass, lenv0, entryPoint)
            visitor.visitJumpInsn(IFEQ, orFalseBranch)
            visitor.visitLabel(orTrueBranch)
            visitor.visitInsn(ICONST_1)
            visitor.visitJumpInsn(GOTO, orEnd)
            visitor.visitLabel(orFalseBranch)
            visitor.visitInsn(ICONST_0)
            visitor.visitLabel(orEnd)

          case Float32Op.Exp =>
            compileExpression(exp1, visitor, currentClass, lenv0, entryPoint)
            visitor.visitInsn(F2D) // Sign extend to double
            compileExpression(exp2, visitor, currentClass, lenv0, entryPoint)
            visitor.visitInsn(F2D) // Sign extend to double
            visitor.visitMethodInsn(INVOKESTATIC, JvmName.Math.toInternalName, "pow",
              AsmOps.getMethodDescriptor(List(JvmType.PrimDouble, JvmType.PrimDouble), JvmType.PrimDouble), false)
            visitor.visitInsn(D2F)

          case Float64Op.Exp =>
            compileExpression(exp1, visitor, currentClass, lenv0, entryPoint)
            compileExpression(exp2, visitor, currentClass, lenv0, entryPoint)
            visitor.visitMethodInsn(INVOKESTATIC, JvmName.Math.toInternalName, "pow",
              AsmOps.getMethodDescriptor(List(JvmType.PrimDouble, JvmType.PrimDouble), JvmType.PrimDouble), false)

          case Int8Op.Exp =>
            compileExpression(exp1, visitor, currentClass, lenv0, entryPoint)
            visitor.visitInsn(I2D)
            compileExpression(exp2, visitor, currentClass, lenv0, entryPoint)
            visitor.visitInsn(I2D)
            visitor.visitMethodInsn(INVOKESTATIC, JvmName.Math.toInternalName, "pow",
              AsmOps.getMethodDescriptor(List(JvmType.PrimDouble, JvmType.PrimDouble), JvmType.PrimDouble), false)
            visitor.visitInsn(D2I)
            visitor.visitInsn(I2B)

          case Int16Op.Exp =>
            compileExpression(exp1, visitor, currentClass, lenv0, entryPoint)
            visitor.visitInsn(I2D)
            compileExpression(exp2, visitor, currentClass, lenv0, entryPoint)
            visitor.visitInsn(I2D)
            visitor.visitMethodInsn(INVOKESTATIC, JvmName.Math.toInternalName, "pow",
              AsmOps.getMethodDescriptor(List(JvmType.PrimDouble, JvmType.PrimDouble), JvmType.PrimDouble), false)
            visitor.visitInsn(D2I)
            visitor.visitInsn(I2S)

          case Int32Op.Exp =>
            compileExpression(exp1, visitor, currentClass, lenv0, entryPoint)
            visitor.visitInsn(I2D)
            compileExpression(exp2, visitor, currentClass, lenv0, entryPoint)
            visitor.visitInsn(I2D)
            visitor.visitMethodInsn(INVOKESTATIC, JvmName.Math.toInternalName, "pow",
              AsmOps.getMethodDescriptor(List(JvmType.PrimDouble, JvmType.PrimDouble), JvmType.PrimDouble), false)
            visitor.visitInsn(D2I)

          case Int64Op.Exp =>
            compileExpression(exp1, visitor, currentClass, lenv0, entryPoint)
            visitor.visitInsn(L2D)
            compileExpression(exp2, visitor, currentClass, lenv0, entryPoint)
            visitor.visitInsn(L2D)
            visitor.visitMethodInsn(INVOKESTATIC, JvmName.Math.toInternalName, "pow",
              AsmOps.getMethodDescriptor(List(JvmType.PrimDouble, JvmType.PrimDouble), JvmType.PrimDouble), false)
            visitor.visitInsn(D2L)

          case _ => compileBinaryExpr(exp1, exp2, currentClass, visitor, lenv0, entryPoint, sop)
        }

      case AtomicOp.Is(sym) =>
        val List(exp) = exps

        // Adding source line number for debugging
        addSourceLine(visitor, loc)
        // We get the `TagInfo` for the tag
        val tagInfo = JvmOps.getTagInfo(exp.tpe, sym.name)
        // We get the JvmType of the class for tag
        val classType = JvmOps.getTagClassType(tagInfo)

        // First we compile the `exp`
        compileExpression(exp, visitor, currentClass, lenv0, entryPoint)
        // We check if the enum is `instanceof` the class
        visitor.visitTypeInsn(INSTANCEOF, classType.name.toInternalName)

      // Normal Tag
      case AtomicOp.Tag(sym) =>
        val List(exp) = exps

        // Adding source line number for debugging
        addSourceLine(visitor, loc)
        // Get the tag info.
        val tagInfo = JvmOps.getTagInfo(tpe, sym.name)
        // We get the JvmType of the class for tag
        val classType = JvmOps.getTagClassType(tagInfo)

        ///
        /// Special Case: A tag with a single argument: The unit argument.
        ///
        // TODO: This is a hack until the new and improved backend arrives.
        val whitelistedEnums = List(
          Symbol.mkEnumSym("Comparison"),
          Symbol.mkEnumSym("RedBlackTree.RedBlackTree"),
          Symbol.mkEnumSym("RedBlackTree.Color"),
        )
        if (exp.tpe == MonoType.Unit && whitelistedEnums.contains(sym.enumSym)) {
          // TODO: This is could introduce errors by if exp has side effects
          // Read the "unitInstance" field of the appropriate class.
          val declaration = classType.name.toInternalName
          val descriptor = classType.toDescriptor
          visitor.visitFieldInsn(GETSTATIC, declaration, "unitInstance", descriptor)
        } else {
          /*
         If the definition of the enum case has a `Unit` field, then it is represented by singleton pattern which means
         there is only one instance of the class initiated as a field. We have to fetch this field instead of instantiating
         a new one.
         */
          // Creating a new instance of the class
          visitor.visitTypeInsn(NEW, classType.name.toInternalName)
          visitor.visitInsn(DUP)
          // Evaluating the single argument of the class constructor
          compileExpression(exp, visitor, currentClass, lenv0, entryPoint)
          // Descriptor of the constructor
          val constructorDescriptor = AsmOps.getMethodDescriptor(List(JvmOps.getErasedJvmType(tagInfo.tagType)), JvmType.Void)
          // Calling the constructor of the class
          visitor.visitMethodInsn(INVOKESPECIAL, classType.name.toInternalName, "<init>", constructorDescriptor, false)
        }

      case AtomicOp.Untag(sym) =>
        val List(exp) = exps

        // Adding source line number for debugging
        addSourceLine(visitor, loc)

        // We get the `TagInfo` for the tag
        val tagInfo = JvmOps.getTagInfo(exp.tpe, sym.name)
        // We get the JvmType of the class for the tag
        val classType = JvmOps.getTagClassType(tagInfo)
        // Evaluate the exp
        compileExpression(exp, visitor, currentClass, lenv0, entryPoint)
        // Cast the exp to the type of the tag
        visitor.visitTypeInsn(CHECKCAST, classType.name.toInternalName)
        // Descriptor of the method
        val methodDescriptor = AsmOps.getMethodDescriptor(Nil, JvmOps.getErasedJvmType(tagInfo.tagType))
        // Invoke `getValue()` method to extract the field of the tag
        visitor.visitMethodInsn(INVOKEVIRTUAL, classType.name.toInternalName, "getValue", methodDescriptor, false)
        // Cast the object to it's type if it's not a primitive
        AsmOps.castIfNotPrim(visitor, JvmOps.getJvmType(tpe))

      case AtomicOp.InstanceOf(clazz) =>
        val List(exp) = exps
        addSourceLine(visitor, loc)
        val className = asm.Type.getInternalName(clazz)
        compileExpression(exp, visitor, currentClass, lenv0, entryPoint)
        visitor.visitTypeInsn(INSTANCEOF, className.toString)

      case AtomicOp.Cast =>
        val List(exp) = exps
        addSourceLine(visitor, loc)
        compileExpression(exp, visitor, currentClass, lenv0, entryPoint)
        AsmOps.castIfNotPrim(visitor, JvmOps.getJvmType(tpe))

      case AtomicOp.Index(idx) =>
        val List(exp) = exps
        // We get the JvmType of the class for the tuple
        val classType = JvmOps.getTupleClassType(exp.tpe.asInstanceOf[MonoType.Tuple])
        // evaluating the `base`
        compileExpression(exp, visitor, currentClass, lenv0, entryPoint)
        // Retrieving the field `field${offset}`
        visitor.visitFieldInsn(GETFIELD, classType.name.toInternalName, s"field$idx", JvmOps.getErasedJvmType(tpe).toDescriptor)
        // Cast the object to it's type if it's not a primitive
        AsmOps.castIfNotPrim(visitor, JvmOps.getJvmType(tpe))

      case AtomicOp.RecordSelect(field) =>
        val List(exp) = exps
        // Adding source line number for debugging
        addSourceLine(visitor, loc)

        // Get the correct record extend class, given the expression type 'tpe'
        // We get the JvmType of the extended record class to retrieve the proper field
        val classType = JvmOps.getRecordType(tpe)

        // We get the JvmType of the record interface
        val interfaceType = JvmOps.getRecordInterfaceType()

        val backendRecordExtendType = BackendObjType.RecordExtend(field.name, BackendType.toErasedBackendType(tpe), BackendObjType.RecordEmpty.toTpe)

        //Compile the expression exp (which should be a record), as we need to have on the stack a record in order to call
        //lookupField
        compileExpression(exp, visitor, currentClass, lenv0, entryPoint)

        //Push the desired label of the field we want get of the record onto the stack
        visitor.visitLdcInsn(field.name)

        //Invoke the lookupField method on the record. (To get the proper record object)
        visitor.visitMethodInsn(INVOKEINTERFACE, interfaceType.name.toInternalName, "lookupField",
          AsmOps.getMethodDescriptor(List(JvmType.String), interfaceType), true)

        //Cast to proper record extend class
        visitor.visitTypeInsn(CHECKCAST, classType.name.toInternalName)

        //Retrieve the value field  (To get the proper value)
        visitor.visitFieldInsn(GETFIELD, classType.name.toInternalName, backendRecordExtendType.ValueField.name, JvmOps.getErasedJvmType(tpe).toDescriptor)

        // Cast the field value to the expected type.
        AsmOps.castIfNotPrim(visitor, JvmOps.getJvmType(tpe))

      case AtomicOp.RecordRestrict(field) =>
        val List(exp) = exps
        // Adding source line number for debugging
        addSourceLine(visitor, loc)
        // We get the JvmType of the record interface
        val interfaceType = JvmOps.getRecordInterfaceType()

        //Push the value of the rest of the record onto the stack, since it's an expression we need to compile it first.
        compileExpression(exp, visitor, currentClass, lenv0, entryPoint)
        //Push the label of field (which is going to be the removed/restricted).
        visitor.visitLdcInsn(field.name)

        // Invoking the restrictField method
        visitor.visitMethodInsn(INVOKEINTERFACE, interfaceType.name.toInternalName, BackendObjType.Record.RestrictFieldMethod.name,
          AsmOps.getMethodDescriptor(List(JvmType.String), interfaceType), true)

      case AtomicOp.Ref =>
        val List(exp) = exps
        // Adding source line number for debugging
        addSourceLine(visitor, loc)
        // JvmType of the reference class
        val classType = JvmOps.getRefClassType(tpe)

        // the previous function is already partial
        val MonoType.Ref(refValueType) = tpe
        val backendRefType = BackendObjType.Ref(BackendType.toErasedBackendType(refValueType))

        // Create a new reference object
        visitor.visitTypeInsn(NEW, classType.name.toInternalName)
        // Duplicate it since one instance will get consumed by constructor
        visitor.visitInsn(DUP)
        // Call the constructor
        visitor.visitMethodInsn(INVOKESPECIAL, classType.name.toInternalName, "<init>", AsmOps.getMethodDescriptor(Nil, JvmType.Void), false)
        // Duplicate it since one instance will get consumed by putfield
        visitor.visitInsn(DUP)
        // Evaluate the underlying expression
        compileExpression(exp, visitor, currentClass, lenv0, entryPoint)
        // Erased type of the value of the reference
        val valueErasedType = JvmOps.getErasedJvmType(tpe.asInstanceOf[MonoType.Ref].tpe)
        // set the field with the ref value
        visitor.visitFieldInsn(PUTFIELD, classType.name.toInternalName, backendRefType.ValueField.name, valueErasedType.toDescriptor)

      case AtomicOp.Deref =>
        val List(exp) = exps
        // Adding source line number for debugging
        addSourceLine(visitor, loc)
        // Evaluate the exp
        compileExpression(exp, visitor, currentClass, lenv0, entryPoint)
        // JvmType of the reference class
        val classType = JvmOps.getRefClassType(exp.tpe)

        // the previous function is already partial
        val MonoType.Ref(refValueType) = exp.tpe
        val backendRefType = BackendObjType.Ref(BackendType.toErasedBackendType(refValueType))

        // Cast the ref
        visitor.visitTypeInsn(CHECKCAST, classType.name.toInternalName)
        // Dereference the expression
        visitor.visitFieldInsn(GETFIELD, classType.name.toInternalName, backendRefType.ValueField.name, JvmOps.getErasedJvmType(tpe).toDescriptor)
        // Cast underlying value to the correct type if the underlying type is Object
        AsmOps.castIfNotPrim(visitor, JvmOps.getJvmType(tpe))

      case AtomicOp.ArrayLength =>
        val List(exp) = exps
        // Adding source line number for debugging
        addSourceLine(visitor, loc)
        // We get the inner type of the array
        val jvmType = JvmOps.getErasedJvmType(exp.tpe.asInstanceOf[MonoType.Array].tpe)
        // Evaluating the 'base'
        compileExpression(exp, visitor, currentClass, lenv0, entryPoint)
        // Cast the object to array
        visitor.visitTypeInsn(CHECKCAST, AsmOps.getArrayType(jvmType))
        // Pushes the 'length' of the array on top of stack
        visitor.visitInsn(ARRAYLENGTH)

      case AtomicOp.Lazy =>
        val List(exp) = exps
        // Add source line numbers for debugging.
        addSourceLine(visitor, loc)

        // Find the Lazy class name (Lazy$tpe).
        val classType = JvmOps.getLazyClassType(tpe.asInstanceOf[MonoType.Lazy]).name.toInternalName

        // Make a new lazy object and dup it to leave it on the stack.
        visitor.visitTypeInsn(NEW, classType)
        visitor.visitInsn(DUP)

        // Compile the thunked expression and call new Lazy$erased_tpe(expression).
        compileExpression(exp, visitor, currentClass, lenv0, entryPoint)
        visitor.visitMethodInsn(INVOKESPECIAL, classType, "<init>", AsmOps.getMethodDescriptor(List(JvmType.Object), JvmType.Void), false)

      case AtomicOp.Force =>
        val List(exp) = exps
        // Add source line numbers for debugging.
        addSourceLine(visitor, loc)

        // Find the Lazy class type (Lazy$tpe) and the inner value type.
        val classMonoType = exp.tpe.asInstanceOf[MonoType.Lazy]
        val classType = JvmOps.getLazyClassType(classMonoType)
        val internalClassType = classType.name.toInternalName
        val MonoType.Lazy(tpe) = classMonoType
        val erasedType = JvmOps.getErasedJvmType(tpe)

        // Emit code for the lazy expression.
        compileExpression(exp, visitor, currentClass, lenv0, entryPoint)

        // Lazy$tpe is expected.
        visitor.visitTypeInsn(CHECKCAST, internalClassType)

        // Dup for later lazy.value or lazy.force(context)
        visitor.visitInsn(DUP)
        // Get expression
        visitor.visitFieldInsn(GETFIELD, internalClassType, "expression", JvmType.Object.toDescriptor)
        val alreadyInit = new Label()
        val end = new Label()
        // If expression == null the we just use lazy.value, otherwise lazy.force(context)
        visitor.visitJumpInsn(IFNULL, alreadyInit)

        // Call force().
        visitor.visitMethodInsn(INVOKEVIRTUAL, internalClassType, "force", AsmOps.getMethodDescriptor(Nil, erasedType), false)
        // goto the cast to undo erasure
        visitor.visitJumpInsn(GOTO, end)

        visitor.visitLabel(alreadyInit)
        // Retrieve the erased value
        visitor.visitFieldInsn(GETFIELD, internalClassType, "value", erasedType.toDescriptor)

        visitor.visitLabel(end)
        // The result of force is a generic object so a cast is needed.
        AsmOps.castIfNotPrim(visitor, JvmOps.getJvmType(tpe))

      case AtomicOp.GetField(field) =>
        val List(exp) = exps
        addSourceLine(visitor, loc)
        compileExpression(exp, visitor, currentClass, lenv0, entryPoint)
        val declaration = asm.Type.getInternalName(field.getDeclaringClass)
        visitor.visitFieldInsn(GETFIELD, declaration, field.getName, JvmOps.getJvmType(tpe).toDescriptor)

      case AtomicOp.PutStaticField(field) =>
        val List(exp) = exps
        addSourceLine(visitor, loc)
        compileExpression(exp, visitor, currentClass, lenv0, entryPoint)
        val declaration = asm.Type.getInternalName(field.getDeclaringClass)
        visitor.visitFieldInsn(PUTSTATIC, declaration, field.getName, JvmOps.getJvmType(exp.tpe).toDescriptor)

        // Push Unit on the stack.
        visitor.visitFieldInsn(GETSTATIC, BackendObjType.Unit.jvmName.toInternalName, BackendObjType.Unit.InstanceField.name, BackendObjType.Unit.jvmName.toDescriptor)

      case AtomicOp.BoxBool =>
        val List(exp) = exps
        addSourceLine(visitor, loc)
        compileExpression(exp, visitor, currentClass, lenv0, entryPoint)
        visitor.visitMethodInsn(INVOKESTATIC, "java/lang/Boolean", "valueOf", "(Z)Ljava/lang/Boolean;", false)

      case AtomicOp.BoxInt8 =>
        val List(exp) = exps
        addSourceLine(visitor, loc)
        compileExpression(exp, visitor, currentClass, lenv0, entryPoint)
        visitor.visitMethodInsn(INVOKESTATIC, "java/lang/Byte", "valueOf", "(B)Ljava/lang/Byte;", false)

      case AtomicOp.BoxInt16 =>
        val List(exp) = exps
        addSourceLine(visitor, loc)
        compileExpression(exp, visitor, currentClass, lenv0, entryPoint)
        visitor.visitMethodInsn(INVOKESTATIC, "java/lang/Short", "valueOf", "(S)Ljava/lang/Short;", false)

      case AtomicOp.BoxInt32 =>
        val List(exp) = exps
        addSourceLine(visitor, loc)
        compileExpression(exp, visitor, currentClass, lenv0, entryPoint)
        visitor.visitMethodInsn(INVOKESTATIC, "java/lang/Integer", "valueOf", "(I)Ljava/lang/Integer;", false)

      case AtomicOp.BoxInt64 =>
        val List(exp) = exps
        addSourceLine(visitor, loc)
        compileExpression(exp, visitor, currentClass, lenv0, entryPoint)
        visitor.visitMethodInsn(INVOKESTATIC, "java/lang/Long", "valueOf", "(J)Ljava/lang/Long;", false)

      case AtomicOp.BoxChar =>
        val List(exp) = exps
        addSourceLine(visitor, loc)
        compileExpression(exp, visitor, currentClass, lenv0, entryPoint)
        visitor.visitMethodInsn(INVOKESTATIC, "java/lang/Character", "valueOf", "(C)Ljava/lang/Character;", false)

      case AtomicOp.BoxFloat32 =>
        val List(exp) = exps
        addSourceLine(visitor, loc)
        compileExpression(exp, visitor, currentClass, lenv0, entryPoint)
        visitor.visitMethodInsn(INVOKESTATIC, "java/lang/Float", "valueOf", "(F)Ljava/lang/Float;", false)

      case AtomicOp.BoxFloat64 =>
        val List(exp) = exps
        addSourceLine(visitor, loc)
        compileExpression(exp, visitor, currentClass, lenv0, entryPoint)
        visitor.visitMethodInsn(INVOKESTATIC, "java/lang/Double", "valueOf", "(D)Ljava/lang/Double;", false)

      case AtomicOp.UnboxBool =>
        val List(exp) = exps
        addSourceLine(visitor, loc)
        compileExpression(exp, visitor, currentClass, lenv0, entryPoint)
        visitor.visitTypeInsn(CHECKCAST, "java/lang/Boolean")
        visitor.visitMethodInsn(INVOKEVIRTUAL, "java/lang/Boolean", "booleanValue", "()Z", false)

      case AtomicOp.UnboxInt8 =>
        val List(exp) = exps
        addSourceLine(visitor, loc)
        compileExpression(exp, visitor, currentClass, lenv0, entryPoint)
        visitor.visitTypeInsn(CHECKCAST, "java/lang/Character")
        visitor.visitMethodInsn(INVOKEVIRTUAL, "java/lang/Character", "charValue", "()C", false)

      case AtomicOp.UnboxInt16 =>
        val List(exp) = exps
        addSourceLine(visitor, loc)
        compileExpression(exp, visitor, currentClass, lenv0, entryPoint)
        visitor.visitTypeInsn(CHECKCAST, "java/lang/Short")
        visitor.visitMethodInsn(INVOKEVIRTUAL, "java/lang/Short", "shortValue", "()S", false)

      case AtomicOp.UnboxInt32 =>
        val List(exp) = exps
        addSourceLine(visitor, loc)
        compileExpression(exp, visitor, currentClass, lenv0, entryPoint)
        visitor.visitTypeInsn(CHECKCAST, "java/lang/Integer")
        visitor.visitMethodInsn(INVOKEVIRTUAL, "java/lang/Integer", "intValue", "()I", false)

      case AtomicOp.UnboxInt64 =>
        val List(exp) = exps
        addSourceLine(visitor, loc)
        compileExpression(exp, visitor, currentClass, lenv0, entryPoint)
        visitor.visitTypeInsn(CHECKCAST, "java/lang/Long")
        visitor.visitMethodInsn(INVOKEVIRTUAL, "java/lang/Long", "longValue", "()J", false)

      case AtomicOp.UnboxChar =>
        val List(exp) = exps
        addSourceLine(visitor, loc)
        compileExpression(exp, visitor, currentClass, lenv0, entryPoint)
        visitor.visitTypeInsn(CHECKCAST, "java/lang/Character")
        visitor.visitMethodInsn(INVOKEVIRTUAL, "java/lang/Character", "charValue", "()C", false)

      case AtomicOp.UnboxFloat32 =>
        val List(exp) = exps
        addSourceLine(visitor, loc)
        compileExpression(exp, visitor, currentClass, lenv0, entryPoint)
        visitor.visitTypeInsn(CHECKCAST, "java/lang/Float")
        visitor.visitMethodInsn(INVOKEVIRTUAL, "java/lang/Float", "floatValue", "()F", false)

      case AtomicOp.UnboxFloat64 =>
        val List(exp) = exps
        addSourceLine(visitor, loc)
        compileExpression(exp, visitor, currentClass, lenv0, entryPoint)
        visitor.visitTypeInsn(CHECKCAST, "java/lang/Double")
        visitor.visitMethodInsn(INVOKEVIRTUAL, "java/lang/Double", "doubleValue", "()D", false)

      case AtomicOp.RecordExtend(field) =>
        val List(exp1, exp2) = exps

        // Adding source line number for debugging
        addSourceLine(visitor, loc)
        // We get the JvmType of the class for the record extend
        val classType = JvmOps.getRecordExtendClassType(tpe)

        // We get the JvmType of the record interface
        val interfaceType = JvmOps.getRecordInterfaceType()

        // previous functions are already partial matches
        val MonoType.RecordExtend(_, recordValueType, _) = tpe
        val backendRecordExtendType = BackendObjType.RecordExtend(field.name, BackendType.toErasedBackendType(recordValueType), BackendObjType.RecordEmpty.toTpe)

        // Instantiating a new object of tuple
        visitor.visitTypeInsn(NEW, classType.name.toInternalName)
        visitor.visitInsn(DUP)
        // Invoking the constructor
        visitor.visitMethodInsn(INVOKESPECIAL, classType.name.toInternalName, "<init>", MethodDescriptor.NothingToVoid.toDescriptor, false)

        //Put the label of field (which is going to be the extension).
        visitor.visitInsn(DUP)
        visitor.visitLdcInsn(field.name)
        visitor.visitFieldInsn(PUTFIELD, classType.name.toInternalName, backendRecordExtendType.LabelField.name, BackendObjType.String.toDescriptor)

        //Put the value of the field onto the stack, since it is an expression we first need to compile it.
        visitor.visitInsn(DUP)
        compileExpression(exp1, visitor, currentClass, lenv0, entryPoint)
        visitor.visitFieldInsn(PUTFIELD, classType.name.toInternalName, backendRecordExtendType.ValueField.name, JvmOps.getErasedJvmType(exp1.tpe).toDescriptor)

        //Put the value of the rest of the record onto the stack, since it's an expression we need to compile it first.
        visitor.visitInsn(DUP)
        compileExpression(exp2, visitor, currentClass, lenv0, entryPoint)
        visitor.visitFieldInsn(PUTFIELD, classType.name.toInternalName, backendRecordExtendType.RestField.name, interfaceType.toDescriptor)

      case AtomicOp.Assign =>
        val List(exp1, exp2) = exps

        // Adding source line number for debugging
        addSourceLine(visitor, loc)
        // Evaluate the reference address
        compileExpression(exp1, visitor, currentClass, lenv0, entryPoint)
        // Evaluating the value to be assigned to the reference
        compileExpression(exp2, visitor, currentClass, lenv0, entryPoint)
        // JvmType of the reference class
        val classType = JvmOps.getRefClassType(exp1.tpe)

        // the previous function is already partial
        val MonoType.Ref(refValueType) = exp1.tpe
        val backendRefType = BackendObjType.Ref(BackendType.toErasedBackendType(refValueType))

        // Invoke `setValue` method to set the value to the given number
        visitor.visitFieldInsn(PUTFIELD, classType.name.toInternalName, backendRefType.ValueField.name, JvmOps.getErasedJvmType(exp2.tpe).toDescriptor)
        // Since the return type is unit, we put an instance of unit on top of the stack
        visitor.visitFieldInsn(GETSTATIC, BackendObjType.Unit.jvmName.toInternalName, BackendObjType.Unit.InstanceField.name, BackendObjType.Unit.jvmName.toDescriptor)

      case AtomicOp.ArrayNew =>
        val List(exp1, exp2) = exps

        // Adding source line number for debugging
        addSourceLine(visitor, loc)
        // We get the inner type of the array
        val elmType = tpe.asInstanceOf[MonoType.Array].tpe
        // We get the erased elm type.
        val jvmType = JvmOps.getErasedJvmType(elmType)
        // Evaluating the value of the 'default element'
        compileExpression(exp1, visitor, currentClass, lenv0, entryPoint)
        // Evaluating the 'length' of the array
        compileExpression(exp2, visitor, currentClass, lenv0, entryPoint)
        // Instantiating a new array of type jvmType
        if (elmType == MonoType.Str) {
          visitor.visitTypeInsn(ANEWARRAY, "java/lang/String")
        } else if (elmType.isInstanceOf[MonoType.Native]) {
          val native = elmType.asInstanceOf[MonoType.Native]
          val name = native.clazz.getName.replace('.', '/')
          visitor.visitTypeInsn(ANEWARRAY, name)
        } else if (jvmType == JvmType.Object) { // Happens if the inner type is an object type
          visitor.visitTypeInsn(ANEWARRAY, "java/lang/Object")
        } else { // Happens if the inner type is a primitive type
          visitor.visitIntInsn(NEWARRAY, AsmOps.getArrayTypeCode(jvmType))
        }
        if (jvmType == JvmType.PrimLong || jvmType == JvmType.PrimDouble) { // Happens if the inner type is Int64 or Float64
          // Duplicates the 'array reference' three places down the stack
          visitor.visitInsn(DUP_X2)
          // Duplicates the 'array reference' three places down the stack
          visitor.visitInsn(DUP_X2)
          // Pops the 'ArrayRef' at the top of the stack
          visitor.visitInsn(POP)
        } else {
          // Duplicates the 'array reference' two places down the stack
          visitor.visitInsn(DUP_X1)
          // Swaps the 'array reference' and 'default element'
          visitor.visitInsn(SWAP)
        }
        // We get the array fill type
        val arrayFillType = AsmOps.getArrayFillType(jvmType)
        // Invoking the method to fill the array with the default element
        visitor.visitMethodInsn(Opcodes.INVOKESTATIC, "java/util/Arrays", "fill", arrayFillType, false);

      case AtomicOp.ArrayLoad =>
        val List(exp1, exp2) = exps

        // Adding source line number for debugging
        addSourceLine(visitor, loc)
        // We get the jvmType of the element to be loaded
        val jvmType = JvmOps.getErasedJvmType(tpe)
        // Evaluating the 'base'
        compileExpression(exp1, visitor, currentClass, lenv0, entryPoint)
        // Cast the object to Array
        visitor.visitTypeInsn(CHECKCAST, AsmOps.getArrayType(jvmType))
        // Evaluating the 'index' to load from
        compileExpression(exp2, visitor, currentClass, lenv0, entryPoint)
        // Loads the 'element' at the given 'index' from the 'array'
        // with the load instruction corresponding to the loaded element
        visitor.visitInsn(AsmOps.getArrayLoadInstruction(jvmType))

      case AtomicOp.Spawn =>
        val List(exp1, exp2) = exps

        addSourceLine(visitor, loc)

        exp2 match {
          // The expression represents the `Static` region, just start a thread directly
          case Expr.ApplyAtomic(AtomicOp.Region, _, tpe, loc) =>

            // Compile the expression, putting a function implementing the Runnable interface on the stack
            compileExpression(exp1, visitor, currentClass, lenv0, entryPoint)
            visitor.visitTypeInsn(CHECKCAST, JvmName.Runnable.toInternalName)

            // make a thread and run it
            if (flix.options.xvirtualthreads) {
              visitor.visitMethodInsn(INVOKESTATIC, "java/lang/Thread", "startVirtualThread", s"(${JvmName.Runnable.toDescriptor})${JvmName.Thread.toDescriptor}", false)
              visitor.visitInsn(POP)
            } else {
              visitor.visitTypeInsn(NEW, "java/lang/Thread")
              visitor.visitInsn(DUP_X1)
              visitor.visitInsn(SWAP)
              visitor.visitMethodInsn(INVOKESPECIAL, "java/lang/Thread", "<init>", s"(${JvmName.Runnable.toDescriptor})${JvmType.Void.toDescriptor}", false)
              visitor.visitMethodInsn(INVOKEVIRTUAL, "java/lang/Thread", "start", AsmOps.getMethodDescriptor(Nil, JvmType.Void), false)
            }

          case _ =>
            // Compile the expression representing the region
            compileExpression(exp2, visitor, currentClass, lenv0, entryPoint)
            visitor.visitTypeInsn(CHECKCAST, BackendObjType.Region.jvmName.toInternalName)

            // Compile the expression, putting a function implementing the Runnable interface on the stack
            compileExpression(exp1, visitor, currentClass, lenv0, entryPoint)
            visitor.visitTypeInsn(CHECKCAST, JvmName.Runnable.toInternalName)

            // Call the Region's `spawn` method
            visitor.visitMethodInsn(INVOKEVIRTUAL, BackendObjType.Region.jvmName.toInternalName, BackendObjType.Region.SpawnMethod.name, BackendObjType.Region.SpawnMethod.d.toDescriptor, false)
        }

        // Put a Unit value on the stack
        visitor.visitFieldInsn(GETSTATIC, BackendObjType.Unit.jvmName.toInternalName, BackendObjType.Unit.InstanceField.name, BackendObjType.Unit.jvmName.toDescriptor)

      case AtomicOp.ScopeExit =>
        val List(exp1, exp2) = exps

        // Compile the expression, putting a function implementing the Runnable interface on the stack
        compileExpression(exp1, visitor, currentClass, lenv0, entryPoint)
        visitor.visitTypeInsn(CHECKCAST, JvmName.Runnable.toInternalName)

        // Compile the expression representing the region
        compileExpression(exp2, visitor, currentClass, lenv0, entryPoint)
        visitor.visitTypeInsn(CHECKCAST, BackendObjType.Region.jvmName.toInternalName)

        // Call the Region's `runOnExit` method
        visitor.visitInsn(SWAP)
        visitor.visitMethodInsn(INVOKEVIRTUAL, BackendObjType.Region.jvmName.toInternalName, BackendObjType.Region.RunOnExitMethod.name, BackendObjType.Region.RunOnExitMethod.d.toDescriptor, false)

        // Put a Unit value on the stack
        visitor.visitFieldInsn(GETSTATIC, BackendObjType.Unit.jvmName.toInternalName, BackendObjType.Unit.InstanceField.name, BackendObjType.Unit.jvmName.toDescriptor)

      case AtomicOp.PutField(field) =>
        val List(exp1, exp2) = exps
        addSourceLine(visitor, loc)
        compileExpression(exp1, visitor, currentClass, lenv0, entryPoint)
        compileExpression(exp2, visitor, currentClass, lenv0, entryPoint)
        val declaration = asm.Type.getInternalName(field.getDeclaringClass)
        visitor.visitFieldInsn(PUTFIELD, declaration, field.getName, JvmOps.getJvmType(exp2.tpe).toDescriptor)

        // Push Unit on the stack.
        visitor.visitFieldInsn(GETSTATIC, BackendObjType.Unit.jvmName.toInternalName, BackendObjType.Unit.InstanceField.name, BackendObjType.Unit.jvmName.toDescriptor)


      case AtomicOp.Closure(sym) =>
        // JvmType of the closure
        val jvmType = JvmOps.getClosureClassType(sym)
        // new closure instance
        visitor.visitTypeInsn(NEW, jvmType.name.toInternalName)
        // Duplicate
        visitor.visitInsn(DUP)
        visitor.visitMethodInsn(INVOKESPECIAL, jvmType.name.toInternalName, JvmName.ConstructorMethod, MethodDescriptor.NothingToVoid.toDescriptor, false)
        // Capturing free args
        for ((arg, i) <- exps.zipWithIndex) {
          val erasedArgType = JvmOps.getErasedJvmType(arg.tpe)
          visitor.visitInsn(DUP)
          compileExpression(arg, visitor, currentClass, lenv0, entryPoint)
          visitor.visitFieldInsn(PUTFIELD, jvmType.name.toInternalName, s"clo$i", erasedArgType.toDescriptor)
        }

      case AtomicOp.Tuple =>
        // Adding source line number for debugging
        addSourceLine(visitor, loc)
        // We get the JvmType of the class for the tuple
        val classType = JvmOps.getTupleClassType(tpe.asInstanceOf[MonoType.Tuple])
        // Instantiating a new object of tuple
        visitor.visitTypeInsn(NEW, classType.name.toInternalName)
        // Duplicating the class
        visitor.visitInsn(DUP)
        // Evaluating all the elements to be stored in the tuple class
        exps.foreach(compileExpression(_, visitor, currentClass, lenv0, entryPoint))
        // Erased type of `elms`
        val erasedElmTypes = exps.map(_.tpe).map(JvmOps.getErasedJvmType)
        // Descriptor of constructor
        val constructorDescriptor = AsmOps.getMethodDescriptor(erasedElmTypes, JvmType.Void)
        // Invoking the constructor
        visitor.visitMethodInsn(INVOKESPECIAL, classType.name.toInternalName, "<init>", constructorDescriptor, false)

      case AtomicOp.ArrayLit =>
        // Adding source line number for debugging
        addSourceLine(visitor, loc)
        // We push the 'length' of the array on top of stack
        compileInt(visitor, exps.length, isLong = false)
        // We get the inner type of the array
        val jvmType = JvmOps.getJvmType(tpe.asInstanceOf[MonoType.Array].tpe)
        // Instantiating a new array of type jvmType
        jvmType match {
          case ref: JvmType.Reference => // Happens if the inner type is an object type
            visitor.visitTypeInsn(ANEWARRAY, ref.name.toInternalName)
          case _ => // Happens if the inner type is a primitive type
            visitor.visitIntInsn(NEWARRAY, AsmOps.getArrayTypeCode(jvmType))
        }
        // For each element we generate code to store it into the array
        for (i <- exps.indices) {
          // Duplicates the 'array reference'
          visitor.visitInsn(DUP)
          // We push the 'index' of the current element on top of stack
          compileInt(visitor, i, isLong = false)
          // Evaluating the 'element' to be stored
          compileExpression(exps(i), visitor, currentClass, lenv0, entryPoint)
          // Stores the 'element' at the given 'index' in the 'array'
          // with the store instruction corresponding to the stored element
          visitor.visitInsn(AsmOps.getArrayStoreInstruction(jvmType))
        }

      case AtomicOp.InvokeConstructor(constructor) =>
        // Adding source line number for debugging
        addSourceLine(visitor, loc)
        val descriptor = asm.Type.getConstructorDescriptor(constructor)
        val declaration = asm.Type.getInternalName(constructor.getDeclaringClass)
        // Create a new object of the declaration type
        visitor.visitTypeInsn(NEW, declaration)
        // Duplicate the reference since the first argument for a constructor call is the reference to the object
        visitor.visitInsn(DUP)
        // Retrieve the signature.
        val signature = constructor.getParameterTypes

        pushArgs(visitor, exps, signature, currentClass, lenv0, entryPoint)

        // Call the constructor
        visitor.visitMethodInsn(INVOKESPECIAL, declaration, "<init>", descriptor, false)

      case AtomicOp.InvokeStaticMethod(method) =>
        addSourceLine(visitor, loc)
        val signature = method.getParameterTypes
        pushArgs(visitor, exps, signature, currentClass, lenv0, entryPoint)
        val declaration = asm.Type.getInternalName(method.getDeclaringClass)
        val name = method.getName
        val descriptor = asm.Type.getMethodDescriptor(method)
        // Check if we are invoking an interface or class.
        if (method.getDeclaringClass.isInterface) {
          visitor.visitMethodInsn(INVOKESTATIC, declaration, name, descriptor, true)
        } else {
          visitor.visitMethodInsn(INVOKESTATIC, declaration, name, descriptor, false)
        }
        if (asm.Type.getType(method.getReturnType) == asm.Type.VOID_TYPE) {
          visitor.visitFieldInsn(GETSTATIC, BackendObjType.Unit.jvmName.toInternalName, BackendObjType.Unit.InstanceField.name, BackendObjType.Unit.jvmName.toDescriptor)
        }

      case AtomicOp.ArrayStore => exps match {
        case List(exp1, exp2, exp3) =>
          // Adding source line number for debugging
          addSourceLine(visitor, loc)
          // We get the jvmType of the element to be stored
          val jvmType = JvmOps.getErasedJvmType(exp3.tpe)
          // Evaluating the 'base'
          compileExpression(exp1, visitor, currentClass, lenv0, entryPoint)
          // Cast the object to Array
          visitor.visitTypeInsn(CHECKCAST, AsmOps.getArrayType(jvmType))
          // Evaluating the 'index' to be stored in
          compileExpression(exp2, visitor, currentClass, lenv0, entryPoint)
          // Evaluating the 'element' to be stored
          compileExpression(exp3, visitor, currentClass, lenv0, entryPoint)
          // Stores the 'element' at the given 'index' in the 'array'
          // with the store instruction corresponding to the stored element
          visitor.visitInsn(AsmOps.getArrayStoreInstruction(jvmType))
          // Since the return type is 'unit', we put an instance of 'unit' on top of the stack
          visitor.visitFieldInsn(GETSTATIC, BackendObjType.Unit.jvmName.toInternalName, BackendObjType.Unit.InstanceField.name, BackendObjType.Unit.jvmName.toDescriptor)
        case _ => throw InternalCompilerException("Mismatched Arity", loc)
      }

      case AtomicOp.InvokeMethod(method) =>
        val exp :: args = exps

        // Adding source line number for debugging
        addSourceLine(visitor, loc)

        // Evaluate the receiver object.
        compileExpression(exp, visitor, currentClass, lenv0, entryPoint)
        val thisType = asm.Type.getInternalName(method.getDeclaringClass)
        visitor.visitTypeInsn(CHECKCAST, thisType)

        // Retrieve the signature.
        val signature = method.getParameterTypes

        pushArgs(visitor, args, signature, currentClass, lenv0, entryPoint)

        val declaration = asm.Type.getInternalName(method.getDeclaringClass)
        val name = method.getName
        val descriptor = asm.Type.getMethodDescriptor(method)

        // Check if we are invoking an interface or class.
        if (method.getDeclaringClass.isInterface) {
          visitor.visitMethodInsn(INVOKEINTERFACE, declaration, name, descriptor, true)
        } else {
          visitor.visitMethodInsn(INVOKEVIRTUAL, declaration, name, descriptor, false)
        }

        // If the method is void, put a unit on top of the stack
        if (asm.Type.getType(method.getReturnType) == asm.Type.VOID_TYPE) {
          visitor.visitFieldInsn(GETSTATIC, BackendObjType.Unit.jvmName.toInternalName, BackendObjType.Unit.InstanceField.name, BackendObjType.Unit.jvmName.toDescriptor)
        }

    }

  }

  private def compileConstant(visitor: MethodVisitor, cst: Ast.Constant, tpe: MonoType, loc: SourceLocation)(implicit root: Root, flix: Flix): Unit = cst match {
    case Ast.Constant.Unit =>
      addSourceLine(visitor, loc)
      visitor.visitFieldInsn(GETSTATIC, BackendObjType.Unit.jvmName.toInternalName,
        BackendObjType.Unit.InstanceField.name, BackendObjType.Unit.toDescriptor)

    case Ast.Constant.Null =>
      addSourceLine(visitor, loc)
      visitor.visitInsn(ACONST_NULL)
      AsmOps.castIfNotPrim(visitor, JvmOps.getJvmType(tpe))

    case Ast.Constant.Bool(true) =>
      addSourceLine(visitor, loc)
      visitor.visitInsn(ICONST_1)

    case Ast.Constant.Bool(false) =>
      addSourceLine(visitor, loc)
      visitor.visitInsn(ICONST_0)

    case Ast.Constant.Char(c) =>
      addSourceLine(visitor, loc)
      compileInt(visitor, c)

    case Ast.Constant.Float32(f) =>
      addSourceLine(visitor, loc)
      f match {
        case 0f => visitor.visitInsn(FCONST_0)
        case 1f => visitor.visitInsn(FCONST_1)
        case 2f => visitor.visitInsn(FCONST_2)
        case _ => visitor.visitLdcInsn(f)
      }

    case Ast.Constant.Float64(d) =>
      addSourceLine(visitor, loc)
      d match {
        case 0d => visitor.visitInsn(DCONST_0)
        case 1d => visitor.visitInsn(DCONST_1)
        case _ => visitor.visitLdcInsn(d)
      }

    case Ast.Constant.BigDecimal(dd) =>
      addSourceLine(visitor, loc)
      visitor.visitTypeInsn(NEW, BackendObjType.BigDecimal.jvmName.toInternalName)
      visitor.visitInsn(DUP)
      visitor.visitLdcInsn(dd.toString)
      visitor.visitMethodInsn(INVOKESPECIAL, BackendObjType.BigDecimal.jvmName.toInternalName, "<init>",
        AsmOps.getMethodDescriptor(List(JvmType.String), JvmType.Void), false)

    case Ast.Constant.Int8(b) =>
      addSourceLine(visitor, loc)
      compileInt(visitor, b)

    case Ast.Constant.Int16(s) =>
      addSourceLine(visitor, loc)
      compileInt(visitor, s)

    case Ast.Constant.Int32(i) =>
      addSourceLine(visitor, loc)
      compileInt(visitor, i)

    case Ast.Constant.Int64(l) =>
      addSourceLine(visitor, loc)
      compileInt(visitor, l, isLong = true)

    case Ast.Constant.BigInt(ii) =>
      addSourceLine(visitor, loc)
      visitor.visitTypeInsn(NEW, BackendObjType.BigInt.jvmName.toInternalName)
      visitor.visitInsn(DUP)
      visitor.visitLdcInsn(ii.toString)
      visitor.visitMethodInsn(INVOKESPECIAL, BackendObjType.BigInt.jvmName.toInternalName, "<init>",
        AsmOps.getMethodDescriptor(List(JvmType.String), JvmType.Void), false)

    case Ast.Constant.Str(s) =>
      addSourceLine(visitor, loc)
      visitor.visitLdcInsn(s)

    case Ast.Constant.Regex(patt) =>
      addSourceLine(visitor, loc)
      visitor.visitLdcInsn(patt.pattern)
      visitor.visitMethodInsn(INVOKESTATIC, JvmName.Regex.toInternalName, "compile",
        AsmOps.getMethodDescriptor(List(JvmType.String), JvmType.Regex), false)

  }

  /*
   * Generate code to load an integer constant.
   *
   * Uses the smallest number of bytes necessary, e.g. ICONST_0 takes 1 byte to load a 0, but BIPUSH 7 takes 2 bytes to
   * load a 7, and SIPUSH 200 takes 3 bytes to load a 200. However, note that values on the stack normally take up 4
   * bytes. The exception is if we set `isLong` to true, in which case a cast will be performed if necessary.
   *
   * This is needed because sometimes we expect the operands to be a long, which means two (int) values are popped from
   * the stack and concatenated to form a long.
   */
  private def compileInt(visitor: MethodVisitor, i: Long, isLong: Boolean = false): Unit = {
    i match {
      case -1 => visitor.visitInsn(ICONST_M1)
      case 0 => if (!isLong) visitor.visitInsn(ICONST_0) else visitor.visitInsn(LCONST_0)
      case 1 => if (!isLong) visitor.visitInsn(ICONST_1) else visitor.visitInsn(LCONST_1)
      case 2 => visitor.visitInsn(ICONST_2)
      case 3 => visitor.visitInsn(ICONST_3)
      case 4 => visitor.visitInsn(ICONST_4)
      case 5 => visitor.visitInsn(ICONST_5)
      case _ if scala.Byte.MinValue <= i && i <= scala.Byte.MaxValue => visitor.visitIntInsn(BIPUSH, i.toInt)
      case _ if scala.Short.MinValue <= i && i <= scala.Short.MaxValue => visitor.visitIntInsn(SIPUSH, i.toInt)
      case _ if scala.Int.MinValue <= i && i <= scala.Int.MaxValue => visitor.visitLdcInsn(i.toInt)
      case _ => visitor.visitLdcInsn(i)
    }
    if (isLong && scala.Int.MinValue <= i && i <= scala.Int.MaxValue && i != 0 && i != 1) visitor.visitInsn(I2L)
  }

  private def compileUnaryExpr(e: Expr,
                               currentClassType: JvmType.Reference,
                               visitor: MethodVisitor,
                               jumpLabels: Map[Symbol.LabelSym, Label],
                               entryPoint: Label,
                               sop: SemanticOperator)(implicit root: Root, flix: Flix): Unit = {
    // Adding source line number for debugging
    addSourceLine(visitor, e.loc)

    compileExpression(e, visitor, currentClassType, jumpLabels, entryPoint)
    sop match {
      case SemanticOperator.ObjectOp.EqNull =>
        val condElse = new Label()
        val condEnd = new Label()
        visitor.visitJumpInsn(IFNULL, condElse)
        visitor.visitInsn(ICONST_0)
        visitor.visitJumpInsn(GOTO, condEnd)
        visitor.visitLabel(condElse)
        visitor.visitInsn(ICONST_1)
        visitor.visitLabel(condEnd)

      case SemanticOperator.ObjectOp.NeqNull =>
        val condElse = new Label()
        val condEnd = new Label()
        visitor.visitJumpInsn(IFNULL, condElse)
        visitor.visitInsn(ICONST_1)
        visitor.visitJumpInsn(GOTO, condEnd)
        visitor.visitLabel(condElse)
        visitor.visitInsn(ICONST_0)
        visitor.visitLabel(condEnd)

      case SemanticOperator.BoolOp.Not =>
        val condElse = new Label()
        val condEnd = new Label()
        visitor.visitJumpInsn(IFNE, condElse)
        visitor.visitInsn(ICONST_1)
        visitor.visitJumpInsn(GOTO, condEnd)
        visitor.visitLabel(condElse)
        visitor.visitInsn(ICONST_0)
        visitor.visitLabel(condEnd)

      case Float32Op.Neg | Float64Op.Neg | BigDecimalOp.Neg
           | Int8Op.Neg | Int16Op.Neg | Int32Op.Neg
           | Int64Op.Neg | BigIntOp.Neg => compileUnaryMinusExpr(visitor, sop, e.loc)

      case Int8Op.Not | Int16Op.Not | Int32Op.Not
           | Int64Op.Not | BigIntOp.Not => compileUnaryNegateExpr(visitor, sop, e.loc)

      case _ => throw InternalCompilerException(s"Unexpected unary operator: '$sop'.", e.loc)
    }
  }

  /*
   * For Int8/Int16, we need to truncate and sign extend the result.
   *
   * Example:
   * Suppose we store the value -128 into an Int8 (byte). The number is represented as (in two's complement):
   *   10000000
   * But on the JVM, the value is sign extended and stored as an Int32 (int):
   *   11111111 11111111 11111111 10000000
   * If we simply negate -128, we get the value 128, which is represented as:
   *   00000000 00000000 00000000 10000000
   * But this is greater than the maximum value (127) for an Int8 (byte). We use I2B to convert the Int32 (int) to an
   * Int8 (byte), which does a truncation and sign extension:
   *   11111111 11111111 11111111 10000000
   * And the final value is -128.
   *
   * Note that in Java semantics, the unary minus operator returns an Int32 (int), so the programmer must explicitly
   * cast to an Int8 (byte).
   */
  private def compileUnaryMinusExpr(visitor: MethodVisitor, sop: SemanticOperator, loc: SourceLocation)(implicit root: Root, flix: Flix): Unit = sop match {
    case Float32Op.Neg => visitor.visitInsn(FNEG)
    case Float64Op.Neg => visitor.visitInsn(DNEG)
    case BigDecimalOp.Neg =>
      visitor.visitMethodInsn(INVOKEVIRTUAL, BackendObjType.BigDecimal.jvmName.toInternalName, "negate",
        AsmOps.getMethodDescriptor(Nil, JvmType.BigDecimal), false)
    case Int8Op.Neg =>
      visitor.visitInsn(INEG)
      visitor.visitInsn(I2B)
    case Int16Op.Neg =>
      visitor.visitInsn(INEG)
      visitor.visitInsn(I2S)
    case Int32Op.Neg => visitor.visitInsn(INEG)
    case Int64Op.Neg => visitor.visitInsn(LNEG)
    case BigIntOp.Neg =>
      visitor.visitMethodInsn(INVOKEVIRTUAL, BackendObjType.BigInt.jvmName.toInternalName, "negate",
        AsmOps.getMethodDescriptor(Nil, JvmType.BigInteger), false)
    case _ => throw InternalCompilerException(s"Unexpected semantic operator: $sop.", loc)
  }

  /*
   * Note that ~xxxx = xxxx ^ 1111, and since the JVM uses two's complement, -1 = 0xFFFFFFFF, so ~b = b ^ -1. No need to
   * truncate because Int8/Int16 (byte/short) are sign extended to Int32 (int), and s.ext(negate(b) = negate(s.ext(b)).
   *
   * Example:
   * Consider two Int8s:
   *     b = 11000011    c = 00001111
   * Conceptually, ~b and ~c would be:
   *    ~b = 00111100   ~c = 11110000
   * On the JVM, b, ~b, c, and ~c would be stored as an Int32s:
   *    b' = 11111111 11111111 11111111 11000011    c' = 00000000 00000000 00000000 00001111
   *   ~b' = 00000000 00000000 00000000 00111100   ~c' = 11111111 11111111 11111111 11110000
   *
   * Note that sign extending and then negating a value is equal to negating and then sign extending it.
   */
  private def compileUnaryNegateExpr(visitor: MethodVisitor, sop: SemanticOperator, loc: SourceLocation)(implicit root: Root, flix: Flix): Unit = sop match {
    case Int8Op.Not | Int16Op.Not | Int32Op.Not =>
      visitor.visitInsn(ICONST_M1)
      visitor.visitInsn(IXOR)
    case Int64Op.Not =>
      visitor.visitInsn(ICONST_M1)
      visitor.visitInsn(I2L)
      visitor.visitInsn(LXOR)
    case BigIntOp.Not =>
      visitor.visitMethodInsn(INVOKEVIRTUAL, BackendObjType.BigInt.jvmName.toInternalName, "not",
        AsmOps.getMethodDescriptor(Nil, JvmType.BigInteger), false)
    case _ => throw InternalCompilerException(s"Unexpected semantic operator: $sop.", loc)
  }

  private def compileBinaryExpr(exp1: Expr, exp2: Expr,
                                currentClass: JvmType.Reference,
                                visitor: MethodVisitor,
                                lenv0: Map[Symbol.LabelSym, Label],
                                entryPoint: Label,
                                sop: SemanticOperator)(implicit root: Root, flix: Flix): Unit = sop match {

    case Float32Op.Add | Float64Op.Add | BigDecimalOp.Add
         | Int8Op.Add | Int16Op.Add | Int16Op.Add
         | Int32Op.Add | Int64Op.Add | BigIntOp.Add
         | Float32Op.Sub | Float64Op.Sub | BigDecimalOp.Sub
         | Int8Op.Sub | Int16Op.Sub | Int16Op.Sub
         | Int32Op.Sub | Int64Op.Sub | BigIntOp.Sub
         | Float32Op.Mul | Float64Op.Mul | BigDecimalOp.Mul
         | Int8Op.Mul | Int16Op.Mul | Int16Op.Mul
         | Int32Op.Mul | Int64Op.Mul | BigIntOp.Mul
         | Float32Op.Div | Float64Op.Div | BigDecimalOp.Div
         | Int8Op.Div | Int16Op.Div | Int16Op.Div
         | Int32Op.Div | Int64Op.Div | BigIntOp.Div
         | Int8Op.Rem | Int16Op.Rem | Int16Op.Rem
         | Int32Op.Rem | Int64Op.Rem
         | BigIntOp.Rem | StringOp.Concat => compileArithmeticExpr(exp1, exp2, currentClass, visitor, lenv0, entryPoint, sop)

    case BoolOp.Eq | CharOp.Eq
         | Float32Op.Eq | Float64Op.Eq | BigDecimalOp.Eq
         | Int8Op.Eq | Int16Op.Eq | Int32Op.Eq
         | Int64Op.Eq | BigIntOp.Eq
         | StringOp.Eq
         | BoolOp.Neq | CharOp.Neq
         | Float32Op.Neq | Float64Op.Neq | BigDecimalOp.Neq
         | Int8Op.Neq | Int16Op.Neq | Int32Op.Neq
         | Int64Op.Neq | BigIntOp.Neq
         | StringOp.Neq
         | CharOp.Lt | Float32Op.Lt | Float64Op.Lt
         | BigDecimalOp.Lt
         | Int8Op.Lt | Int16Op.Lt | Int32Op.Lt
         | Int64Op.Lt | BigIntOp.Lt
         | CharOp.Le | Float32Op.Le | Float64Op.Le
         | BigDecimalOp.Le
         | Int8Op.Le | Int16Op.Le | Int32Op.Le
         | Int64Op.Le | BigIntOp.Le
         | CharOp.Gt | Float32Op.Gt | Float64Op.Gt
         | BigDecimalOp.Gt
         | Int8Op.Gt | Int16Op.Gt | Int32Op.Gt
         | Int64Op.Gt | BigIntOp.Gt
         | CharOp.Ge | Float32Op.Ge | Float64Op.Ge
         | BigDecimalOp.Ge
         | Int8Op.Ge | Int16Op.Ge | Int32Op.Ge
         | Int64Op.Ge | BigIntOp.Ge => compileComparisonExpr(exp1, exp2, currentClass, visitor, lenv0, entryPoint, sop)

    case Int8Op.And | Int16Op.And | Int32Op.And
         | Int64Op.And | BigIntOp.And
         | Int8Op.Or | Int16Op.Or | Int32Op.Or
         | Int64Op.Or | BigIntOp.Or
         | Int8Op.Xor | Int16Op.Xor | Int32Op.Xor
         | Int64Op.Xor | BigIntOp.Xor
         | Int8Op.Shl | Int16Op.Shl | Int32Op.Shl
         | Int64Op.Shl | BigIntOp.Shl
         | Int8Op.Shr | Int16Op.Shr | Int32Op.Shr
         | Int64Op.Shr | BigIntOp.Shr => compileBitwiseExpr(exp1, exp2, currentClass, visitor, lenv0, entryPoint, sop)

    case _ => throw InternalCompilerException(s"Unexpected semantic operator: $sop.", exp1.loc)
  }


  /*
   * Results are truncated (and sign extended), so that adding two IntN's will always return an IntN. Overflow can
   * occur. Note that in Java semantics, the result of an arithmetic operation is an Int32 (int) or an Int64 (long), and
   * the user must explicitly downcast to an Int8 (byte) or Int16 (short).
   *
   * Example:
   * Consider adding two Int8s (bytes), 127 and 1. The result overflows:
   *     01111111 =  127
   *   + 00000001 =    1
   * --------------------
   *     10000000 = -128
   * However, on the JVM, Int8s (bytes) are represented as Int32s (ints). The result of an arithmetic operation is an
   * Int32 (int), and there is no overflow (in this case):
   *     00000000 00000000 00000000 01111111 =  127
   *   + 00000000 00000000 00000000 00000001 =    1
   * -----------------------------------------------
   *     00000000 00000000 00000000 10000000 =  128
   * We want the value to be an Int8 (byte), so we use I2B to truncate and sign extend:
   *     11111111 11111111 11111111 10000000 = -128
   *
   * Exponentiation takes a separate codepath. Values must be cast to doubles (F2D, I2D, L2D; note that bytes and shorts
   * are represented as ints and so we use I2D), then we invoke the static method `math.pow`, and then we have to cast
   * back to the original type (D2F, D2I, D2L; note that bytes and shorts need to be cast again with I2B and I2S).
   */
  private def compileArithmeticExpr(e1: Expr,
                                    e2: Expr,
                                    currentClassType: JvmType.Reference,
                                    visitor: MethodVisitor,
                                    jumpLabels: Map[Symbol.LabelSym, Label],
                                    entryPoint: Label,
                                    sop: SemanticOperator)(implicit root: Root, flix: Flix): Unit = {
    compileExpression(e1, visitor, currentClassType, jumpLabels, entryPoint)
    compileExpression(e2, visitor, currentClassType, jumpLabels, entryPoint)
    (semanticOperatorArithmeticToOpcode(sop), semanticOperatorArithmeticToMethod(sop)) match {
      case (Some(op), _) => sop match {
        case Float32Op.Add | Float32Op.Sub | Float32Op.Mul | Float32Op.Div
             | Float64Op.Add | Float64Op.Sub | Float64Op.Mul | Float64Op.Div =>
          visitor.visitInsn(op)

        case Int8Op.Add | Int8Op.Sub | Int8Op.Mul | Int8Op.Div | Int8Op.Rem =>
          visitor.visitInsn(op)
          visitor.visitInsn(I2B)

        case Int16Op.Add | Int16Op.Sub | Int16Op.Mul | Int16Op.Div | Int16Op.Rem =>
          visitor.visitInsn(op)
          visitor.visitInsn(I2S)

        case Int32Op.Add | Int32Op.Sub | Int32Op.Mul | Int32Op.Div | Int32Op.Rem
             | Int64Op.Add | Int64Op.Sub | Int64Op.Mul | Int64Op.Div | Int64Op.Rem =>
          visitor.visitInsn(op)

        case _ => throw InternalCompilerException(s"Unexpected semantic operator: $sop.", e1.loc)
      }

      case (_, Some(op)) => sop match {
        case BigDecimalOp.Add | BigDecimalOp.Sub | BigDecimalOp.Mul | BigDecimalOp.Div =>
          visitor.visitMethodInsn(INVOKEVIRTUAL, BackendObjType.BigDecimal.jvmName.toInternalName, op,
            AsmOps.getMethodDescriptor(List(JvmType.BigDecimal), JvmType.BigDecimal), false)

        case BigIntOp.Add | BigIntOp.Sub | BigIntOp.Mul | BigIntOp.Div | BigIntOp.Rem =>
          visitor.visitMethodInsn(INVOKEVIRTUAL, BackendObjType.BigInt.jvmName.toInternalName, op,
            AsmOps.getMethodDescriptor(List(JvmType.BigInteger), JvmType.BigInteger), false)

        case StringOp.Concat =>
          visitor.visitMethodInsn(INVOKEVIRTUAL, BackendObjType.String.jvmName.toInternalName, op,
            AsmOps.getMethodDescriptor(List(JvmType.String), JvmType.String), false)

        case _ => throw InternalCompilerException(s"Unexpected semantic operator: $sop.", e1.loc)
      }
      case _ => throw InternalCompilerException(s"Unexpected semantic operator: $sop.", e1.loc)
    }
  }

  private def semanticOperatorArithmeticToOpcode(sop: SemanticOperator): Option[Int] = sop match {
    case Float32Op.Add => Some(FADD)
    case Float32Op.Sub => Some(FSUB)
    case Float32Op.Mul => Some(FMUL)
    case Float32Op.Div => Some(FDIV)
    case Float64Op.Add => Some(DADD)
    case Float64Op.Sub => Some(DSUB)
    case Float64Op.Mul => Some(DMUL)
    case Float64Op.Div => Some(DDIV)
    case Int8Op.Add => Some(IADD)
    case Int8Op.Sub => Some(ISUB)
    case Int8Op.Mul => Some(IMUL)
    case Int8Op.Div => Some(IDIV)
    case Int8Op.Rem => Some(IREM)
    case Int16Op.Add => Some(IADD)
    case Int16Op.Sub => Some(ISUB)
    case Int16Op.Mul => Some(IMUL)
    case Int16Op.Div => Some(IDIV)
    case Int16Op.Rem => Some(IREM)
    case Int32Op.Add => Some(IADD)
    case Int32Op.Sub => Some(ISUB)
    case Int32Op.Mul => Some(IMUL)
    case Int32Op.Div => Some(IDIV)
    case Int32Op.Rem => Some(IREM)
    case Int64Op.Add => Some(LADD)
    case Int64Op.Sub => Some(LSUB)
    case Int64Op.Mul => Some(LMUL)
    case Int64Op.Div => Some(LDIV)
    case Int64Op.Rem => Some(LREM)
    case _ => None
  }

  private def semanticOperatorArithmeticToMethod(sop: SemanticOperator): Option[String] = sop match {
    case BigDecimalOp.Add | BigIntOp.Add => Some("add")
    case BigDecimalOp.Sub | BigIntOp.Sub => Some("subtract")
    case BigDecimalOp.Mul | BigIntOp.Mul => Some("multiply")
    case BigDecimalOp.Div | BigIntOp.Div => Some("divide")
    case BigIntOp.Rem => Some("remainder")
    case StringOp.Concat => Some("concat")
    case _ => None
  }

  /*
     * Ints, Floats, and Chars support all six comparison operations (LE, LT, GE, GT, EQ, NE), but Unit, Bools, Strings,
     * Enums, Tuples, and Sets only support EQ and NE. Note that the generated code uses the negated condition, i.e.
     * branch if the (source) condition is false.
     *
     * Some reference types (Unit and String) can use reference equality because of interning.
     *
     * Int8/16/32 and Char comparisons only need a single instruction (IF_ICMPyy, where yy is one of
     * {LE, LT, GE, GT, EQ, NE}), which jumps if the yy condition is true, i.e. the (source) condition is false. All other
     * types do a comparison first (LCMP, {F,D}CMP{G,L}), and then a branch (IFyy).
     *
     * Specifically, LCMP can be represented in pseudocode as:
     *
     *     if (v1 > v2)        1
     *     else if (v1 == v2)  0
     *     else if (v1 < v2)  -1
     *
     * Then the result is used in the IFyy comparison to determine which branch to take. So the pair of instructions
     * for comparing longs (LCMP, IFyy) is similar to the single instruction for comparing ints (IF_ICMPyy).
     *
     * Float32/64 is similar, using xCMPz instead of LCMP, where x is one of {F,D} and z is one of {G,L}. z is necessary
     * to handle the fact that a float can be NaN (which is unordered), and any comparison involving NaN must fail.
     * xCMPG and xCMPL are the same, except for how they handle NaN. If either operand is NaN, xCMPG will push 1 onto the
     * stack, while xCMPL will push -1. In pseudocode:
     *
     *     if (v1 > v2)        1
     *     else if (v1 == v2)  0
     *     else if (v1 < v2)  -1
     *     else if (v1 is NaN || v2 is NaN)
     *       if (xCMPG)       1
     *       else if (xCMPL) -1
     *
     * For more information, see the following:
     * http://docs.oracle.com/javase/specs/jvms/se8/html/jvms-3.html#jvms-3.5
     * http://docs.oracle.com/javase/specs/jvms/se8/html/jvms-6.html#jvms-6.5.if_icmp_cond
     * http://docs.oracle.com/javase/specs/jvms/se8/html/jvms-6.html#jvms-6.5.lcmp
     * http://docs.oracle.com/javase/specs/jvms/se8/html/jvms-6.html#jvms-6.5.fcmp_op
     * http://docs.oracle.com/javase/specs/jvms/se8/html/jvms-6.html#jvms-6.5.if_cond
     *
     * BigInts are compared using the `compareTo` method.
     * `bigint1 OP bigint2` is compiled as `bigint1.compareTo(bigint2) OP 0`.
     */
  private def compileComparisonExpr(e1: Expr,
                                    e2: Expr,
                                    currentClassType: JvmType.Reference,
                                    visitor: MethodVisitor,
                                    jumpLabels: Map[Symbol.LabelSym, Label],
                                    entryPoint: Label,
                                    sop: SemanticOperator)(implicit root: Root, flix: Flix): Unit = {
    compileExpression(e1, visitor, currentClassType, jumpLabels, entryPoint)
    compileExpression(e2, visitor, currentClassType, jumpLabels, entryPoint)
    val condElse = new Label()
    val condEnd = new Label()
    semanticOperatorCopmarisonToOpcode(sop) match {
      case Some((op, cmp)) => sop match {
        case StringOp.Eq | StringOp.Neq =>
          // String can be compared using Object's `equal` method
          visitor.visitMethodInsn(INVOKEVIRTUAL, BackendObjType.JavaObject.jvmName.toInternalName, "equals",
            AsmOps.getMethodDescriptor(List(JvmType.Object), JvmType.PrimBool), false)
          visitor.visitInsn(ICONST_1)
          visitor.visitJumpInsn(op, condElse)

        case BoolOp.Eq | BoolOp.Neq =>
          // Bool can be (value) compared for equality.
          visitor.visitJumpInsn(op, condElse)

        case Float32Op.Lt | Float32Op.Le | Float32Op.Gt | Float32Op.Ge | Float32Op.Eq | Float32Op.Neq
             | Float64Op.Lt | Float64Op.Le | Float64Op.Gt | Float64Op.Ge | Float64Op.Eq | Float64Op.Neq =>
          visitor.visitInsn(op)
          visitor.visitJumpInsn(cmp, condElse)

        case BigDecimalOp.Lt | BigDecimalOp.Le | BigDecimalOp.Gt | BigDecimalOp.Ge | BigDecimalOp.Eq | BigDecimalOp.Neq =>
          visitor.visitMethodInsn(INVOKEVIRTUAL, BackendObjType.BigDecimal.jvmName.toInternalName, "compareTo",
            AsmOps.getMethodDescriptor(List(JvmType.BigDecimal), JvmType.PrimInt), false)
          visitor.visitInsn(ICONST_0)
          visitor.visitJumpInsn(op, condElse)

        case CharOp.Lt | CharOp.Le | CharOp.Gt | CharOp.Ge | CharOp.Eq | CharOp.Neq
             | Int8Op.Lt | Int8Op.Le | Int8Op.Gt | Int8Op.Ge | Int8Op.Eq | Int8Op.Neq
             | Int16Op.Lt | Int16Op.Le | Int16Op.Gt | Int16Op.Ge | Int16Op.Eq | Int16Op.Neq
             | Int32Op.Lt | Int32Op.Le | Int32Op.Gt | Int32Op.Ge | Int32Op.Eq | Int32Op.Neq => visitor.visitJumpInsn(op, condElse)

        case Int64Op.Lt | Int64Op.Le | Int64Op.Gt | Int64Op.Ge | Int64Op.Eq | Int64Op.Neq =>
          visitor.visitInsn(LCMP)
          visitor.visitJumpInsn(cmp, condElse)

        case BigIntOp.Lt | BigIntOp.Le | BigIntOp.Gt | BigIntOp.Ge | BigIntOp.Eq | BigIntOp.Neq =>
          visitor.visitMethodInsn(INVOKEVIRTUAL, BackendObjType.BigInt.jvmName.toInternalName, "compareTo",
            AsmOps.getMethodDescriptor(List(JvmType.BigInteger), JvmType.PrimInt), false)
          visitor.visitInsn(ICONST_0)
          visitor.visitJumpInsn(op, condElse)

        case _ => throw InternalCompilerException(s"Unexpected semantic operator: $sop.", e1.loc)
      }
      case None => throw InternalCompilerException(s"Unexpected semantic operator: $sop.", e1.loc)
    }
    visitor.visitInsn(ICONST_1)
    visitor.visitJumpInsn(GOTO, condEnd)
    visitor.visitLabel(condElse)
    visitor.visitInsn(ICONST_0)
    visitor.visitLabel(condEnd)
  }

  private def semanticOperatorCopmarisonToOpcode(sop: SemanticOperator): Option[(Int, Int)] = sop match {
    case BoolOp.Eq => Some(IF_ICMPNE, IFNE)
    case BoolOp.Neq => Some(IF_ICMPEQ, IFEQ)
    case Float32Op.Eq => Some(FCMPG, IFNE)
    case Float32Op.Neq => Some(FCMPG, IFEQ)
    case Float32Op.Lt => Some(FCMPG, IFGE)
    case Float32Op.Le => Some(FCMPG, IFGT)
    case Float32Op.Gt => Some(FCMPL, IFLE)
    case Float32Op.Ge => Some(FCMPL, IFLT)
    case Float64Op.Eq => Some(DCMPG, IFNE)
    case Float64Op.Neq => Some(DCMPG, IFEQ)
    case Float64Op.Lt => Some(DCMPG, IFGE)
    case Float64Op.Le => Some(DCMPG, IFGT)
    case Float64Op.Gt => Some(DCMPL, IFLE)
    case Float64Op.Ge => Some(DCMPL, IFLT)
    case CharOp.Eq | Int8Op.Eq | Int16Op.Eq | Int32Op.Eq
         | BigDecimalOp.Eq | BigIntOp.Eq | StringOp.Eq => Some(IF_ICMPNE, IFNE)
    case CharOp.Neq | Int8Op.Neq | Int16Op.Neq | Int32Op.Neq
         | BigDecimalOp.Neq | BigIntOp.Neq | StringOp.Neq => Some(IF_ICMPEQ, IFEQ)
    case CharOp.Lt | Int8Op.Lt | Int16Op.Lt | Int32Op.Lt
         | BigDecimalOp.Lt | BigIntOp.Lt => Some(IF_ICMPGE, IFGE)
    case CharOp.Le | Int8Op.Le | Int16Op.Le | Int32Op.Le
         | BigDecimalOp.Le | BigIntOp.Le => Some(IF_ICMPGT, IFGT)
    case CharOp.Gt | Int8Op.Gt | Int16Op.Gt | Int32Op.Gt
         | BigDecimalOp.Gt | BigIntOp.Gt => Some(IF_ICMPLE, IFLE)
    case CharOp.Ge | Int8Op.Ge | Int16Op.Ge | Int32Op.Ge
         | BigDecimalOp.Ge | BigIntOp.Ge => Some(IF_ICMPLT, IFLT)
    case Int64Op.Eq => Some(LCMP, IFNE)
    case Int64Op.Neq => Some(LCMP, IFEQ)
    case Int64Op.Lt => Some(LCMP, IFGE)
    case Int64Op.Le => Some(LCMP, IFGT)
    case Int64Op.Gt => Some(LCMP, IFLE)
    case Int64Op.Ge => Some(LCMP, IFLT)

    case _ => None
  }

  /*
   * In general we don't do any truncation, because it doesn't matter what the higher-order bits are.
   *
   * Example:
   * Consider the bitwise-and of the following Int8s:
   *     11110000             00000011
   *   & 11000000           & 11001111
   * -------------        -------------
   *     11000000             00000011
   * On the JVM, these Int8s (bytes) would be represented as Int32s (ints):
   *    11111111 11111111 11111111 11110000        00000000 00000000 00000000 00000011
   *  & 11111111 11111111 11111111 11000000      & 00000000 00000000 00000000 11001111
   * ---------------------------------------    ---------------------------------------
   *    11111111 11111111 11111111 11000000        00000000 00000000 00000000 00000011
   *
   * As with Unary.Negate, sign extension before or after the operation yields the same result.
   *
   *
   * The exception is with bitwise left shifts. The higher-order bits matter because we might sign extend.
   *
   * Example:
   * Consider the following left shift, where x and y each represent unknown values (0 or 1):
   *   x000y000 << 4 = y0000000
   * But because Int8s (bytes) are represented as Int32s (ints), and the x is sign extended, we get:
   *   xxxxxxxx xxxxxxxx xxxxxxxx x000y000 << 4 = xxxxxxxx xxxxxxxx xxxxx000 y0000000
   * We truncate and sign extend (I2B), which gives:
   *   yyyyyyyy yyyyyyyy yyyyyyyy y0000000
   *
   * It doesn't matter that we left shifted x, because we (generally) ignore the higher-order bits. However, it *does*
   * matter that we shifted y into the sign bit of an Int8. If y = 1, then the Int8 (byte) 10000000 has value -128,
   * which needs to be sign extended to represent that value as an Int32 (int).
   *
   * Example:
   * Consider the following (signed) right shift, where x represents an unknown value (0 or 1):
   *   x0000000 >> 4 = xxxxx000
   * These Int8s (bytes) are represented as Int32s (ints), so the x is sign extended:
   *   xxxxxxxx xxxxxxxx xxxxxxxx x0000000 >> 4 = xxxxxxxx xxxxxxxx xxxxxxxx xxxxx000
   *
   * We don't need to truncate, because it is impossible for random data to be in the higher-order bits. Either those
   * bits are all 0, or they are 1 (because of sign extension).
   *
   * Note: the right-hand operand of a shift (i.e. the shift amount) *must* be Int32.
   */
  private def compileBitwiseExpr(e1: Expr,
                                 e2: Expr,
                                 currentClassType: JvmType.Reference,
                                 visitor: MethodVisitor,
                                 jumpLabels: Map[Symbol.LabelSym, Label],
                                 entryPoint: Label,
                                 sop: SemanticOperator)(implicit root: Root, flix: Flix): Unit = {
    compileExpression(e1, visitor, currentClassType, jumpLabels, entryPoint)
    compileExpression(e2, visitor, currentClassType, jumpLabels, entryPoint)
    (semanticOperatorBitwiseToOpcode(sop), semanticOperatorBitwiseToMethod(sop)) match {
      case (Some(op), _) =>
        sop match {
          case Int8Op.And | Int8Op.Or | Int8Op.Xor | Int8Op.Shl | Int8Op.Shr =>
            visitor.visitInsn(op)
            if (op == ISHL) visitor.visitInsn(I2B)
          case Int16Op.And | Int16Op.Or | Int16Op.Xor | Int16Op.Shl | Int16Op.Shr =>
            visitor.visitInsn(op)
            if (op == ISHL) visitor.visitInsn(I2S)
          case Int32Op.And | Int32Op.Or | Int32Op.Xor | Int32Op.Shl | Int32Op.Shr
               | Int64Op.And | Int64Op.Or | Int64Op.Xor | Int64Op.Shl | Int64Op.Shr => visitor.visitInsn(op)
          case _ => throw InternalCompilerException(s"Unexpected semantic operator: $sop.", e1.loc)
        }
      case (_, Some(op)) => sop match {
        case BigIntOp.And | BigIntOp.Or | BigIntOp.Xor | BigIntOp.Shl | BigIntOp.Shr =>
          visitor.visitMethodInsn(INVOKEVIRTUAL, BackendObjType.BigInt.jvmName.toInternalName,
            op, AsmOps.getMethodDescriptor(List(JvmOps.getJvmType(e2.tpe)), JvmType.BigInteger), false)
        case _ => throw InternalCompilerException(s"Unexpected semantic operator: $sop.", e1.loc)
      }
      case _ => throw InternalCompilerException(s"Unexpected semantic operator: $sop.", e1.loc)
    }
  }

  private def semanticOperatorBitwiseToOpcode(sop: SemanticOperator): Option[Int] = sop match {
    case Int8Op.And | Int16Op.And | Int32Op.And => Some(IAND)
    case Int64Op.And => Some(LAND)
    case Int8Op.Or | Int16Op.Or | Int32Op.Or => Some(IOR)
    case Int64Op.Or => Some(LOR)
    case Int8Op.Xor | Int16Op.Xor | Int32Op.Xor => Some(IXOR)
    case Int64Op.Xor => Some(LXOR)
    case Int8Op.Shl | Int16Op.Shl | Int32Op.Shl => Some(ISHL)
    case Int64Op.Shl => Some(LSHL)
    case Int8Op.Shr | Int16Op.Shr | Int32Op.Shr => Some(ISHR)
    case Int64Op.Shr => Some(LSHR)
    case _ => None
  }

  private def semanticOperatorBitwiseToMethod(sop: SemanticOperator): Option[String] = sop match {
    case BigIntOp.And => Some("and")
    case BigIntOp.Or => Some("or")
    case BigIntOp.Xor => Some("xor")
    case BigIntOp.Shl => Some("shiftLeft")
    case BigIntOp.Shr => Some("shiftRight")
    case _ => None
  }

  /**
    * Generates code to read the given variable symbol and put it on top of the stack.
    */
  private def readVar(sym: Symbol.VarSym, tpe: MonoType, mv: MethodVisitor)(implicit root: Root, flix: Flix): Unit = {
    val jvmType = JvmOps.getErasedJvmType(tpe)
    val iLOAD = AsmOps.getLoadInstruction(jvmType)
    mv.visitVarInsn(iLOAD, sym.getStackOffset + 1)
    AsmOps.castIfNotPrim(mv, JvmOps.getJvmType(tpe))
  }

  /*
   * Adding the source of the line for debugging
   */
  private def addSourceLine(visitor: MethodVisitor, loc: SourceLocation): Unit = {
    val label = new Label()
    visitor.visitLabel(label)
    visitor.visitLineNumber(loc.beginLine, label)
  }

  /**
    * Pushes arguments onto the stack ready to invoke a method
    */
  private def pushArgs(visitor: MethodVisitor, args: List[Expr], signature: Array[Class[_ <: Object]], currentClass: JvmType.Reference, lenv0: Map[Symbol.LabelSym, Label], entryPoint: Label)(implicit root: Root, flix: Flix): Unit = {
    // Evaluate arguments left-to-right and push them onto the stack.
    for ((arg, argType) <- args.zip(signature)) {
      compileExpression(arg, visitor, currentClass, lenv0, entryPoint)
      if (!argType.isPrimitive) {
        // NB: Really just a hack because the backend does not support array JVM types properly.
        visitor.visitTypeInsn(CHECKCAST, asm.Type.getInternalName(argType))
      } else {
        arg.tpe match {
          // NB: This is not exhaustive. In the new backend we should handle all types, including multidim arrays.
          case MonoType.Array(MonoType.Float32) => visitor.visitTypeInsn(CHECKCAST, "[F")
          case MonoType.Array(MonoType.Float64) => visitor.visitTypeInsn(CHECKCAST, "[D")
          case MonoType.Array(MonoType.Int8) => visitor.visitTypeInsn(CHECKCAST, "[B")
          case MonoType.Array(MonoType.Int16) => visitor.visitTypeInsn(CHECKCAST, "[S")
          case MonoType.Array(MonoType.Int32) => visitor.visitTypeInsn(CHECKCAST, "[I")
          case MonoType.Array(MonoType.Int64) => visitor.visitTypeInsn(CHECKCAST, "[J")
          case _ => // nop
        }
      }
    }
  }
}<|MERGE_RESOLUTION|>--- conflicted
+++ resolved
@@ -70,26 +70,6 @@
         backendContinuationType.UnwindMethod.name, AsmOps.getMethodDescriptor(Nil, JvmOps.getErasedJvmType(tpe)), false)
       AsmOps.castIfNotPrim(visitor, JvmOps.getJvmType(tpe))
 
-<<<<<<< HEAD
-      case Int8Op.And =>
-        compileExpression(exp1, visitor, currentClass, lenv0, entryPoint)
-        compileExpression(exp2, visitor, currentClass, lenv0, entryPoint)
-        visitor.visitInsn(IAND)
-
-      case Int16Op.And | Int32Op.And
-           | Int64Op.And | BigIntOp.And
-           | Int8Op.Or | Int16Op.Or | Int32Op.Or
-           | Int64Op.Or | BigIntOp.Or
-           | Int8Op.Xor | Int16Op.Xor | Int32Op.Xor
-           | Int64Op.Xor | BigIntOp.Xor
-           | Int8Op.Shl | Int16Op.Shl | Int32Op.Shl
-           | Int64Op.Shl | BigIntOp.Shl
-           | Int8Op.Shr | Int16Op.Shr | Int32Op.Shr
-           | Int64Op.Shr | BigIntOp.Shr => compileBitwiseExpr(exp1, exp2, currentClass, visitor, lenv0, entryPoint, sop)
-
-      case _ => compileBinaryExpr(exp1, exp2, currentClass, visitor, lenv0, entryPoint, sop)
-    }
-=======
     case Expr.ApplyCloTail(exp, exps, tpe, loc) =>
       // Type of the function abstract class
       val functionInterface = JvmOps.getFunctionInterfaceType(exp.tpe)
@@ -134,7 +114,6 @@
       visitor.visitMethodInsn(INVOKEVIRTUAL, defJvmType.name.toInternalName, backendContinuationType.UnwindMethod.name,
         AsmOps.getMethodDescriptor(Nil, JvmOps.getErasedJvmType(tpe)), false)
       AsmOps.castIfNotPrim(visitor, JvmOps.getJvmType(tpe))
->>>>>>> ff03c54b
 
     case Expr.ApplyDefTail(sym, exps, tpe, loc) =>
       // Type of the function
@@ -473,6 +452,22 @@
             visitor.visitMethodInsn(INVOKESTATIC, JvmName.Math.toInternalName, "pow",
               AsmOps.getMethodDescriptor(List(JvmType.PrimDouble, JvmType.PrimDouble), JvmType.PrimDouble), false)
             visitor.visitInsn(D2L)
+
+          case Int8Op.And =>
+            compileExpression(exp1, visitor, currentClass, lenv0, entryPoint)
+            compileExpression(exp2, visitor, currentClass, lenv0, entryPoint)
+            visitor.visitInsn(IAND)
+
+          case Int16Op.And | Int32Op.And
+               | Int64Op.And | BigIntOp.And
+               | Int8Op.Or | Int16Op.Or | Int32Op.Or
+               | Int64Op.Or | BigIntOp.Or
+               | Int8Op.Xor | Int16Op.Xor | Int32Op.Xor
+               | Int64Op.Xor | BigIntOp.Xor
+               | Int8Op.Shl | Int16Op.Shl | Int32Op.Shl
+               | Int64Op.Shl | BigIntOp.Shl
+               | Int8Op.Shr | Int16Op.Shr | Int32Op.Shr
+               | Int64Op.Shr | BigIntOp.Shr => compileBitwiseExpr(exp1, exp2, currentClass, visitor, lenv0, entryPoint, sop)
 
           case _ => compileBinaryExpr(exp1, exp2, currentClass, visitor, lenv0, entryPoint, sop)
         }
