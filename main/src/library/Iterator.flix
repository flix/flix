--- conflicted
+++ resolved
@@ -275,11 +275,7 @@
     ///
     /// Does *not* consume any elements from the iterator.
     ///
-<<<<<<< HEAD
-    pub def mapWithIndex(f: (Int32, a) -> b \ ef2, iter: Iterator[a, ef1, r]): Iterator[b, ef1 and ef2, r] \ r =
-=======
-    pub def mapWithIndex(f: (Int32, a) -> b \ ef2, iter: Iterator[a, ef1, r]): Iterator[b, ef1 + ef2, r] \ Write(r) =
->>>>>>> 33597327
+    pub def mapWithIndex(f: (Int32, a) -> b \ ef2, iter: Iterator[a, ef1, r]): Iterator[b, ef1 + ef2, r] \ r =
         let Iterator(rc, iterF) = iter;
         let ix = ref 0 @ rc;
         let step = x -> match x {
@@ -388,11 +384,7 @@
     ///
     /// The original iterator `iter` should *not* be reused.
     ///
-<<<<<<< HEAD
-    pub def zipWithIndex(iter: Iterator[a, ef, r]): Iterator[(Int32, a), ef and r, r] \ r =
-=======
-    pub def zipWithIndex(iter: Iterator[a, ef, r]): Iterator[(Int32, a), ef + r, r] \ Write(r) =
->>>>>>> 33597327
+    pub def zipWithIndex(iter: Iterator[a, ef, r]): Iterator[(Int32, a), ef + r, r] \ r =
         let Iterator(rc, _) = iter;
         let ix = ref 0 @ rc;
         map(x -> {let i = deref ix; ix:= i + 1; (i, x)}, iter)
@@ -400,11 +392,7 @@
     ///
     /// Alias for `zipWithIndex`.
     ///
-<<<<<<< HEAD
-    pub def enumerator(iter: Iterator[a, ef, r]): Iterator[(Int32, a), ef and r, r] \ r =
-=======
-    pub def enumerator(iter: Iterator[a, ef, r]): Iterator[(Int32, a), ef + r, r] \ Write(r) =
->>>>>>> 33597327
+    pub def enumerator(iter: Iterator[a, ef, r]): Iterator[(Int32, a), ef + r, r] \ r =
         zipWithIndex(iter)
 
     ///
@@ -499,11 +487,7 @@
     ///
     /// The original iterator `iter` should *not* be reused.
     ///
-<<<<<<< HEAD
-    pub def drop(n: Int32, iter: Iterator[a, ef, r]): Iterator[a, ef and r, r] \ r =
-=======
-    pub def drop(n: Int32, iter: Iterator[a, ef, r]): Iterator[a, ef + r, r] \ Write(r) =
->>>>>>> 33597327
+    pub def drop(n: Int32, iter: Iterator[a, ef, r]): Iterator[a, ef + r, r] \ r =
         let Iterator(rc, iterF) = iter;
         let ix = ref n @ rc;
         def loop() = {
@@ -528,11 +512,7 @@
     ///
     /// The original iterator `iter` should *not* be reused.
     ///
-<<<<<<< HEAD
-    pub def take(n: Int32, iter: Iterator[a, ef, r]): Iterator[a, ef and r, r] \ r =
-=======
-    pub def take(n: Int32, iter: Iterator[a, ef, r]): Iterator[a, ef + r, r] \ Write(r) =
->>>>>>> 33597327
+    pub def take(n: Int32, iter: Iterator[a, ef, r]): Iterator[a, ef + r, r] \ r =
         let Iterator(rc, iterF) = iter;
         let ix = ref n @ rc;
         def loop() = {
@@ -573,11 +553,7 @@
     ///
     /// The original iterator `iter` should *not* be reused.
     ///
-<<<<<<< HEAD
-    pub def dropWhile(f: a -> Bool \ ef2, iter: Iterator[a, ef1, r]): Iterator[a, r and ef1 and ef2, r] \ r =
-=======
-    pub def dropWhile(f: a -> Bool \ ef2, iter: Iterator[a, ef1, r]): Iterator[a, r + ef1 + ef2, r] \ Write(r) =
->>>>>>> 33597327
+    pub def dropWhile(f: a -> Bool \ ef2, iter: Iterator[a, ef1, r]): Iterator[a, r + ef1 + ef2, r] \ r =
         let Iterator(rc, iterF) = iter;
         let start = ref true @ rc;
         def loop() = match iterF() {
@@ -600,11 +576,7 @@
     ///
     /// Currently `f` has to generate an iterator with region `r`.
     ///
-<<<<<<< HEAD
-    pub def flatMap(f: a -> Iterator[b, ef2, r] \ ef3, ma: Iterator[a, ef1, r]): Iterator[b, r and ef1 and ef2 and ef3, r] \ r =
-=======
-    pub def flatMap(f: a -> Iterator[b, ef2, r] \ ef3, ma: Iterator[a, ef1, r]): Iterator[b, r + ef1 + ef2 + ef3, r] \ Write(r) =
->>>>>>> 33597327
+    pub def flatMap(f: a -> Iterator[b, ef2, r] \ ef3, ma: Iterator[a, ef1, r]): Iterator[b, r + ef1 + ef2 + ef3, r] \ r =
         let Iterator(rc, iterF) = ma;
         let innerIter = ref polymorphicEmpty(rc) @ rc;
         let inside = ref false @ rc;
@@ -654,11 +626,7 @@
     ///
     /// Does *not* consume any elements from the iterator.
     ///
-<<<<<<< HEAD
-    pub def intersperse(sep: a, iter: Iterator[a, ef, r]): Iterator[a, ef and r, r] \ r =
-=======
-    pub def intersperse(sep: a, iter: Iterator[a, ef, r]): Iterator[a, ef + r, r] \ Write(r) =
->>>>>>> 33597327
+    pub def intersperse(sep: a, iter: Iterator[a, ef, r]): Iterator[a, ef + r, r] \ r =
         let Iterator(rc, _) = iter;
         let start = ref true @ rc;
         let step = x ->
@@ -679,11 +647,7 @@
     ///
     /// The original iterators `sep` and `iter` should not be reused.
     ///
-<<<<<<< HEAD
-    pub def intercalate(sep: t[a], iter: Iterator[Iterator[a, ef, r], ef, r]): Iterator[a, ef and r, r] \ r with Foldable[t] =
-=======
-    pub def intercalate(sep: t[a], iter: Iterator[Iterator[a, ef, r], ef, r]): Iterator[a, ef + r, r] \ Write(r) with Foldable[t] =
->>>>>>> 33597327
+    pub def intercalate(sep: t[a], iter: Iterator[Iterator[a, ef, r], ef, r]): Iterator[a, ef + r, r] \ r with Foldable[t] =
         let Iterator(rc, _) = iter;
         let start = ref true @ rc;
         let sepL = Foldable.toList(sep);
@@ -790,11 +754,7 @@
     ///
     /// The original iterator `iter` should *not* be reused.
     ///
-<<<<<<< HEAD
-    pub def flatten(iter: Iterator[Iterator[a, ef1, r], ef2, r]): Iterator[a, r and ef1 and ef2, r] \ r =
-=======
-    pub def flatten(iter: Iterator[Iterator[a, ef1, r], ef2, r]): Iterator[a, r + ef1 + ef2, r] \ Write(r) =
->>>>>>> 33597327
+    pub def flatten(iter: Iterator[Iterator[a, ef1, r], ef2, r]): Iterator[a, r + ef1 + ef2, r] \ r =
         flatMap(identity, iter)
 
 }