/*
 * Copyright 2024 Joseph Tan
 *
 * Licensed under the Apache License, Version 2.0 (the "License");
 * you may not use this file except in compliance with the License.
 * You may obtain a copy of the License at
 *
 *   http://www.apache.org/licenses/LICENSE-2.0
 *
 * Unless required by applicable law or agreed to in writing, software
 * distributed under the License is distributed on an "AS IS" BASIS,
 * WITHOUT WARRANTIES OR CONDITIONS OF ANY KIND, either express or implied.
 * See the License for the specific language governing permissions and
 * limitations under the License.
 */
package ca.uwaterloo.flix.api.lsp.provider.completion

import ca.uwaterloo.flix.api.lsp.provider.completion.Completion.FieldCompletion
import ca.uwaterloo.flix.language.errors.ResolutionError
import ca.uwaterloo.flix.language.ast.TypedAst

import java.lang.reflect.{Field, Method, Modifier}

object StructFieldCompleter {
  def getCompletions(e: ResolutionError.UndefinedStructField, root: TypedAst.Root): Iterable[Completion.StructFieldCompletion] = {
<<<<<<< HEAD
    val completions = root.structs(???).fields.filter {
      case (k, v) => k.name.startsWith(e.field.name)
    }
    completions.values.map(field => Completion.StructFieldCompletion(field.sym.name, field.tpe))
=======
    val fields = root.structs.values.flatMap(struct => struct.fields.values)
    val completions = fields.filter (_.sym.name.startsWith(e.field.name))
    completions.map(field => Completion.StructFieldCompletion(field.sym.name, field.tpe))
>>>>>>> 79037557
  }
}<|MERGE_RESOLUTION|>--- conflicted
+++ resolved
@@ -23,15 +23,8 @@
 
 object StructFieldCompleter {
   def getCompletions(e: ResolutionError.UndefinedStructField, root: TypedAst.Root): Iterable[Completion.StructFieldCompletion] = {
-<<<<<<< HEAD
-    val completions = root.structs(???).fields.filter {
-      case (k, v) => k.name.startsWith(e.field.name)
-    }
-    completions.values.map(field => Completion.StructFieldCompletion(field.sym.name, field.tpe))
-=======
     val fields = root.structs.values.flatMap(struct => struct.fields.values)
     val completions = fields.filter (_.sym.name.startsWith(e.field.name))
     completions.map(field => Completion.StructFieldCompletion(field.sym.name, field.tpe))
->>>>>>> 79037557
   }
 }