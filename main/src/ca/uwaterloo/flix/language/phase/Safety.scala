--- conflicted
+++ resolved
@@ -3,15 +3,11 @@
 import ca.uwaterloo.flix.api.Flix
 import ca.uwaterloo.flix.language.CompilationMessage
 import ca.uwaterloo.flix.language.ast.Ast.{Denotation, Fixity, Polarity}
+import ca.uwaterloo.flix.language.ast.Type.getFlixType
 import ca.uwaterloo.flix.language.ast.TypedAst.Predicate.Body
 import ca.uwaterloo.flix.language.ast.TypedAst._
 import ca.uwaterloo.flix.language.ast.ops.TypedAstOps._
-<<<<<<< HEAD
 import ca.uwaterloo.flix.language.ast.{SourceLocation, Symbol, Type}
-=======
-import ca.uwaterloo.flix.language.ast.{Name, SourceLocation, Symbol, Type}
-import ca.uwaterloo.flix.language.ast.Type.getFlixType
->>>>>>> f9385709
 import ca.uwaterloo.flix.language.errors.SafetyError
 import ca.uwaterloo.flix.language.errors.SafetyError._
 import ca.uwaterloo.flix.util.Validation
@@ -535,12 +531,12 @@
         acc + (signature -> m)
     }
   }
-  
+
   /**
     * Convert a `java.lang.reflect.Method` to a MethodSignature.
     */
   private def getJavaMethodSignature(method: java.lang.reflect.Method) = {
-    MethodSignature(method.getName(), 
+    MethodSignature(method.getName(),
       getFlixType(method.getReturnType),
       method.getParameterTypes().toList.map(getFlixType))
   }
@@ -554,10 +550,10 @@
   private def getJavaMethods(clazz: java.lang.Class[_]): (Set[MethodSignature], Set[MethodSignature]) = {
     val methods = clazz.getMethods().toList.filterNot(m => java.lang.reflect.Modifier.isStatic(m.getModifiers()))
     val mustImplement = if (clazz.isInterface()) {
-        methods.filterNot(_.isDefault())
-      } else {
-        methods.filter(m => java.lang.reflect.Modifier.isAbstract(m.getModifiers()))
-      }
+      methods.filterNot(_.isDefault())
+    } else {
+      methods.filter(m => java.lang.reflect.Modifier.isAbstract(m.getModifiers()))
+    }
     (methods.map(getJavaMethodSignature).toSet, mustImplement.map(getJavaMethodSignature).toSet)
   }
 
@@ -565,11 +561,11 @@
     * Ensures that `methods` fully implement `clazz`
     */
   private def checkObjectImplementation(clazz: java.lang.Class[_], tpe: Type, methods: List[JvmMethod], loc: SourceLocation): List[CompilationMessage] = {
-    // 
+    //
     // Check that the first argument looks like "this"
-    // 
+    //
     val thisErrors = methods.flatMap {
-      case JvmMethod(ident, fparams, _, _, _, _, methodLoc) => 
+      case JvmMethod(ident, fparams, _, _, _, _, methodLoc) =>
         if (fparams.length < 1)
           Some(MissingThis(tpe, ident.name, methodLoc))
         else if (fparams.head.tpe != tpe) {
@@ -584,15 +580,15 @@
 
     val (canImplement, mustImplement) = getJavaMethods(clazz)
 
-    // 
+    //
     // Check that there are no unimplemented methods.
-    // 
+    //
     val unimplemented = mustImplement diff implemented
     val unimplementedErrors = unimplemented.map(UnimplementedMethod(tpe, _, loc))
 
-    // 
+    //
     // Check that there are no methods that aren't in the interface
-    //  
+    //
     val extra = implemented diff canImplement
     val extraErrors = extra.map(m => ExtraMethod(tpe, m, flixMethods(m).loc))
 
