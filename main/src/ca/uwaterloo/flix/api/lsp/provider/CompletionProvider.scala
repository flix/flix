--- conflicted
+++ resolved
@@ -156,15 +156,10 @@
         case None => ""
         case Some(s) => getLastWord(s)
       }
-<<<<<<< HEAD
-      val range = Range(Position(y, start), Position(y, end))
-      CompletionContext(uri, pos, range, word, previousWord, prefix)
-=======
       // Remember positions are one-indexed.
       val range = Range(Position(y + 1, start + 1), Position(y + 1, end + 1))
       val sctx = getSyntacticContext(uri, pos, errors)
-      CompletionContext(uri, pos, range, sctx, word, previousWord, prefix, errors)
->>>>>>> 8c7405fe
+      CompletionContext(uri, pos, range, word, previousWord, prefix)
     }
   }
 
