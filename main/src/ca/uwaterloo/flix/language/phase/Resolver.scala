/*
 *  Copyright 2017 Magnus Madsen
 *
 *  Licensed under the Apache License, Version 2.0 (the "License");
 *  you may not use this file except in compliance with the License.
 *  You may obtain a copy of the License at
 *
 *  http://www.apache.org/licenses/LICENSE-2.0
 *
 *  Unless required by applicable law or agreed to in writing, software
 *  distributed under the License is distributed on an "AS IS" BASIS,
 *  WITHOUT WARRANTIES OR CONDITIONS OF ANY KIND, either express or implied.
 *  See the License for the specific language governing permissions and
 *  limitations under the License.
 */

package ca.uwaterloo.flix.language.phase

import ca.uwaterloo.flix.api.Flix
import ca.uwaterloo.flix.language.GenSym
import ca.uwaterloo.flix.language.ast._
import ca.uwaterloo.flix.language.errors.ResolutionError
import ca.uwaterloo.flix.util.Validation._
import ca.uwaterloo.flix.util.{InternalCompilerException, Validation}

import scala.collection.mutable

/**
  * The Resolver phase performs name resolution on the program.
  */
object Resolver extends Phase[NamedAst.Program, ResolvedAst.Program] {

  /**
    * Performs name resolution on the given program `prog0`.
    */
  def run(prog0: NamedAst.Program)(implicit flix: Flix): Validation[ResolvedAst.Program, ResolutionError] = {

    implicit val _ = flix.genSym

    val b = System.nanoTime()

    val definitionsVal = prog0.defs.flatMap {
      case (ns0, defs) => defs.map {
        case (_, defn) => resolve(defn, ns0, prog0) map {
          case d => d.sym -> d
        }
      }
    }

    val effsVal = prog0.effs.flatMap {
      case (ns0, effs) => effs.map {
        case (_, eff) => resolveEff(eff, ns0, prog0) map {
          case d => d.sym -> d
        }
      }
    }

    val handlersVal = prog0.handlers.flatMap {
      case (ns0, handlers) => handlers.map {
        case (_, handler) => resolveHandler(handler, ns0, prog0) map {
          case d => d.sym -> d
        }
      }
    }

    val classesVal = prog0.classes.flatMap {
      case (ns0, classes) => classes.map {
        case (_, clazz) => resolveClass(clazz, ns0, prog0) map {
          case c => c.head.sym -> c
        }
      }
    }

    val implsVal = prog0.impls.flatMap {
      case (ns0, impls) => impls.map {
        case impl => resolveImpl(impl, ns0, prog0) map {
          case c => c.head.sym -> c
        }
      }
    }

    val namedVal = prog0.named.map {
      case (sym, exp0) => Expressions.resolve(exp0, Name.RootNS, prog0).map {
        case exp =>
          // Introduce a synthetic definition for the expression.
          val doc = Ast.Doc(Nil, SourceLocation.Unknown)
          val ann = Ast.Annotations.Empty
          val mod = Ast.Modifiers.Empty
          val tparams = Nil
          val fparams = Nil
          val sc = Scheme(Nil, Type.freshTypeVar())
          val eff = Eff.Pure
          val loc = SourceLocation.Unknown
          val defn = ResolvedAst.Def(doc, ann, mod, sym, tparams, fparams, exp, sc, eff, loc)
          sym -> defn
      }
    }

    val enumsVal = prog0.enums.flatMap {
      case (ns0, enums) => enums.map {
        case (_, enum) => resolve(enum, ns0, prog0) map {
          case d => d.sym -> d
        }
      }
    }

    val latticesVal = prog0.lattices.map {
      case (tpe0, lattice0) =>
        for {
          tpe <- lookupType(tpe0, lattice0.ns, prog0)
          lattice <- resolve(lattice0, lattice0.ns, prog0)
        } yield (tpe, lattice)
    }

    val indexesVal = prog0.indexes.flatMap {
      case (ns0, indexes) => indexes.map {
        case (_, index) => resolve(index, ns0, prog0) map {
          case i => i.sym -> i
        }
      }
    }

    val tablesVal = prog0.tables.flatMap {
      case (ns0, tables) => tables.map {
        case (_, table) => Tables.resolve(table, ns0, prog0) map {
          case t => t.sym -> t
        }
      }
    }

    val constraintsVal = prog0.constraints.map {
      case (ns0, constraints) => Constraints.resolve(constraints, ns0, prog0)
    }

    val propertiesVal = prog0.properties.map {
      case (ns0, properties) => Properties.resolve(properties, ns0, prog0)
    }

    val e = System.nanoTime() - b

    for {
      definitions <- seqM(definitionsVal)
      effs <- seqM(effsVal)
      handlers <- seqM(handlersVal)
      _ <- checkDefaultHandlers(effs, handlers)
      named <- seqM(namedVal)
      enums <- seqM(enumsVal)
      classes <- seqM(classesVal)
      impls <- seqM(implsVal)
      lattices <- seqM(latticesVal)
      indexes <- seqM(indexesVal)
      tables <- seqM(tablesVal)
      constraints <- seqM(constraintsVal)
      properties <- seqM(propertiesVal)
    } yield ResolvedAst.Program(
      definitions.toMap ++ named.toMap, effs.toMap, handlers.toMap, enums.toMap, classes.toMap, impls.toMap,
      lattices.toMap, indexes.toMap, tables.toMap, constraints.flatten, properties.flatten, prog0.reachable,
      prog0.time.copy(resolver = e))
  }

  object Constraints {

    /**
      * Performs name resolution on the given `constraints` in the given namespace `ns0`.
      */
    def resolve(constraints: List[NamedAst.Constraint], ns0: Name.NName, prog0: NamedAst.Program)(implicit genSym: GenSym): Validation[List[ResolvedAst.Constraint], ResolutionError] = {
      seqM(constraints.map(c => resolve(c, ns0, prog0)))
    }

    /**
      * Performs name resolution on the given constraint `c0` in the given namespace `ns0`.
      */
    def resolve(c0: NamedAst.Constraint, ns0: Name.NName, prog0: NamedAst.Program)(implicit genSym: GenSym): Validation[ResolvedAst.Constraint, ResolutionError] = {
      for {
        ps <- seqM(c0.cparams.map(p => Params.resolve(p, ns0, prog0)))
        h <- Predicates.Head.resolve(c0.head, ns0, prog0)
        bs <- seqM(c0.body.map(b => Predicates.Body.resolve(b, ns0, prog0)))
      } yield ResolvedAst.Constraint(ps, h, bs, c0.loc)
    }

  }

  /**
    * Performs name resolution on the given definition `d0` in the given namespace `ns0`.
    */
  def resolve(d0: NamedAst.Def, ns0: Name.NName, prog0: NamedAst.Program)(implicit genSym: GenSym): Validation[ResolvedAst.Def, ResolutionError] = d0 match {
    case NamedAst.Def(doc, ann, mod, sym, tparams0, fparams0, exp0, sc0, eff0, loc) =>
      for {
        fparams <- resolveFormalParams(fparams0, ns0, prog0)
        tparams <- resolveTypeParams(tparams0, ns0, prog0)
        exp <- Expressions.resolve(exp0, ns0, prog0)
        scheme <- resolveScheme(sc0, ns0, prog0)
      } yield ResolvedAst.Def(doc, ann, mod, sym, tparams, fparams, exp, scheme, eff0, loc)
  }

  /**
    * Performs name resolution on the given effect `eff0` in the given namespace `ns0`.
    */
  def resolveEff(eff0: NamedAst.Eff, ns0: Name.NName, prog0: NamedAst.Program)(implicit genSym: GenSym): Validation[ResolvedAst.Eff, ResolutionError] = eff0 match {
    case NamedAst.Eff(doc, ann, mod, sym, tparams0, fparams0, sc0, eff0, loc) =>
      for {
        fparams <- resolveFormalParams(fparams0, ns0, prog0)
        tparams <- resolveTypeParams(tparams0, ns0, prog0)
        scheme <- resolveScheme(sc0, ns0, prog0)
      } yield ResolvedAst.Eff(doc, ann, mod, sym, tparams, fparams, scheme, eff0, loc)
  }

  /**
    * Performs name resolution on the given handler `handler0` in the given namespace `ns0`.
    */
  def resolveHandler(handler0: NamedAst.Handler, ns0: Name.NName, prog0: NamedAst.Program)(implicit genSym: GenSym): Validation[ResolvedAst.Handler, ResolutionError] = handler0 match {
    case NamedAst.Handler(doc, ann, mod, ident, tparams0, fparams0, exp0, sc0, eff0, loc) =>
      // Compute the qualified name of the ident, since we need it to call lookupEff.
      val qname = Name.mkQName(ident)

      for {
        eff <- lookupEff(qname, ns0, prog0)
        fparams <- resolveFormalParams(fparams0, ns0, prog0)
        tparams <- resolveTypeParams(tparams0, ns0, prog0)
        exp <- Expressions.resolve(exp0, ns0, prog0)
        scheme <- resolveScheme(sc0, ns0, prog0)
      } yield ResolvedAst.Handler(doc, ann, mod, eff.sym, tparams, fparams, exp, scheme, eff0, loc)
  }

  /**
    * Performs name resolution on the given enum `e0` in the given namespace `ns0`.
    */
  def resolve(e0: NamedAst.Enum, ns0: Name.NName, prog0: NamedAst.Program)(implicit genSym: GenSym): Validation[ResolvedAst.Enum, ResolutionError] = {
    val casesVal = e0.cases.map {
      case (name, NamedAst.Case(enum, tag, tpe)) =>
        for {
          t <- lookupType(tpe, ns0, prog0)
        } yield name -> ResolvedAst.Case(enum, tag, t)
    }

    for {
      tparams <- seqM(e0.tparams.map(p => Params.resolve(p, ns0, prog0)))
      cases <- seqM(casesVal)
      tpe <- lookupType(e0.tpe, ns0, prog0)
    } yield ResolvedAst.Enum(e0.doc, e0.mod, e0.sym, tparams, cases.toMap, tpe, e0.loc)
  }

  /**
    * Performs name resolution on the given class `clazz0` in the given namespace `ns0`.
    */
  def resolveClass(clazz0: NamedAst.Class, ns0: Name.NName, prog0: NamedAst.Program): Validation[ResolvedAst.Class, ResolutionError] = clazz0 match {
    case NamedAst.Class(doc, mod, sym, quantifiers, head0, body0, sigs0, laws, loc) =>
      for {
        head <- resolveSimpleClass(head0, ns0, prog0)
        body <- seqM(body0.map(resolveSimpleClass(_, ns0, prog0)))
        sigs <- seqM(sigs0.map(resolveSig(_, ns0, prog0)))
      } yield {
        ResolvedAst.Class(doc, mod, sym, quantifiers, head, body, /* TODO */ Map.empty, /* TODO */ Nil, loc)
      }
  }

  /**
    * Performs name resolution on the given impl constraint `impl0` in the given namespace `ns0`.
    */
  def resolveImpl(impl0: NamedAst.Impl, ns0: Name.NName, prog0: NamedAst.Program): Validation[ResolvedAst.Impl, ResolutionError] = impl0 match {
    case NamedAst.Impl(doc, mod, head0, body0, defs, loc) =>
      for {
        head <- resolveComplexClass(head0, ns0, prog0)
        body <- seqM(body0.map(resolveComplexClass(_, ns0, prog0)))
      } yield {
        ResolvedAst.Impl(doc, mod, head, body, /* TODO */ Nil, loc)
      }
  }

  /**
    * Performs name resolution on the given simple class atom `a` in the given namespace `ns0`.
    */
  def resolveSimpleClass(a: NamedAst.SimpleClass, ns0: Name.NName, prog0: NamedAst.Program): Validation[ResolvedAst.SimpleClass, ResolutionError] = a match {
    case NamedAst.SimpleClass(qname, args, loc) =>
      for {
        sym <- lookupClass(qname, ns0, prog0)
      } yield {
        ResolvedAst.SimpleClass(sym, args, loc)
      }
  }

  /**
    * Performs name resolution on the given complex class atom `a` in the given namespace `ns0`.
    */
  def resolveComplexClass(a: NamedAst.ComplexClass, ns0: Name.NName, prog0: NamedAst.Program): Validation[ResolvedAst.ComplexClass, ResolutionError] = a match {
    case NamedAst.ComplexClass(qname, polarity, args, loc) =>
      for {
        sym <- lookupClass(qname, ns0, prog0)
        ts <- seqM(args.map(lookupType(_, ns0, prog0)))
      } yield {
        ResolvedAst.ComplexClass(sym, polarity, ts, loc)
      }
  }

  /**
    * Performs name resolution on the given signature `sig0` in the given namespace `ns0`.
    */
  def resolveSig(sig0: NamedAst.Sig, ns0: Name.NName, prog0: NamedAst.Program): Validation[ResolvedAst.Sig, ResolutionError] = {
    ResolvedAst.Sig().toSuccess
  }

  /**
    * Performs name resolution on the given index `i0` in the given namespace `ns0`.
    */
  def resolve(i0: NamedAst.Index, ns0: Name.NName, prog0: NamedAst.Program)(implicit genSym: GenSym): Validation[ResolvedAst.Index, ResolutionError] = {
    for {
      d <- lookupTable(i0.qname, ns0, prog0)
    } yield ResolvedAst.Index(d.sym, i0.indexes, i0.loc)
  }

  /**
    * Performs name resolution on the given lattice `l0` in the given namespace `ns0`.
    */
  def resolve(l0: NamedAst.Lattice, ns0: Name.NName, prog0: NamedAst.Program)(implicit genSym: GenSym): Validation[ResolvedAst.Lattice, ResolutionError] = {
    for {
      tpe <- lookupType(l0.tpe, ns0, prog0)
      bot <- Expressions.resolve(l0.bot, ns0, prog0)
      top <- Expressions.resolve(l0.top, ns0, prog0)
      equ <- Expressions.resolve(l0.equ, ns0, prog0)
      leq <- Expressions.resolve(l0.leq, ns0, prog0)
      lub <- Expressions.resolve(l0.lub, ns0, prog0)
      glb <- Expressions.resolve(l0.glb, ns0, prog0)
    } yield ResolvedAst.Lattice(tpe, bot, top, equ, leq, lub, glb, ns0, l0.loc)
  }

  object Tables {

    /**
      * Performs name resolution on the given table `t0` in the given namespace `ns0`.
      */
    def resolve(t0: NamedAst.Table, ns0: Name.NName, prog0: NamedAst.Program)(implicit genSym: GenSym): Validation[ResolvedAst.Table, ResolutionError] = t0 match {
      case NamedAst.Table.Relation(doc, sym, attr, loc) =>
        for {
          as <- seqM(attr.map(a => resolve(a, ns0, prog0)))
        } yield ResolvedAst.Table.Relation(doc, sym, as, loc)

      case NamedAst.Table.Lattice(doc, sym, keys, value, loc) =>
        for {
          ks <- seqM(keys.map(k => resolve(k, ns0, prog0)))
          v <- resolve(value, ns0, prog0)
        } yield ResolvedAst.Table.Lattice(doc, sym, ks, v, loc)
    }

    /**
      * Performs name resolution on the given attribute `a0` in the given namespace `ns0`.
      */
    private def resolve(a0: NamedAst.Attribute, ns0: Name.NName, prog0: NamedAst.Program)(implicit genSym: GenSym): Validation[ResolvedAst.Attribute, ResolutionError] = {
      for {
        tpe <- lookupType(a0.tpe, ns0, prog0)
      } yield ResolvedAst.Attribute(a0.ident, tpe, a0.loc)
    }

  }

  object Expressions {

    /**
      * Performs name resolution on the given expression `exp0` in the namespace `ns0`.
      */
    def resolve(exp0: NamedAst.Expression, ns0: Name.NName, prog0: NamedAst.Program)(implicit genSym: GenSym): Validation[ResolvedAst.Expression, ResolutionError] = {
      /**
        * Local visitor.
        */
      def visit(e0: NamedAst.Expression): Validation[ResolvedAst.Expression, ResolutionError] = e0 match {
        case NamedAst.Expression.Wild(tpe, loc) => ResolvedAst.Expression.Wild(tpe, loc).toSuccess

        case NamedAst.Expression.Var(sym, loc) => ResolvedAst.Expression.Var(sym, loc).toSuccess

        case NamedAst.Expression.Def(qname, tvar, loc) =>
          lookupQName(qname, ns0, prog0) map {
            case LookupResult.Def(sym) => ResolvedAst.Expression.Def(sym, tvar, loc)
            case LookupResult.Eff(sym) => ResolvedAst.Expression.Eff(sym, tvar, loc)
          }

        case NamedAst.Expression.Hole(name, tpe, loc) =>
          val sym = Symbol.mkHoleSym(ns0, name)
          ResolvedAst.Expression.Hole(sym, tpe, loc).toSuccess

        case NamedAst.Expression.Unit(loc) => ResolvedAst.Expression.Unit(loc).toSuccess

        case NamedAst.Expression.True(loc) => ResolvedAst.Expression.True(loc).toSuccess

        case NamedAst.Expression.False(loc) => ResolvedAst.Expression.False(loc).toSuccess

        case NamedAst.Expression.Char(lit, loc) => ResolvedAst.Expression.Char(lit, loc).toSuccess

        case NamedAst.Expression.Float32(lit, loc) => ResolvedAst.Expression.Float32(lit, loc).toSuccess

        case NamedAst.Expression.Float64(lit, loc) => ResolvedAst.Expression.Float64(lit, loc).toSuccess

        case NamedAst.Expression.Int8(lit, loc) => ResolvedAst.Expression.Int8(lit, loc).toSuccess

        case NamedAst.Expression.Int16(lit, loc) => ResolvedAst.Expression.Int16(lit, loc).toSuccess

        case NamedAst.Expression.Int32(lit, loc) => ResolvedAst.Expression.Int32(lit, loc).toSuccess

        case NamedAst.Expression.Int64(lit, loc) => ResolvedAst.Expression.Int64(lit, loc).toSuccess

        case NamedAst.Expression.BigInt(lit, loc) => ResolvedAst.Expression.BigInt(lit, loc).toSuccess

        case NamedAst.Expression.Str(lit, loc) => ResolvedAst.Expression.Str(lit, loc).toSuccess

        case NamedAst.Expression.Apply(lambda, args, tvar, loc) =>
          for {
            e <- visit(lambda)
            es <- seqM(args map visit)
          } yield ResolvedAst.Expression.Apply(e, es, tvar, loc)

        case NamedAst.Expression.Lambda(fparams, exp, tvar, loc) =>
          for {
            e <- visit(exp)
            fs <- seqM(fparams.map(fparam => Params.resolve(fparam, ns0, prog0)))
          } yield ResolvedAst.Expression.Lambda(fs, e, tvar, loc)

        case NamedAst.Expression.Unary(op, exp, tvar, loc) =>
          for {
            e <- visit(exp)
          } yield ResolvedAst.Expression.Unary(op, e, tvar, loc)

        case NamedAst.Expression.Binary(op, exp1, exp2, tvar, loc) =>
          for {
            e1 <- visit(exp1)
            e2 <- visit(exp2)
          } yield ResolvedAst.Expression.Binary(op, e1, e2, tvar, loc)

        case NamedAst.Expression.IfThenElse(exp1, exp2, exp3, tvar, loc) =>
          for {
            e1 <- visit(exp1)
            e2 <- visit(exp2)
            e3 <- visit(exp3)
          } yield ResolvedAst.Expression.IfThenElse(e1, e2, e3, tvar, loc)

        case NamedAst.Expression.Let(sym, exp1, exp2, tvar, loc) =>
          for {
            e1 <- visit(exp1)
            e2 <- visit(exp2)
          } yield ResolvedAst.Expression.Let(sym, e1, e2, tvar, loc)

        case NamedAst.Expression.LetRec(sym, exp1, exp2, tvar, loc) =>
          for {
            e1 <- visit(exp1)
            e2 <- visit(exp2)
          } yield ResolvedAst.Expression.LetRec(sym, e1, e2, tvar, loc)

        case NamedAst.Expression.Match(exp, rules, tvar, loc) =>
          val rulesVal = rules map {
            case NamedAst.MatchRule(pat, guard, body) =>
              for {
                p <- Patterns.resolve(pat, ns0, prog0)
                g <- visit(guard)
                b <- visit(body)
              } yield ResolvedAst.MatchRule(p, g, b)
          }

          for {
            e <- visit(exp)
            rs <- seqM(rulesVal)
          } yield ResolvedAst.Expression.Match(e, rs, tvar, loc)

        case NamedAst.Expression.SelectChannel(rules, tvar, loc) =>
          val rulesVal = rules map {
            case NamedAst.SelectRule(sym, channel, body) =>
              for {
                c <- visit(channel)
                b <- visit(body)
              } yield ResolvedAst.SelectRule(sym, c, b)
          }

          for {
            rs <- seqM(rulesVal)
          } yield ResolvedAst.Expression.SelectChannel(rs, tvar, loc)

        case NamedAst.Expression.Switch(rules, tvar, loc) =>
          val rulesVal = rules map {
            case (cond, body) => @@(visit(cond), visit(body))
          }
          seqM(rulesVal) map {
            case rs => ResolvedAst.Expression.Switch(rs, tvar, loc)
          }

        case NamedAst.Expression.Tag(enum, tag, expOpt, tvar, loc) => expOpt match {
          case None =>
            // Case 1: The tag has does not have an expression.
            // Either it is implicitly Unit or the tag is used as a function.

            // Lookup the enum to determine the type of the tag.
            lookupEnumByTag(enum, tag, ns0, prog0) map {
              case decl =>
                // Retrieve the relevant case.
                val caze = decl.cases(tag.name)

                // Check if the tag value has Unit type.
                if (isUnitType(caze.tpe)) {
                  // Case 1.1: The tag value has Unit type. Construct the Unit expression.
                  val e = ResolvedAst.Expression.Unit(loc)
                  ResolvedAst.Expression.Tag(decl.sym, tag.name, e, tvar, loc)
                } else {
                  // Case 1.2: The tag has a non-Unit type. Hence the tag is used as a function.
                  // If the tag is `Some` we construct the lambda: x -> Some(x).

                  // Construct a fresh symbol for the formal parameter.
                  val freshVar = Symbol.freshVarSym("x")

                  // Construct the formal parameter for the fresh symbol.
                  val freshParam = ResolvedAst.FormalParam(freshVar, Ast.Modifiers.Empty, Type.freshTypeVar(), loc)

                  // Construct a variable expression for the fresh symbol.
                  val varExp = ResolvedAst.Expression.Var(freshVar, loc)

                  // Construct the tag expression on the fresh symbol expression.
                  val tagExp = ResolvedAst.Expression.Tag(decl.sym, caze.tag.name, varExp, Type.freshTypeVar(), loc)

                  // Assemble the lambda expressions.
                  ResolvedAst.Expression.Lambda(List(freshParam), tagExp, Type.freshTypeVar(), loc)
                }
            }
          case Some(exp) =>
            // Case 2: The tag has an expression. Perform resolution on it.
            for {
              d <- lookupEnumByTag(enum, tag, ns0, prog0)
              e <- visit(exp)
            } yield ResolvedAst.Expression.Tag(d.sym, tag.name, e, tvar, loc)
        }

        case NamedAst.Expression.Tuple(elms, tvar, loc) =>
          for {
            es <- seqM(elms map visit)
          } yield ResolvedAst.Expression.Tuple(es, tvar, loc)

        case NamedAst.Expression.ArrayNew(elm, len, tvar, loc) =>
          for {
            e <- visit(elm)
          } yield ResolvedAst.Expression.ArrayNew(e, len, tvar, loc)

        case NamedAst.Expression.ArrayLit(elms, tvar, loc) =>
          for {
            es <- seqM(elms map visit)
          } yield ResolvedAst.Expression.ArrayLit(es, tvar, loc)

        case NamedAst.Expression.ArrayLoad(base, index, tvar, loc) =>
          for {
            b <- visit(base)
            i <- visit(index)
          } yield ResolvedAst.Expression.ArrayLoad(b, i, tvar, loc)

        case NamedAst.Expression.ArrayStore(base, index, value, tvar, loc) =>
          for {
            b <- visit(base)
            i <- visit(index)
            v <- visit(value)
          } yield ResolvedAst.Expression.ArrayStore(b, i, v, tvar, loc)

        case NamedAst.Expression.Ref(exp, tvar, loc) =>
          for {
            e <- visit(exp)
          } yield ResolvedAst.Expression.Ref(e, tvar, loc)

        case NamedAst.Expression.Deref(exp, tvar, loc) =>
          for {
            e <- visit(exp)
          } yield ResolvedAst.Expression.Deref(e, tvar, loc)

        case NamedAst.Expression.Assign(exp1, exp2, tvar, loc) =>
          for {
            e1 <- visit(exp1)
            e2 <- visit(exp2)
          } yield ResolvedAst.Expression.Assign(e1, e2, tvar, loc)

        case NamedAst.Expression.HandleWith(exp, bindings, tvar, loc) =>
          for {
            e <- visit(exp)
            bs <- resolveHandlerBindings(bindings, ns0, prog0)
          } yield ResolvedAst.Expression.HandleWith(e, bs, tvar, loc)

        case NamedAst.Expression.Existential(fparam, exp, loc) =>
          for {
            fp <- Params.resolve(fparam, ns0, prog0)
            e <- visit(exp)
          } yield ResolvedAst.Expression.Existential(fp, e, loc)

        case NamedAst.Expression.Universal(fparam, exp, loc) =>
          for {
            fp <- Params.resolve(fparam, ns0, prog0)
            e <- visit(exp)
          } yield ResolvedAst.Expression.Universal(fp, e, loc)

        case NamedAst.Expression.Ascribe(exp, tpe, eff, loc) =>
          for {
            e <- visit(exp)
            t <- lookupType(tpe, ns0, prog0)
          } yield ResolvedAst.Expression.Ascribe(e, t, eff, loc)

        case NamedAst.Expression.Cast(exp, tpe, eff, loc) =>
          for {
            e <- visit(exp)
            t <- lookupType(tpe, ns0, prog0)
          } yield ResolvedAst.Expression.Cast(e, t, eff, loc)

        case NamedAst.Expression.NativeConstructor(constructor, args, tpe, loc) =>
          for {
            es <- seqM(args map visit)
          } yield ResolvedAst.Expression.NativeConstructor(constructor, es, tpe, loc)

        case NamedAst.Expression.NativeField(field, tpe, loc) => ResolvedAst.Expression.NativeField(field, tpe, loc).toSuccess

        case NamedAst.Expression.NativeMethod(method, args, tpe, loc) =>
          for {
            es <- seqM(args map visit)
          } yield ResolvedAst.Expression.NativeMethod(method, es, tpe, loc)

        case NamedAst.Expression.UserError(tvar, loc) => ResolvedAst.Expression.UserError(tvar, loc).toSuccess

        case NamedAst.Expression.NewChannel(exp, tvar, loc) =>
          for {
            e <- visit(exp)
          } yield ResolvedAst.Expression.NewChannel(e, tvar, loc)

        case NamedAst.Expression.GetChannel(exp, tvar, loc) =>
          for {
            e <- visit(exp)
          } yield ResolvedAst.Expression.GetChannel(e, tvar, loc)

        case NamedAst.Expression.PutChannel(exp1, exp2, tvar, loc) =>
          for {
            e1 <- visit(exp1)
            e2 <- visit(exp2)
          } yield ResolvedAst.Expression.PutChannel(e1, e2, tvar, loc)

        case NamedAst.Expression.Spawn(exp, tvar, loc) =>
          for {
            e <- visit(exp)
          } yield ResolvedAst.Expression.Spawn(e, tvar, loc)

<<<<<<< HEAD
        case NamedAst.Expression.GetChannel(exp, tvar, loc) =>
          for {
            e <- visit(exp)
          } yield ResolvedAst.Expression.GetChannel(e, tvar, loc)

        case NamedAst.Expression.PutChannel(exp1, exp2, tvar, loc) =>
          for {
            e1 <- visit(exp1)
            e2 <- visit(exp2)
          } yield ResolvedAst.Expression.PutChannel(e1, e2, tvar, loc)
=======
        case NamedAst.Expression.SelectChannel(rules, tvar, loc) =>
          val rulesVal = rules map {
            case NamedAst.SelectRule(sym, channel, body) =>
              for {
                c <- visit(channel)
                b <- visit(body)
              } yield ResolvedAst.SelectRule(sym, c, b)
          }

          for {
            rs <- seqM(rulesVal)
          } yield ResolvedAst.Expression.SelectChannel(rs, tvar, loc)

>>>>>>> 35cdd793
      }

      visit(exp0)
    }

  }

  object Patterns {

    /**
      * Performs name resolution on the given pattern `pat0` in the namespace `ns0`.
      */
    def resolve(pat0: NamedAst.Pattern, ns0: Name.NName, prog0: NamedAst.Program): Validation[ResolvedAst.Pattern, ResolutionError] = {

      def visit(p0: NamedAst.Pattern): Validation[ResolvedAst.Pattern, ResolutionError] = p0 match {
        case NamedAst.Pattern.Wild(tvar, loc) => ResolvedAst.Pattern.Wild(tvar, loc).toSuccess

        case NamedAst.Pattern.Var(sym, tvar, loc) => ResolvedAst.Pattern.Var(sym, tvar, loc).toSuccess

        case NamedAst.Pattern.Unit(loc) => ResolvedAst.Pattern.Unit(loc).toSuccess

        case NamedAst.Pattern.True(loc) => ResolvedAst.Pattern.True(loc).toSuccess

        case NamedAst.Pattern.False(loc) => ResolvedAst.Pattern.False(loc).toSuccess

        case NamedAst.Pattern.Char(lit, loc) => ResolvedAst.Pattern.Char(lit, loc).toSuccess

        case NamedAst.Pattern.Float32(lit, loc) => ResolvedAst.Pattern.Float32(lit, loc).toSuccess

        case NamedAst.Pattern.Float64(lit, loc) => ResolvedAst.Pattern.Float64(lit, loc).toSuccess

        case NamedAst.Pattern.Int8(lit, loc) => ResolvedAst.Pattern.Int8(lit, loc).toSuccess

        case NamedAst.Pattern.Int16(lit, loc) => ResolvedAst.Pattern.Int16(lit, loc).toSuccess

        case NamedAst.Pattern.Int32(lit, loc) => ResolvedAst.Pattern.Int32(lit, loc).toSuccess

        case NamedAst.Pattern.Int64(lit, loc) => ResolvedAst.Pattern.Int64(lit, loc).toSuccess

        case NamedAst.Pattern.BigInt(lit, loc) => ResolvedAst.Pattern.BigInt(lit, loc).toSuccess

        case NamedAst.Pattern.Str(lit, loc) => ResolvedAst.Pattern.Str(lit, loc).toSuccess

        case NamedAst.Pattern.Tag(enum, tag, pat, tvar, loc) =>
          for {
            d <- lookupEnumByTag(enum, tag, ns0, prog0)
            p <- visit(pat)
          } yield ResolvedAst.Pattern.Tag(d.sym, tag.name, p, tvar, loc)

        case NamedAst.Pattern.Tuple(elms, tvar, loc) =>
          for {
            es <- seqM(elms map visit)
          } yield ResolvedAst.Pattern.Tuple(es, tvar, loc)
      }

      visit(pat0)
    }

  }

  object Predicates {

    object Head {
      /**
        * Performs name resolution on the given head predicate `h0` in the given namespace `ns0`.
        */
      def resolve(h0: NamedAst.Predicate.Head, ns0: Name.NName, prog0: NamedAst.Program)(implicit genSym: GenSym): Validation[ResolvedAst.Predicate.Head, ResolutionError] = h0 match {
        case NamedAst.Predicate.Head.True(loc) => ResolvedAst.Predicate.Head.True(loc).toSuccess

        case NamedAst.Predicate.Head.False(loc) => ResolvedAst.Predicate.Head.False(loc).toSuccess

        case NamedAst.Predicate.Head.Atom(qname, terms, loc) =>
          for {
            t <- lookupTable(qname, ns0, prog0)
            ts <- seqM(terms.map(t => Expressions.resolve(t, ns0, prog0)))
          } yield ResolvedAst.Predicate.Head.Atom(t.sym, ts, loc)
      }
    }

    object Body {
      /**
        * Performs name resolution on the given body predicate `b0` in the given namespace `ns0`.
        */
      def resolve(b0: NamedAst.Predicate.Body, ns0: Name.NName, prog0: NamedAst.Program)(implicit genSym: GenSym): Validation[ResolvedAst.Predicate.Body, ResolutionError] = b0 match {
        case NamedAst.Predicate.Body.Atom(qname, polarity, terms, loc) =>
          for {
            d <- lookupTable(qname, ns0, prog0)
            ts <- seqM(terms.map(t => Patterns.resolve(t, ns0, prog0)))
          } yield ResolvedAst.Predicate.Body.Atom(d.sym, polarity, ts, loc)

        case NamedAst.Predicate.Body.Filter(qname, terms, loc) =>
          for {
            lookupResult <- lookupQName(qname, ns0, prog0)
            ts <- seqM(terms.map(t => Expressions.resolve(t, ns0, prog0)))
          } yield {
            lookupResult match {
              case LookupResult.Def(sym) => ResolvedAst.Predicate.Body.Filter(sym, ts, loc)
              case LookupResult.Eff(sym) => throw InternalCompilerException(s"Unexpected effect here: ${sym.toString}")
            }
          }

        case NamedAst.Predicate.Body.Loop(pat, term, loc) =>
          for {
            p <- Patterns.resolve(pat, ns0, prog0)
            t <- Expressions.resolve(term, ns0, prog0)
          } yield ResolvedAst.Predicate.Body.Loop(p, t, loc)
      }
    }

  }

  object Properties {

    /**
      * Performs name resolution on each of the given `properties` in the given namespace `ns0`.
      */
    def resolve(properties: List[NamedAst.Property], ns0: Name.NName, prog0: NamedAst.Program)(implicit genSym: GenSym): Validation[List[ResolvedAst.Property], ResolutionError] = {
      seqM(properties.map(p => resolve(p, ns0, prog0)))
    }

    /**
      * Performs name resolution on the given property `p0` in the given namespace `ns0`.
      */
    def resolve(p0: NamedAst.Property, ns0: Name.NName, prog0: NamedAst.Program)(implicit genSym: GenSym): Validation[ResolvedAst.Property, ResolutionError] = {
      for {
        e <- Expressions.resolve(p0.exp, ns0, prog0)
      } yield ResolvedAst.Property(p0.law, p0.defn, e, p0.loc)
    }

  }

  object Params {

    /**
      * Performs name resolution on the given constraint parameter `cparam0` in the given namespace `ns0`.
      */
    def resolve(cparam0: NamedAst.ConstraintParam, ns0: Name.NName, prog0: NamedAst.Program): Validation[ResolvedAst.ConstraintParam, ResolutionError] = cparam0 match {
      case NamedAst.ConstraintParam.HeadParam(sym, tpe, loc) => ResolvedAst.ConstraintParam.HeadParam(sym, tpe, loc).toSuccess
      case NamedAst.ConstraintParam.RuleParam(sym, tpe, loc) => ResolvedAst.ConstraintParam.RuleParam(sym, tpe, loc).toSuccess
    }

    /**
      * Performs name resolution on the given formal parameter `fparam0` in the given namespace `ns0`.
      */
    def resolve(fparam0: NamedAst.FormalParam, ns0: Name.NName, prog0: NamedAst.Program): Validation[ResolvedAst.FormalParam, ResolutionError] = {
      for {
        t <- lookupType(fparam0.tpe, ns0, prog0)
      } yield ResolvedAst.FormalParam(fparam0.sym, fparam0.mod, t, fparam0.loc)
    }

    /**
      * Performs name resolution on the given type parameter `tparam0` in the given namespace `ns0`.
      */
    def resolve(tparam0: NamedAst.TypeParam, ns0: Name.NName, prog0: NamedAst.Program): Validation[ResolvedAst.TypeParam, ResolutionError] = {
      ResolvedAst.TypeParam(tparam0.name, tparam0.tpe, tparam0.loc).toSuccess
    }

  }

  /**
    * Performs name resolution on the given formal parameters `fparams0`.
    */
  def resolveFormalParams(fparams0: List[NamedAst.FormalParam], ns0: Name.NName, prog0: NamedAst.Program): Validation[List[ResolvedAst.FormalParam], ResolutionError] = {
    seqM(fparams0.map(fparam => Params.resolve(fparam, ns0, prog0)))
  }

  /**
    * Performs name resolution on the given type parameters `tparams0`.
    */
  def resolveTypeParams(tparams0: List[NamedAst.TypeParam], ns0: Name.NName, prog0: NamedAst.Program): Validation[List[ResolvedAst.TypeParam], ResolutionError] =
    seqM(tparams0.map(tparam => Params.resolve(tparam, ns0, prog0)))

  /**
    * Performs name resolution on the given handler bindings `bs0`.
    */
  def resolveHandlerBindings(bs0: List[NamedAst.HandlerBinding], ns0: Name.NName, prog0: NamedAst.Program)(implicit genSym: GenSym): Validation[List[ResolvedAst.HandlerBinding], ResolutionError] = {
    // TODO: Check that there is no overlap?
    seqM(bs0.map(b => resolveHandlerBindings(b, ns0, prog0)))
  }

  /**
    * Performs name resolution on the given handler binding `b0`.
    */
  def resolveHandlerBindings(b0: NamedAst.HandlerBinding, ns0: Name.NName, prog0: NamedAst.Program)(implicit genSym: GenSym): Validation[ResolvedAst.HandlerBinding, ResolutionError] = b0 match {
    case NamedAst.HandlerBinding(qname, exp0) =>
      for {
        eff <- lookupEff(qname, ns0, prog0)
        exp <- Expressions.resolve(exp0, ns0, prog0)
      } yield ResolvedAst.HandlerBinding(eff.sym, exp)
  }

  /**
    * Performs name resolution on the given scheme `sc0`.
    */
  def resolveScheme(sc0: NamedAst.Scheme, ns0: Name.NName, prog0: NamedAst.Program): Validation[Scheme, ResolutionError] = {
    for {
      base <- lookupType(sc0.base, ns0, prog0)
    } yield Scheme(sc0.quantifiers, base)
  }

  /**
    * The result of a qualified name lookup.
    */
  sealed trait LookupResult

  object LookupResult {

    case class Def(sym: Symbol.DefnSym) extends LookupResult

    case class Eff(sym: Symbol.EffSym) extends LookupResult

  }

  /**
    * Finds the definition with the qualified name `qname` in the namespace `ns0`.
    */
  def lookupQName(qname: Name.QName, ns0: Name.NName, prog0: NamedAst.Program): Validation[LookupResult, ResolutionError] = {
    val defOpt = tryLookupDef(qname, ns0, prog0)
    val effOpt = tryLookupEff(qname, ns0, prog0)

    (defOpt, effOpt) match {
      case (None, None) => ResolutionError.UndefinedName(qname, ns0, qname.loc).toFailure
      case (Some(d), None) => getDefIfAccessible(d, ns0, qname.loc)
      case (None, Some(e)) => getEffIfAccessible(e, ns0, qname.loc)
      case (Some(d), Some(e)) => ResolutionError.AmbiguousName(qname, ns0, d.loc, e.loc, qname.loc).toFailure
    }
  }

  /**
    * Tries to a def with the qualified name `qname` in the namespace `ns0`.
    */
  def tryLookupDef(qname: Name.QName, ns0: Name.NName, prog0: NamedAst.Program): Option[NamedAst.Def] = {
    // Check whether the name is fully-qualified.
    if (qname.isUnqualified) {
      // Case 1: Unqualified name. Lookup in the current namespace.
      val defnOpt = prog0.defs.getOrElse(ns0, Map.empty).get(qname.ident.name)

      defnOpt match {
        case Some(defn) =>
          // Case 1.2: Found in the current namespace.
          Some(defn)
        case None =>
          // Case 1.1: Try the global namespace.
          prog0.defs.getOrElse(Name.RootNS, Map.empty).get(qname.ident.name)
      }
    } else {
      // Case 2: Qualified. Lookup in the given namespace.
      prog0.defs.getOrElse(qname.namespace, Map.empty).get(qname.ident.name)
    }
  }

  /**
    * Tries to find an eff with the qualified name `qname` in the namespace `ns0`.
    */
  def lookupEff(qname: Name.QName, ns0: Name.NName, prog0: NamedAst.Program): Validation[NamedAst.Eff, ResolutionError] = {
    tryLookupEff(qname, ns0, prog0) match {
      case None => ResolutionError.UndefinedEff(qname, ns0, qname.loc).toFailure
      case Some(eff) => eff.toSuccess
    }
  }

  /**
    * Finds the given effect with the qualified name `qname` in the namespace `ns0`.
    */
  def tryLookupEff(qname: Name.QName, ns0: Name.NName, prog0: NamedAst.Program): Option[NamedAst.Eff] = {
    // Check whether the name is fully-qualified.
    if (qname.isUnqualified) {
      // Case 1: Unqualified name. Lookup in the current namespace.
      val defnOpt = prog0.effs.getOrElse(ns0, Map.empty).get(qname.ident.name)

      defnOpt match {
        case Some(eff) =>
          // Case 1.2: Found in the current namespace.
          Some(eff)
        case None =>
          // Case 1.1: Try the global namespace.
          prog0.effs.getOrElse(Name.RootNS, Map.empty).get(qname.ident.name)
      }
    } else {
      // Case 2: Qualified. Lookup in the given namespace.
      prog0.effs.getOrElse(qname.namespace, Map.empty).get(qname.ident.name)
    }
  }

  /**
    * Finds the class with the qualified name `qname` in the namespace `ns0`.
    */
  def lookupClass(qname: Name.QName, ns0: Name.NName, prog0: NamedAst.Program): Validation[Symbol.ClassSym, ResolutionError] = {
    // Check whether the name is fully-qualified.
    if (qname.isUnqualified) {
      // Lookup in the current namespace.
      prog0.classes.getOrElse(ns0, Map.empty).get(qname.ident.name) match {
        case Some(clazz) =>
          // Case 1.1 : The class is defined in the current namespace.
          getClassIfAccessible(clazz, ns0, qname.loc).map(_.sym)
        case None =>
          // Case 1.2: The class was not found in the current namespace.
          // Try the root namespace.
          prog0.classes.getOrElse(Name.RootNS, Map.empty).get(qname.ident.name) match {
            case Some(clazz) =>
              // Case 1.2.1: The class is defined in the root namespace.
              getClassIfAccessible(clazz, ns0, qname.loc).map(_.sym)
            case None =>
              // Case 1.2.2: The class was not found. Neither in the current namespace nor in the root namespace.
              ResolutionError.UndefinedClass(qname, qname.namespace, qname.loc).toFailure
          }
      }
    } else {
      // Lookup in the qualified namespace.
      prog0.classes.getOrElse(qname.namespace, Map.empty).get(qname.ident.name) match {
        case Some(clazz) =>
          // Case 2.1: The class was found in the qualified namespace.
          getClassIfAccessible(clazz, ns0, qname.loc).map(_.sym)
        case None =>
          // Case 2.2: The class was not found in the qualified namespace.
          ResolutionError.UndefinedClass(qname, qname.namespace, qname.loc).toFailure
      }
    }
  }

  /**
    * TODO: DOC
    */
  // TODO: Can you access a signature by qualified name???
  def lookupSig(ident: Name.Ident, ns0: Name.NName, prog0: NamedAst.Program): Validation[Option[Symbol.SigSym], ResolutionError] = {
    // Compute all classes visible in the current namespace.
    val classes = getClassesInScope()

    // A mutable collection of candidate signatures.
    val candidates = mutable.Set.empty[Symbol.SigSym]

    // Look through each class to see if it contains a usable signature.
    for (NamedAst.Class(doc, mod, sym, quantifiers, head, body, sigs, laws, loc) <- classes) {
      for (NamedAst.Sig(doc, ann, mod, sym, tparams, fparams, sc, eff, loc) <- sigs) {
        // TODO: If ....
      }
    }

    // Check how many candidate signatures were found.
    if (candidates.isEmpty) {
      // Case 1: No candidate signatures.
      None.toSuccess
    } else if (candidates.size == 1) {
      // Case 2: Exactly one candidate signature.
      Some(candidates.head).toSuccess
    } else {
      // Case 3: Multiple candidate signatures.
      // TODO: Ambiguius
      ???
    }
  }

  // TODO: DOC
  def getClassesInScope(): List[NamedAst.Class] = Nil


  /**
    * Finds the enum definition matching the given qualified name and tag.
    */
  def lookupEnumByTag(qname: Option[Name.QName], tag: Name.Ident, ns: Name.NName, prog0: NamedAst.Program): Validation[NamedAst.Enum, ResolutionError] = {
    /*
     * Lookup the tag name in all enums across all namespaces.
     */
    val globalMatches = mutable.Set.empty[NamedAst.Enum]
    for ((_, decls) <- prog0.enums) {
      for ((enumName, decl) <- decls) {
        for ((tagName, caze) <- decl.cases) {
          if (tag.name == tagName) {
            globalMatches += decl
          }
        }
      }
    }

    // Case 1: Exact match found. Simply return it.
    if (globalMatches.size == 1) {
      return getEnumIfAccessible(globalMatches.head, ns, tag.loc)
    }

    // Case 2: No or multiple matches found.
    // Lookup the tag in either the fully qualified namespace or the current namespace.
    val namespace = if (qname.exists(_.isQualified)) qname.get.namespace else ns

    /*
     * Lookup the tag name in all enums in the current namespace.
     */
    val namespaceMatches = mutable.Set.empty[NamedAst.Enum]
    for ((enumName, decl) <- prog0.enums.getOrElse(namespace, Map.empty[String, NamedAst.Enum])) {
      for ((tagName, caze) <- decl.cases) {
        if (tag.name == tagName) {
          namespaceMatches += decl
        }
      }
    }

    // Case 2.1: Exact match found in namespace. Simply return it.
    if (namespaceMatches.size == 1) {
      return getEnumIfAccessible(namespaceMatches.head, ns, tag.loc)
    }

    // Case 2.2: No matches found in namespace.
    if (namespaceMatches.isEmpty) {
      return ResolutionError.UndefinedTag(tag.name, ns, tag.loc).toFailure
    }

    // Case 2.3: Multiple matches found in namespace and no enum name.
    if (qname.isEmpty) {
      val locs = namespaceMatches.map(_.sym.loc).toList.sorted
      return ResolutionError.AmbiguousTag(tag.name, ns, locs, tag.loc).toFailure
    }

    // Case 2.4: Multiple matches found in namespace and an enum name is available.
    val filteredMatches = namespaceMatches.filter(_.sym.name == qname.get.ident.name)
    if (filteredMatches.size == 1) {
      return getEnumIfAccessible(filteredMatches.head, ns, tag.loc)
    }

    ResolutionError.UndefinedTag(tag.name, ns, tag.loc).toFailure
  }

  /**
    * Finds the table of the given `qname` in the namespace `ns`.
    */
  def lookupTable(qname: Name.QName, ns: Name.NName, prog0: NamedAst.Program): Validation[NamedAst.Table, ResolutionError] = {
    if (qname.isUnqualified) {
      // Lookup in the current namespace.
      val tables = prog0.tables.getOrElse(ns, Map.empty)
      tables.get(qname.ident.name) match {
        case None => ResolutionError.UndefinedTable(qname, ns, qname.loc).toFailure
        case Some(table) => table.toSuccess
      }
    } else {
      // Lookup in the qualified namespace.
      val tables = prog0.tables.getOrElse(qname.namespace, Map.empty)
      tables.get(qname.ident.name) match {
        case None => ResolutionError.UndefinedTable(qname, qname.namespace, qname.loc).toFailure
        case Some(table) => table.toSuccess
      }
    }
  }


  // TODO: Move
  /**
    * Ensures that every declared effect in `effs` has one handler in `handlers`.
    */
  def checkDefaultHandlers(effs: List[(Symbol.EffSym, ResolvedAst.Eff)], handlers: List[(Symbol.EffSym, ResolvedAst.Handler)]): Validation[Unit, ResolutionError] = {
    //
    // Compute the declared and handled effects.
    //
    val declaredEffects = effs.map(_._1)
    val declaredHandlers = handlers.map(_._1)

    //
    // Check if there are any unhandled effects.
    //
    val unhandledEffects = declaredEffects.toSet -- declaredHandlers.toSet
    if (unhandledEffects.isEmpty)
      ().toSuccess
    else
      ResolutionError.UnhandledEffect(unhandledEffects.head).toFailure
  }

  /**
    * Returns `true` iff the given type `tpe0` is the Unit type.
    */
  def isUnitType(tpe: NamedAst.Type): Boolean = tpe match {
    case NamedAst.Type.Unit(loc) => true
    case _ => false
  }

  /**
    * Resolves the given type `tpe0` in the given namespace `ns0`.
    */
  // TODO: Add support for Higher-Kinded types.
  def lookupType(tpe0: NamedAst.Type, ns0: Name.NName, prog0: NamedAst.Program): Validation[Type, ResolutionError] = tpe0 match {
    case NamedAst.Type.Var(tvar, loc) => tvar.toSuccess
    case NamedAst.Type.Unit(loc) => Type.Unit.toSuccess
    case NamedAst.Type.Ambiguous(qname, loc) if qname.isUnqualified => qname.ident.name match {
      // Basic Types
      case "Unit" => Type.Unit.toSuccess
      case "Bool" => Type.Bool.toSuccess
      case "Char" => Type.Char.toSuccess
      case "Float" => Type.Float64.toSuccess
      case "Float32" => Type.Float32.toSuccess
      case "Float64" => Type.Float64.toSuccess
      case "Int" => Type.Int32.toSuccess
      case "Int8" => Type.Int8.toSuccess
      case "Int16" => Type.Int16.toSuccess
      case "Int32" => Type.Int32.toSuccess
      case "Int64" => Type.Int64.toSuccess
      case "BigInt" => Type.BigInt.toSuccess
      case "Str" => Type.Str.toSuccess
      case "Array" => Type.Array.toSuccess
      case "Native" => Type.Native.toSuccess
      case "Ref" => Type.Ref.toSuccess

      // Enum Types.
      case typeName =>
        // Lookup the enum in the current namespace.
        // If the namespace doesn't even exist, just use an empty map.
        val namespaceDecls = prog0.enums.getOrElse(ns0, Map.empty)
        namespaceDecls.get(typeName) match {
          case None =>
            // The enum was not found in the current namespace. Try the root namespace.
            val rootDecls = prog0.enums.getOrElse(Name.RootNS, Map.empty)
            rootDecls.get(typeName) match {
              case None => ResolutionError.UndefinedType(qname, ns0, loc).toFailure
              case Some(enum) => getTypeIfAccessible(enum, ns0, ns0.loc)
            }
          case Some(enum) => getTypeIfAccessible(enum, ns0, ns0.loc)
        }
    }
    case NamedAst.Type.Ambiguous(qname, loc) if qname.isQualified =>
      // Lookup the enum using the namespace.
      val decls = prog0.enums.getOrElse(qname.namespace, Map.empty)
      decls.get(qname.ident.name) match {
        case None => ResolutionError.UndefinedType(qname, ns0, loc).toFailure
        case Some(enum) => getTypeIfAccessible(enum, ns0, ns0.loc)
      }
    case NamedAst.Type.Enum(sym) =>
      Type.Enum(sym, Kind.Star).toSuccess
    case NamedAst.Type.Tuple(elms0, loc) =>
      for (
        elms <- seqM(elms0.map(tpe => lookupType(tpe, ns0, prog0)))
      ) yield Type.mkTuple(elms)
    case NamedAst.Type.Native(fqn, loc) =>
      // TODO: needs more precise type.
      Type.Native.toSuccess
    case NamedAst.Type.Arrow(tparams0, tresult0, loc) =>
      for (
        tparams <- seqM(tparams0.map(tpe => lookupType(tpe, ns0, prog0)));
        tresult <- lookupType(tresult0, ns0, prog0)
      ) yield Type.mkArrow(tparams, tresult)
    case NamedAst.Type.Apply(base0, targ0, loc) =>
      for (
        tpe1 <- lookupType(base0, ns0, prog0);
        tpe2 <- lookupType(targ0, ns0, prog0)
      ) yield Type.Apply(tpe1, tpe2)

  }

  /**
    * Successfully returns the given class `clazz0` if it is accessible from the given namespace `ns0`.
    *
    * Otherwise fails with a resolution error.
    *
    * A class `clazz0` is accessible from a namespace `ns0` if:
    *
    * (a) the class is marked public, or
    * (b) the class is defined in the namespace `ns0` itself or in a parent of `ns0`.
    */
  def getClassIfAccessible(class0: NamedAst.Class, ns0: Name.NName, loc: SourceLocation): Validation[NamedAst.Class, ResolutionError] = {
    //
    // Check if the definition is marked public.
    //
    if (class0.mod.isPublic)
      return class0.toSuccess

    //
    // Check if the definition is defined in `ns0` or in a parent of `ns0`.
    //
    val prefixNs = class0.sym.namespace
    val targetNs = ns0.idents.map(_.name)
    if (targetNs.startsWith(prefixNs))
      return class0.toSuccess

    //
    // The definition is not accessible.
    //
    ResolutionError.InaccessibleClass(class0.sym, ns0, loc).toFailure
  }

  /**
    * Successfully returns the given definition `defn0` if it is accessible from the given namespace `ns0`.
    *
    * Otherwise fails with a resolution error.
    *
    * A definition `defn0` is accessible from a namespace `ns0` if:
    *
    * (a) the definition is marked public, or
    * (b) the definition is defined in the namespace `ns0` itself or in a parent of `ns0`.
    */
  def getDefIfAccessible(defn0: NamedAst.Def, ns0: Name.NName, loc: SourceLocation): Validation[LookupResult, ResolutionError] = {
    //
    // Check if the definition is marked public.
    //
    if (defn0.mod.isPublic)
      return LookupResult.Def(defn0.sym).toSuccess

    //
    // Check if the definition is defined in `ns0` or in a parent of `ns0`.
    //
    val prefixNs = defn0.sym.namespace
    val targetNs = ns0.idents.map(_.name)
    if (targetNs.startsWith(prefixNs))
      return LookupResult.Def(defn0.sym).toSuccess

    //
    // The definition is not accessible.
    //
    ResolutionError.InaccessibleDef(defn0.sym, ns0, loc).toFailure
  }

  /**
    * Successfully returns the given effect `eff0` if it is accessible from the given namespace `ns0`.
    *
    * Otherwise fails with a resolution error.
    *
    * An effect `eff0` is accessible from a namespace `ns0` if:
    *
    * (a) the effect is marked public, or
    * (b) the effect is defined in the namespace `ns0` itself or in a parent of `ns0`.
    */
  def getEffIfAccessible(eff0: NamedAst.Eff, ns0: Name.NName, loc: SourceLocation): Validation[LookupResult, ResolutionError] = {
    //
    // Check if the effect is marked public.
    //
    if (eff0.mod.isPublic)
      return LookupResult.Eff(eff0.sym).toSuccess

    //
    // Check if the effect is defined in `ns0` or in a parent of `ns0`.
    //
    val prefixNs = eff0.sym.namespace
    val targetNs = ns0.idents.map(_.name)
    if (targetNs.startsWith(prefixNs))
      return LookupResult.Eff(eff0.sym).toSuccess

    //
    // The effect is not accessible.
    //
    ResolutionError.InaccessibleEff(eff0.sym, ns0, loc).toFailure
  }

  /**
    * Successfully returns the given `enum0` if it is accessible from the given namespace `ns0`.
    *
    * Otherwise fails with a resolution error.
    *
    * An enum is accessible from a namespace `ns0` if:
    *
    * (a) the definition is marked public, or
    * (b) the definition is defined in the namespace `ns0` itself or in a parent of `ns0`.
    */
  def getEnumIfAccessible(enum0: NamedAst.Enum, ns0: Name.NName, loc: SourceLocation): Validation[NamedAst.Enum, ResolutionError] = {
    //
    // Check if the definition is marked public.
    //
    if (enum0.mod.isPublic)
      return enum0.toSuccess

    //
    // Check if the enum is defined in `ns0` or in a parent of `ns0`.
    //
    val prefixNs = enum0.sym.namespace
    val targetNs = ns0.idents.map(_.name)
    if (targetNs.startsWith(prefixNs))
      return enum0.toSuccess

    //
    // The enum is not accessible.
    //
    ResolutionError.InaccessibleEnum(enum0.sym, ns0, loc).toFailure
  }

  /**
    * Successfully returns the type of the given `enum0` if it is accessible from the given namespace `ns0`.
    *
    * Otherwise fails with a resolution error.
    *
    * Internally uses [[getEnumIfAccessible]].
    */
  def getTypeIfAccessible(enum0: NamedAst.Enum, ns0: Name.NName, loc: SourceLocation): Validation[Type, ResolutionError] =
    getEnumIfAccessible(enum0, ns0, loc) map {
      case enum => Type.Enum(enum.sym, Kind.Star)
    }
}
<|MERGE_RESOLUTION|>--- conflicted
+++ resolved
@@ -457,19 +457,6 @@
             rs <- seqM(rulesVal)
           } yield ResolvedAst.Expression.Match(e, rs, tvar, loc)
 
-        case NamedAst.Expression.SelectChannel(rules, tvar, loc) =>
-          val rulesVal = rules map {
-            case NamedAst.SelectRule(sym, channel, body) =>
-              for {
-                c <- visit(channel)
-                b <- visit(body)
-              } yield ResolvedAst.SelectRule(sym, c, b)
-          }
-
-          for {
-            rs <- seqM(rulesVal)
-          } yield ResolvedAst.Expression.SelectChannel(rs, tvar, loc)
-
         case NamedAst.Expression.Switch(rules, tvar, loc) =>
           val rulesVal = rules map {
             case (cond, body) => @@(visit(cond), visit(body))
@@ -631,18 +618,6 @@
             e <- visit(exp)
           } yield ResolvedAst.Expression.Spawn(e, tvar, loc)
 
-<<<<<<< HEAD
-        case NamedAst.Expression.GetChannel(exp, tvar, loc) =>
-          for {
-            e <- visit(exp)
-          } yield ResolvedAst.Expression.GetChannel(e, tvar, loc)
-
-        case NamedAst.Expression.PutChannel(exp1, exp2, tvar, loc) =>
-          for {
-            e1 <- visit(exp1)
-            e2 <- visit(exp2)
-          } yield ResolvedAst.Expression.PutChannel(e1, e2, tvar, loc)
-=======
         case NamedAst.Expression.SelectChannel(rules, tvar, loc) =>
           val rulesVal = rules map {
             case NamedAst.SelectRule(sym, channel, body) =>
@@ -656,7 +631,6 @@
             rs <- seqM(rulesVal)
           } yield ResolvedAst.Expression.SelectChannel(rs, tvar, loc)
 
->>>>>>> 35cdd793
       }
 
       visit(exp0)
