--- conflicted
+++ resolved
@@ -43,20 +43,11 @@
 object Lowering {
 
   private object Defs {
-<<<<<<< HEAD
-    lazy val Box: Symbol.DefnSym = Symbol.mkDefnSym("Fixpoint/Boxable.box")
-    lazy val Solve: Symbol.DefnSym = Symbol.mkDefnSym("Fixpoint/Solver.run")
-    lazy val Merge: Symbol.DefnSym = Symbol.mkDefnSym("Fixpoint/Solver.union")
-    lazy val Filter: Symbol.DefnSym = Symbol.mkDefnSym("Fixpoint/Solver.projectSym")
-    lazy val Rename: Symbol.DefnSym = Symbol.mkDefnSym("Fixpoint/Solver.rename")
-=======
-    lazy val Box: Symbol.DefnSym = Symbol.mkDefnSym("Boxable.box")
-
+    lazy val Box: Symbol.DefnSym = Symbol.mkDefnSym("Fixpoint.Boxable.box")
     lazy val Solve: Symbol.DefnSym = Symbol.mkDefnSym("Fixpoint.Solver.run")
     lazy val Merge: Symbol.DefnSym = Symbol.mkDefnSym("Fixpoint.Solver.union")
     lazy val Filter: Symbol.DefnSym = Symbol.mkDefnSym("Fixpoint.Solver.projectSym")
     lazy val Rename: Symbol.DefnSym = Symbol.mkDefnSym("Fixpoint.Solver.rename")
->>>>>>> 19b60380
 
     def ProjectInto(arity: Int): Symbol.DefnSym = Symbol.mkDefnSym(s"Fixpoint.Solver.injectInto$arity")
 
