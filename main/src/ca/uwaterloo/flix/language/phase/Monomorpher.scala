--- conflicted
+++ resolved
@@ -421,12 +421,7 @@
   private def mkSpecializedDefn(freshSym: Symbol.DefnSym, defn: LoweredAst.Def, subst: StrictSubstitution)(implicit ctx: Context, instances: Map[(Symbol.TraitSym, TypeConstructor), Instance], root: LoweredAst.Root, flix: Flix): MonoAst.Def = {
     val (specializedFparams, env0) = specializeFormalParams(defn.spec.fparams, subst)
 
-<<<<<<< HEAD
-    // Specialize the body expression.
     val specializedExp = specializeExp(defn.exp, env0, subst)
-=======
-    val specializedExp = visitExp(defn.exp, env0, subst)
->>>>>>> 8d30947e
 
     val spec0 = defn.spec
     val spec = MonoAst.Spec(
@@ -562,11 +557,7 @@
               val env1 = env0 + (sym -> freshSym)
               val subst1 = StrictSubstitution.mk(caseSubst @@ subst.nonStrict)
               // Visit the body under the extended environment.
-<<<<<<< HEAD
-              val body = specializeExp(body0, env1, StrictSubstitution.mk(subst1))
-=======
-              val body = visitExp(body0, env1, subst1)
->>>>>>> 8d30947e
+              val body = specializeExp(body0, env1, subst1)
               val eff = Type.mkUnion(e.eff, body.eff, loc.asSynthetic)
               Some(MonoAst.Expr.Let(freshSym, e, body, subst1(tpe), subst1(eff), loc))
           }
