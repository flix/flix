--- conflicted
+++ resolved
@@ -141,12 +141,10 @@
       case Type.Cst(TypeConstructor.BigInt, _) =>
         val clazz = classOf[BigInteger]
         retrieveMethod(clazz, method, ts, loc)
-<<<<<<< HEAD
-      case Type.Cst(TypeConstructor.Native(clazz), _) =>
-=======
       case Type.Cst(TypeConstructor.BigDecimal, _) =>
         val clazz = classOf[java.math.BigDecimal]
->>>>>>> daa7b781
+        retrieveMethod(clazz, method, ts, loc)
+      case Type.Cst(TypeConstructor.Native(clazz), _) =>
         retrieveMethod(clazz, method, ts, loc)
       case _ => JavaResolutionResult.MethodNotFound
     }
@@ -182,6 +180,8 @@
               case (acc, (clazz, tpe)) => acc && (Type.getFlixType(clazz) == tpe)
             })
         exactSignature.length match {
+          
+          
           case 1 => JavaResolutionResult.Resolved(Type.Cst(TypeConstructor.JvmMethod(exactSignature.head), loc))
           case _ => JavaResolutionResult.AmbiguousMethod(candidateMethods.toList)
         }
