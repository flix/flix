package ca.uwaterloo.flix.language.dbg.printer

import ca.uwaterloo.flix.language.ast.TypedAst.Pattern.Record
import ca.uwaterloo.flix.language.ast.TypedAst.{Expr, Pattern}
import ca.uwaterloo.flix.language.ast.shared.SymUse.{DefSymUse, LocalDefSymUse, SigSymUse}
import ca.uwaterloo.flix.language.ast.{Symbol, TypedAst}
import ca.uwaterloo.flix.language.dbg.DocAst

object TypedAstPrinter {

  /**
    * Returns the [[DocAst.Program]] representation of `root`.
    */
  def print(root: TypedAst.Root): DocAst.Program = {
    val enums = root.enums.values.map {
      case TypedAst.Enum(_, ann, mod, sym, tparams, _, cases, _) =>
        DocAst.Enum(ann, mod, sym, tparams.map(printTypeParam), cases.values.map(printCase).toList)
    }.toList
    val defs = root.defs.values.map {
      case TypedAst.Def(sym, TypedAst.Spec(_, ann, mod, _, fparams, _, retTpe, eff, _, _), exp, _) =>
        DocAst.Def(ann, mod, sym, fparams.map(printFormalParam), TypePrinter.print(retTpe), TypePrinter.print(eff), print(exp))
    }.toList
    DocAst.Program(enums, defs, Nil)
  }

  /**
    * Returns the [[DocAst.Expr]] representation of `e`.
    */
  private def print(e: TypedAst.Expr): DocAst.Expr = e match {
    case Expr.Cst(cst, _, _) => ConstantPrinter.print(cst)
    case Expr.Var(sym, _, _) => printVar(sym)
    case Expr.Hole(sym, _, _, _, _) => DocAst.Expr.Hole(sym)
    case Expr.HoleWithExp(exp, _, _, _, _) => DocAst.Expr.HoleWithExp(print(exp))
    case Expr.OpenAs(_, _, _, _) => DocAst.Expr.Unknown
    case Expr.Use(_, _, _, _) => DocAst.Expr.Unknown
    case Expr.Lambda(fparam, exp, _, _) => DocAst.Expr.Lambda(List(printFormalParam(fparam)), print(exp))
    case Expr.ApplyClo(exp1, exp2, _, _, _) => DocAst.Expr.App(print(exp1), List(print(exp2)))
    case Expr.ApplyDef(DefSymUse(sym, _), exps, _, _, _, _) => DocAst.Expr.ApplyDef(sym, exps.map(print))
    case Expr.ApplyLocalDef(LocalDefSymUse(sym, _), exps, _, _, _, _) => DocAst.Expr.App(DocAst.Expr.Var(sym), exps.map(print))
    case Expr.ApplyOp(op, exps, _, _, _) => DocAst.Expr.ApplyOp(op.sym, exps.map(print))
    case Expr.ApplySig(SigSymUse(sym, _), exps, _, _, _, _) => DocAst.Expr.App(DocAst.Expr.AsIs(sym.name), exps.map(print))
    case Expr.Unary(sop, exp, _, _, _) => DocAst.Expr.Unary(OpPrinter.print(sop), print(exp))
    case Expr.Binary(sop, exp1, exp2, _, _, _) => DocAst.Expr.Binary(print(exp1), OpPrinter.print(sop), print(exp2))
    case Expr.Let(bnd, exp1, exp2, _, _, _) => DocAst.Expr.Let(printVar(bnd.sym), Some(TypePrinter.print(exp1.tpe)), print(exp1), print(exp2))
    case Expr.LocalDef(TypedAst.Binder(sym, _), fparams, exp1, exp2, tpe, eff, _) => DocAst.Expr.LocalDef(printVar(sym), fparams.map(printFormalParam), Some(TypePrinter.print(tpe)), Some(TypePrinter.print(eff)), print(exp1), print(exp2))
    case Expr.Region(_, _) => DocAst.Expr.Region
    case Expr.Scope(TypedAst.Binder(sym, _), _, exp, _, _, _) => DocAst.Expr.Scope(printVar(sym), print(exp))
    case Expr.IfThenElse(exp1, exp2, exp3, _, _, _) => DocAst.Expr.IfThenElse(print(exp1), print(exp2), print(exp3))
    case Expr.Stm(exp1, exp2, _, _, _) => DocAst.Expr.Stm(print(exp1), print(exp2))
    case Expr.Discard(exp, _, _) => DocAst.Expr.Discard(print(exp))
    case Expr.Match(exp, rules, _, _, _) => DocAst.Expr.Match(print(exp), rules.map(printMatchRule))
    case Expr.TypeMatch(_, _, _, _, _) => DocAst.Expr.Unknown
    case Expr.RestrictableChoose(_, _, _, _, _, _) => DocAst.Expr.Unknown
<<<<<<< HEAD
    case Expr.ExtMatch(_, _, _, _, _) => DocAst.Expr.Unknown // TODO: Ext-Variants
    case Expr.Tag(sym, exps, _, _, _) => DocAst.Expr.Tag(sym.sym, exps.map(print))
=======
    case Expr.ExtensibleMatch(_, _, _, _, _, _, _, _, _) => DocAst.Expr.Unknown // TODO: Ext-Variants
    case Expr.Tag(symUse, exps, _, _, _) => DocAst.Expr.Tag(symUse.sym, exps.map(print))
>>>>>>> ef4f2669
    case Expr.RestrictableTag(_, _, _, _, _) => DocAst.Expr.Unknown
    case Expr.ExtensibleTag(_, _, _, _, _) => DocAst.Expr.Unknown // TODO: Ext-Variants
    case Expr.Tuple(elms, _, _, _) => DocAst.Expr.Tuple(elms.map(print))
    case Expr.RecordSelect(exp, label, _, _, _) => DocAst.Expr.RecordSelect(label, print(exp))
    case Expr.RecordExtend(label, exp1, exp2, _, _, _) => DocAst.Expr.RecordExtend(label, print(exp1), print(exp2))
    case Expr.RecordRestrict(label, exp, _, _, _) => DocAst.Expr.RecordRestrict(label, print(exp))
    case Expr.ArrayLit(exps, exp, _, _, _) => DocAst.Expr.InRegion(DocAst.Expr.ArrayLit(exps.map(print)), print(exp))
    case Expr.ArrayNew(exp1, exp2, exp3, _, _, _) => DocAst.Expr.InRegion(DocAst.Expr.ArrayNew(print(exp1), print(exp2)), print(exp3))
    case Expr.ArrayLoad(exp1, exp2, _, _, _) => DocAst.Expr.ArrayLoad(print(exp1), print(exp2))
    case Expr.ArrayLength(exp, _, _) => DocAst.Expr.ArrayLength(print(exp))
    case Expr.ArrayStore(exp1, exp2, exp3, _, _) => DocAst.Expr.ArrayStore(print(exp1), print(exp2), print(exp3))
    case Expr.StructNew(sym, fields, region, _, _, _) => DocAst.Expr.StructNew(sym, fields.map { case (k, v) => (k.sym, print(v)) }, print(region))
    case Expr.StructGet(exp, field, _, _, _) => DocAst.Expr.StructGet(print(exp), field.sym)
    case Expr.StructPut(exp1, field, exp2, _, _, _) => DocAst.Expr.StructPut(print(exp1), field.sym, print(exp2))
    case Expr.VectorLit(exps, _, _, _) => DocAst.Expr.VectorLit(exps.map(print))
    case Expr.VectorLoad(exp1, exp2, _, _, _) => DocAst.Expr.VectorLoad(print(exp1), print(exp2))
    case Expr.VectorLength(exp, _) => DocAst.Expr.VectorLength(print(exp))
    case Expr.Ascribe(exp, _, _, tpe, _, _) => DocAst.Expr.AscriptionTpe(print(exp), TypePrinter.print(tpe))
    case Expr.InstanceOf(exp, clazz, _) => DocAst.Expr.InstanceOf(print(exp), clazz)
    case Expr.CheckedCast(_, _, _, _, _) => DocAst.Expr.Unknown
    case Expr.UncheckedCast(_, _, _, _, _, _) => DocAst.Expr.Unknown
    case Expr.Unsafe(exp, runEff, _, _, _) => DocAst.Expr.Unsafe(print(exp), TypePrinter.print(runEff))
    case Expr.Without(_, _, _, _, _) => DocAst.Expr.Unknown
    case Expr.TryCatch(exp, rules, _, _, _) => DocAst.Expr.TryCatch(print(exp), rules.map(printCatchRule))
    case Expr.Throw(exp, _, _, _) => DocAst.Expr.Throw(print(exp))
    case Expr.Handler(symUse, rules, _, _, _, _, _) => DocAst.Expr.Handler(symUse.sym, rules.map(printHandlerRule))
    case Expr.RunWith(exp1, exp2, _, _, _) => DocAst.Expr.RunWith(print(exp1), print(exp2))
    case Expr.InvokeConstructor(constructor, exps, _, _, _) => DocAst.Expr.JavaInvokeConstructor(constructor, exps.map(print))
    case Expr.InvokeMethod(method, exp, exps, _, _, _) => DocAst.Expr.JavaInvokeMethod(method, print(exp), exps.map(print))
    case Expr.InvokeStaticMethod(method, exps, _, _, _) => DocAst.Expr.JavaInvokeStaticMethod(method, exps.map(print))
    case Expr.GetField(field, exp, _, _, _) => DocAst.Expr.JavaGetField(field, print(exp))
    case Expr.PutField(field, exp1, exp2, _, _, _) => DocAst.Expr.JavaPutField(field, print(exp1), print(exp2))
    case Expr.GetStaticField(field, _, _, _) => DocAst.Expr.JavaGetStaticField(field)
    case Expr.PutStaticField(field, exp, _, _, _) => DocAst.Expr.JavaPutStaticField(field, print(exp))
    case Expr.NewObject(name, clazz, tpe, _, methods, _) => DocAst.Expr.NewObject(name, clazz, TypePrinter.print(tpe), methods.map(printJvmMethod))
    case Expr.NewChannel(_, _, _, _) => DocAst.Expr.Unknown
    case Expr.GetChannel(_, _, _, _) => DocAst.Expr.Unknown
    case Expr.PutChannel(_, _, _, _, _) => DocAst.Expr.Unknown
    case Expr.SelectChannel(_, _, _, _, _) => DocAst.Expr.Unknown
    case Expr.Spawn(exp1, exp2, _, _, _) => DocAst.Expr.Spawn(print(exp1), print(exp2))
    case Expr.ParYield(_, _, _, _, _) => DocAst.Expr.Unknown
    case Expr.Lazy(exp, _, _) => DocAst.Expr.Lazy(print(exp))
    case Expr.Force(exp, _, _, _) => DocAst.Expr.Force(print(exp))
    case Expr.FixpointConstraintSet(_, _, _) => DocAst.Expr.Unknown
    case Expr.FixpointLambda(_, _, _, _, _) => DocAst.Expr.Unknown
    case Expr.FixpointMerge(_, _, _, _, _) => DocAst.Expr.Unknown
    case Expr.FixpointQueryWithProvenance(_, _, _, _, _, _) => DocAst.Expr.Unknown
    case Expr.FixpointSolve(_, _, _, _, _) => DocAst.Expr.Unknown
    case Expr.FixpointFilter(_, _, _, _, _) => DocAst.Expr.Unknown
    case Expr.FixpointInject(_, _, _, _, _) => DocAst.Expr.Unknown
    case Expr.FixpointProject(_, _, _, _, _) => DocAst.Expr.Unknown
    case Expr.Error(_, _, _) => DocAst.Expr.Error
  }

  /**
    * Returns the [[DocAst.JvmMethod]] representation of `method`.
    */
  private def printJvmMethod(method: TypedAst.JvmMethod): DocAst.JvmMethod = method match {
    case TypedAst.JvmMethod(ident, fparams, exp, retTpe, _, _) =>
      DocAst.JvmMethod(ident, fparams.map(printFormalParam), print(exp), TypePrinter.print(retTpe))
  }

  /**
    * Returns the [[DocAst]] representation of `rule`.
    */
  private def printHandlerRule(rule: TypedAst.HandlerRule): (Symbol.OpSym, List[DocAst.Expr.AscriptionTpe], DocAst.Expr) = rule match {
    case TypedAst.HandlerRule(op, fparams, exp, _) => (op.sym, fparams.map(printFormalParam), print(exp))
  }

  /**
    * Returns the [[DocAst]] representation of `rule`.
    */
  private def printCatchRule(rule: TypedAst.CatchRule): (Symbol.VarSym, Class[?], DocAst.Expr) = rule match {
    case TypedAst.CatchRule(bnd, clazz, exp, _) => (bnd.sym, clazz, print(exp))
  }

  /**
    * Returns the [[DocAst]] representation of `rule`.
    */
  private def printMatchRule(rule: TypedAst.MatchRule): (DocAst.Expr, Option[DocAst.Expr], DocAst.Expr) = rule match {
    case TypedAst.MatchRule(pat, guard, exp, _) => (printPattern(pat), guard.map(print), print(exp))
  }

  /**
    * Returns the [[DocAst.Expr]] representation of `pattern`.
    */
  private def printPattern(pattern: TypedAst.Pattern): DocAst.Expr = pattern match {
    case Pattern.Wild(_, _) => DocAst.Expr.Wild
    case Pattern.Var(TypedAst.Binder(sym, _), _, _) => printVar(sym)
    case Pattern.Cst(cst, _, _) => ConstantPrinter.print(cst)
    case Pattern.Tag(symUse, pats, _, _) => DocAst.Expr.Tag(symUse.sym, pats.map(printPattern))
    case Pattern.Tuple(elms, _, _) => DocAst.Expr.Tuple(elms.map(printPattern).toList)
    case Pattern.Record(pats, pat, _, _) => printRecordPattern(pats, pat)
    case Pattern.Error(_, _) => DocAst.Expr.Error
  }

  /**
    * Returns the [[DocAst.Expr]] representation of `pats`.
    */
  private def printRecordPattern(pats: List[Record.RecordLabelPattern], pat: Pattern): DocAst.Expr = {
    pats.foldRight(printPattern(pat)) {
      case (TypedAst.Pattern.Record.RecordLabelPattern(label, rest, _, _), acc) =>
        DocAst.Expr.RecordExtend(label, printPattern(rest), acc)
    }
  }

  /**
    * Returns the [[DocAst.Expr]] representation of `sym`.
    */
  private def printVar(sym: Symbol.VarSym): DocAst.Expr = {
    DocAst.Expr.Var(sym)
  }

  /**
    * Returns the [[DocAst.Expr.AscriptionTpe]] representation of `fp`.
    */
  private def printFormalParam(fp: TypedAst.FormalParam): DocAst.Expr.AscriptionTpe = {
    val TypedAst.FormalParam(bnd, _, tpe, _, _) = fp
    DocAst.Expr.AscriptionTpe(DocAst.Expr.Var(bnd.sym), TypePrinter.print(tpe))
  }

  /**
    * Returns the [[DocAst.Case]] representation of `caze`.
    */
  private def printCase(caze: TypedAst.Case): DocAst.Case = caze match {
    case TypedAst.Case(sym, tpes, _, _) => DocAst.Case(sym, tpes.map(TypePrinter.print))
  }

  /**
    * Returns the [[DocAst.TypeParam]] representation of `tp`.
    */
  private def printTypeParam(tp: TypedAst.TypeParam): DocAst.TypeParam = tp match {
    case TypedAst.TypeParam(_, sym, _) => DocAst.TypeParam(sym)
  }

}<|MERGE_RESOLUTION|>--- conflicted
+++ resolved
@@ -51,13 +51,8 @@
     case Expr.Match(exp, rules, _, _, _) => DocAst.Expr.Match(print(exp), rules.map(printMatchRule))
     case Expr.TypeMatch(_, _, _, _, _) => DocAst.Expr.Unknown
     case Expr.RestrictableChoose(_, _, _, _, _, _) => DocAst.Expr.Unknown
-<<<<<<< HEAD
     case Expr.ExtMatch(_, _, _, _, _) => DocAst.Expr.Unknown // TODO: Ext-Variants
-    case Expr.Tag(sym, exps, _, _, _) => DocAst.Expr.Tag(sym.sym, exps.map(print))
-=======
-    case Expr.ExtensibleMatch(_, _, _, _, _, _, _, _, _) => DocAst.Expr.Unknown // TODO: Ext-Variants
     case Expr.Tag(symUse, exps, _, _, _) => DocAst.Expr.Tag(symUse.sym, exps.map(print))
->>>>>>> ef4f2669
     case Expr.RestrictableTag(_, _, _, _, _) => DocAst.Expr.Unknown
     case Expr.ExtensibleTag(_, _, _, _, _) => DocAst.Expr.Unknown // TODO: Ext-Variants
     case Expr.Tuple(elms, _, _, _) => DocAst.Expr.Tuple(elms.map(print))
