/*
 * Copyright 2020-2021 Jonathan Lindegaard Starup
 *
 * Licensed under the Apache License, Version 2.0 (the "License");
 * you may not use this file except in compliance with the License.
 * You may obtain a copy of the License at
 *
 *   http://www.apache.org/licenses/LICENSE-2.0
 *
 * Unless required by applicable law or agreed to in writing, software
 * distributed under the License is distributed on an "AS IS" BASIS,
 * WITHOUT WARRANTIES OR CONDITIONS OF ANY KIND, either express or implied.
 * See the License for the specific language governing permissions and
 * limitations under the License.
 */

package ca.uwaterloo.flix.language.phase

import ca.uwaterloo.flix.api.Flix
import ca.uwaterloo.flix.language.CompilationError
import ca.uwaterloo.flix.language.ast.PRefType._
import ca.uwaterloo.flix.language.ast.PType._
import ca.uwaterloo.flix.language.ast.RRefType._
import ca.uwaterloo.flix.language.ast.RType._
import ca.uwaterloo.flix.language.ast._
import ca.uwaterloo.flix.util.Validation
import ca.uwaterloo.flix.util.Validation._

object Eraser extends Phase[FinalAst.Root, ErasedAst.Root] {
  type FTypes = Set[RType[PReference[PFunction]]]

  def emptyFTypes(): FTypes = Set[RType[PReference[PFunction]]]()

  def run(root: FinalAst.Root)(implicit flix: Flix): Validation[ErasedAst.Root, CompilationError] = flix.phase("Eraser") {
    val (defns, functionTypes) = root.defs.foldLeft((Map[Symbol.DefnSym, ErasedAst.Def](), emptyFTypes())) { case ((m, s), (k, v)) =>
      val (defn, ftypes) = visitDef(v)
      (m + (k -> defn), s union ftypes)
    }
<<<<<<< HEAD
    //    val enums = root.enums.map {
    //      case (k, FinalAst.Enum(mod, sym, cases0, _, loc)) =>
    //        val cases = cases0 map {
    //          case (tag, FinalAst.Case(enumSym, tagName, tagTpeDeprecated, tagLoc)) => tag -> ErasedAst.Case(enumSym, tagName, visitTpe(tagTpeDeprecated), tagLoc)
    //        }
    //        k -> ErasedAst.Enum(mod, sym, cases, loc)
    //    }
    //    val properties = root.properties.map { p => visitProperty(p) }
=======
>>>>>>> 80b80bc2
    val reachable = root.reachable
    val functionResultTypes = functionTypes.foldLeft(Set[RType[_ <: PType]]()) { case (s, RReference(RArrow(_, result))) => s + result }

<<<<<<< HEAD
    ErasedAst.Root(defns, reachable, root.sources, functionTypes).toSuccess
=======
    val actualTransformation = ErasedAst.Root(defns, enums, reachable, root.sources).toSuccess
    root.toSuccess
>>>>>>> 80b80bc2
  }

  /**
    * Translates the given definition `def0` to the ErasedAst.
    */
  private def visitDef(def0: FinalAst.Def): (ErasedAst.Def, FTypes) = {
    val (formals0, ftypes0) = def0.formals.foldLeft((List[ErasedAst.FormalParam](), emptyFTypes())) {
      case ((l, s), param) =>
        val (expRes, ftypesRes) = visitFormalParam(param)
        (l :+ expRes, s union ftypesRes)
    }
    val (exp, ftypes1) = visitExp[PReference[PFunction]](def0.exp)
    val (tpe, ftypes2) = visitTpe[PReference[PFunction]](def0.tpe)
    val expRes = ErasedAst.Def(def0.ann, def0.mod, def0.sym, formals0, exp, tpe, def0.loc)
    val ftypesRes = ftypes0 union ftypes1 union ftypes2
    (expRes, ftypesRes)
  }

  /**
    * Translates the given expression `exp0` to the ErasedAst.
    */
  private def visitExp[T <: PType](baseExp: FinalAst.Expression): (ErasedAst.Expression[T], FTypes) = baseExp match {
    case FinalAst.Expression.Unit(loc) =>
      val expRes = ErasedAst.Expression.Unit(loc)
      (expRes.asInstanceOf[ErasedAst.Expression[T]], emptyFTypes())

    case FinalAst.Expression.Null(tpe, loc) =>
      val (tpe0, ftypesRes) = visitTpe[PReference[PRefType]](tpe)
      val expRes = ErasedAst.Expression.Null[PRefType](tpe0, loc)
      (expRes.asInstanceOf[ErasedAst.Expression[T]], ftypesRes)

    case FinalAst.Expression.True(loc) =>
      val expRes = ErasedAst.Expression.True(loc)
      (expRes.asInstanceOf[ErasedAst.Expression[T]], emptyFTypes())

    case FinalAst.Expression.False(loc) =>
      val expRes = ErasedAst.Expression.False(loc)
      (expRes.asInstanceOf[ErasedAst.Expression[T]], emptyFTypes())

    case FinalAst.Expression.Char(lit, loc) =>
      val expRes = ErasedAst.Expression.Char(lit, loc)
      (expRes.asInstanceOf[ErasedAst.Expression[T]], emptyFTypes())

    case FinalAst.Expression.Float32(lit, loc) =>
      val expRes = ErasedAst.Expression.Float32(lit, loc)
      (expRes.asInstanceOf[ErasedAst.Expression[T]], emptyFTypes())

    case FinalAst.Expression.Float64(lit, loc) =>
      val expRes = ErasedAst.Expression.Float64(lit, loc)
      (expRes.asInstanceOf[ErasedAst.Expression[T]], emptyFTypes())

    case FinalAst.Expression.Int8(lit, loc) =>
      val expRes = ErasedAst.Expression.Int8(lit, loc)
      (expRes.asInstanceOf[ErasedAst.Expression[T]], emptyFTypes())

    case FinalAst.Expression.Int16(lit, loc) =>
      val expRes = ErasedAst.Expression.Int16(lit, loc)
      (expRes.asInstanceOf[ErasedAst.Expression[T]], emptyFTypes())

    case FinalAst.Expression.Int32(lit, loc) =>
      val expRes = ErasedAst.Expression.Int32(lit, loc)
      (expRes.asInstanceOf[ErasedAst.Expression[T]], emptyFTypes())

    case FinalAst.Expression.Int64(lit, loc) =>
      val expRes = ErasedAst.Expression.Int64(lit, loc)
      (expRes.asInstanceOf[ErasedAst.Expression[T]], emptyFTypes())

    case FinalAst.Expression.BigInt(lit, loc) =>
      val expRes = ErasedAst.Expression.BigInt(lit, loc)
      (expRes.asInstanceOf[ErasedAst.Expression[T]], emptyFTypes())

    case FinalAst.Expression.Str(lit, loc) =>
      val expRes = ErasedAst.Expression.Str(lit, loc)
      (expRes.asInstanceOf[ErasedAst.Expression[T]], emptyFTypes())

    case FinalAst.Expression.Var(sym, tpe, loc) =>
      val (tpe0, ftypesRes) = visitTpe[T](tpe)
      val expRes = ErasedAst.Expression.Var(sym, tpe0, loc)
      (expRes, ftypesRes)

    case FinalAst.Expression.Closure(sym, freeVars, _, tpe, loc) =>
      val (freeVars0, ftypes0) = freeVars.foldLeft((List[ErasedAst.FreeVar](), emptyFTypes())) {
        case ((l, s), FinalAst.FreeVar(sym, tpe)) => {
          val (tpe0, ftypes0) = visitTpe[PType](tpe)
          (l :+ ErasedAst.FreeVar(sym, tpe0), s union ftypes0)
        }
      }
      val (tpe0, ftypes1) = visitTpe[PReference[PFunction]](tpe)
      val expRes = ErasedAst.Expression.Closure(sym, freeVars0, tpe0, loc)
      val ftypesRes = ftypes0 union ftypes1
      (expRes.asInstanceOf[ErasedAst.Expression[T]], ftypesRes)

    case FinalAst.Expression.ApplyClo(exp, args, tpe, loc) =>
      val (tpe0, ftypes0) = visitTpe[T](tpe)
      val (args0, ftypes1) = visitExps[PType](args)
      val (exp0, ftypes2) = visitExp[PReference[PFunction]](exp)
      val expRes = ErasedAst.Expression.ApplyClo(exp0, args0, tpe0, loc)
      val ftypesRes = ftypes0 union ftypes1 union ftypes2
      (expRes.asInstanceOf[ErasedAst.Expression[T]], ftypesRes)

    case FinalAst.Expression.ApplyDef(sym, args, tpe, loc) =>
      val (args0, ftypes0) = visitExps[PType](args)
      val (tpe0, ftypes1) = visitTpe[T](tpe)
      val expRes = ErasedAst.Expression.ApplyDef(sym, args0, tpe0, loc)
      val ftypesRes = ftypes0 union ftypes1
      (expRes.asInstanceOf[ErasedAst.Expression[T]], ftypesRes)

    case FinalAst.Expression.ApplyCloTail(exp, args, tpe, loc) =>
      val (exp0, ftypes0) = visitExp[PReference[PFunction]](exp)
      val (args0, ftypes1) = visitExps[PType](args)
      val (tpe0, ftypes2) = visitTpe[T](tpe)
      val expRes = ErasedAst.Expression.ApplyCloTail(exp0, args0, tpe0, loc)
      val ftypesRes = ftypes0 union ftypes1 union ftypes2
      (expRes.asInstanceOf[ErasedAst.Expression[T]], ftypesRes)

    case FinalAst.Expression.ApplyDefTail(sym, args, tpe, loc) =>
      val (args0, ftypes0) = visitExps[PType](args)
      val (tpe0, ftypes1) = visitTpe[T](tpe)
      val expRes = ErasedAst.Expression.ApplyDefTail(sym, args0, tpe0, loc)
      val ftypesRes = ftypes0 union ftypes1
      (expRes.asInstanceOf[ErasedAst.Expression[T]], ftypesRes)

    case FinalAst.Expression.ApplySelfTail(sym, formals, actuals, tpe, loc) =>
      val (formals0, ftypes0) = formals.foldLeft((List[ErasedAst.FormalParam](), emptyFTypes())) {
        case ((l, s), FinalAst.FormalParam(sym, tpe)) => {
          val (tpe0, ftypes0) = visitTpe[PType](tpe)
          (l :+ ErasedAst.FormalParam(sym, tpe0), s union ftypes0)
        }
      }
      val (actuals0, ftypes1) = visitExps[PType](actuals)
      val (tpe0, ftypes2) = visitTpe[T](tpe)
      val expRes = ErasedAst.Expression.ApplySelfTail(sym, formals0, actuals0, tpe0, loc)
      val ftypesRes = ftypes0 union ftypes1 union ftypes2
      (expRes.asInstanceOf[ErasedAst.Expression[T]], ftypesRes)

    case FinalAst.Expression.Unary(sop, op, exp, tpe, loc) =>
      val (exp0, ftypes0) = visitExp[PType](exp)
      val (tpe0, ftypes1) = visitTpe[T](tpe)
      val expRes = ErasedAst.Expression.Unary(sop, op, exp0, tpe0, loc)
      val ftypesRes = ftypes0 union ftypes1
      (expRes.asInstanceOf[ErasedAst.Expression[T]], ftypesRes)

    case FinalAst.Expression.Binary(sop, op, exp1, exp2, tpe, loc) =>
      val (exp10, ftypes0) = visitExp[PType](exp1)
      val (exp20, ftypes1) = visitExp[PType](exp2)
      val (tpe0, ftypes2) = visitTpe[T](tpe)
      val expRes = ErasedAst.Expression.Binary(sop, op, exp10, exp20, tpe0, loc)
      val ftypesRes = ftypes0 union ftypes1 union ftypes2
      (expRes.asInstanceOf[ErasedAst.Expression[T]], ftypesRes)

    case FinalAst.Expression.IfThenElse(exp1, exp2, exp3, tpe, loc) =>
      val (exp10, ftypes0) = visitExp[PInt32](exp1)
      val (exp20, ftypes1) = visitExp[T](exp2)
      val (exp30, ftypes2) = visitExp[T](exp3)
      val (tpe0, ftypes3) = visitTpe[T](tpe)
      val ftypesRes = ftypes0 union ftypes1 union ftypes2 union ftypes3
      val expRes = ErasedAst.Expression.IfThenElse(exp10, exp20, exp30, tpe0, loc)
      (expRes, ftypesRes)

    case FinalAst.Expression.Branch(exp, branches, tpe, loc) =>
      val (branches0, ftypes0) = branches.foldLeft((Map[Symbol.LabelSym, ErasedAst.Expression[T]](), emptyFTypes())) {
        case ((m, s), (label, branchExp)) => {
          val (exp0, ftypes0) = visitExp[T](branchExp)
          (m + (label -> exp0), s union ftypes0)
        }
      }
      val (exp0, ftypes1) = visitExp[T](exp)
      val (tpe0, ftypes2) = visitTpe[T](tpe)
      val expRes = ErasedAst.Expression.Branch(exp0, branches0, tpe0, loc)
      val ftypesRes = ftypes0 union ftypes1 union ftypes2
      (expRes, ftypesRes)

    case FinalAst.Expression.JumpTo(sym, tpe, loc) =>
      val (tpe0, ftypesRes) = visitTpe[T](tpe)
      val expRes = ErasedAst.Expression.JumpTo(sym, tpe0, loc)
      (expRes, ftypesRes)

    case FinalAst.Expression.Let(sym, exp1, exp2, tpe, loc) =>
      val (exp10, ftypes0) = visitExp[PType](exp1)
      val (exp20, ftypes1) = visitExp[T](exp2)
      val (tpe0, ftypes2) = visitTpe[T](tpe)
      val expRes = ErasedAst.Expression.Let(sym, exp10, exp20, tpe0, loc)
      val ftypesRes = ftypes0 union ftypes1 union ftypes2
      (expRes, ftypesRes)

    case FinalAst.Expression.Is(sym, tag, exp, loc) =>
      val (exp0, ftypesRes) = visitExp[PReference[PAnyObject]](exp)
      val expRes = ErasedAst.Expression.Is(sym, tag, exp0, loc)
      (expRes.asInstanceOf[ErasedAst.Expression[T]], ftypesRes)

    case FinalAst.Expression.Tag(sym, tag, exp, tpe, loc) =>
      val (exp0, ftypes0) = visitExp[PType](exp)
      val (tpe0, ftypes1) = visitTpe[PReference[PAnyObject]](tpe)
      val expRes = ErasedAst.Expression.Tag(sym, tag, exp0, tpe0, loc)
      val ftypesRes = ftypes0 union ftypes1
      (expRes.asInstanceOf[ErasedAst.Expression[T]], ftypesRes)

    case FinalAst.Expression.Untag(sym, tag, exp, tpe, loc) =>
      val (exp0, ftypes0) = visitExp[PReference[PAnyObject]](exp)
      val (tpe0, ftypes1) = visitTpe[T](tpe)
      val ftypesRes = ftypes0 union ftypes1
      (ErasedAst.Expression.Untag(sym, tag, exp0, tpe0, loc), ftypesRes)

    case FinalAst.Expression.Index(base, offset, tpe, loc) =>
      val (base0, ftypes0) = visitExp[PReference[PAnyObject]](base)
      val (tpe0, ftypes1) = visitTpe[T](tpe)
      // TODO(JLS): maybe add cast
      val expRes = ErasedAst.Expression.Index(base0, offset, tpe0, loc)
      val ftypesRes = ftypes0 union ftypes1
      (expRes, ftypesRes)

    case FinalAst.Expression.Tuple(elms, tpe, loc) =>
      val (elms0, ftypes0) = visitExps[PType](elms)
      val (tpe0, ftypes1) = visitTpe[PReference[PAnyObject]](tpe)
      val expRes = ErasedAst.Expression.Tuple(elms0, tpe0, loc)
      val ftypesRes = ftypes0 union ftypes1
      (expRes.asInstanceOf[ErasedAst.Expression[T]], ftypesRes)

    case FinalAst.Expression.RecordEmpty(tpe, loc) =>
      val (tpe0, ftypesRes) = visitTpe[PReference[PAnyObject]](tpe)
      val expRes = ErasedAst.Expression.RecordEmpty(tpe0, loc)
      (expRes.asInstanceOf[ErasedAst.Expression[T]], ftypesRes)

    case FinalAst.Expression.RecordSelect(exp, field, tpe, loc) =>
      val (exp0, ftypes0) = visitExp[PReference[PAnyObject]](exp)
      val (tpe0, ftypes1) = visitTpe[T](tpe)
      val expRes = ErasedAst.Expression.RecordSelect(exp0, field, tpe0, loc)
      val ftypesRes = ftypes0 union ftypes1
      (expRes, ftypesRes)

    case FinalAst.Expression.RecordExtend(field, value, rest, tpe, loc) =>
      val (value0, ftypes0) = visitExp[PType](value)
      val (res0, ftypes1) = visitExp[PReference[PAnyObject]](rest)
      val (tpe0, ftypes2) = visitTpe[PReference[PAnyObject]](tpe)
      val expRes = ErasedAst.Expression.RecordExtend(field, value0, res0, tpe0, loc)
      val ftypesRes = ftypes0 union ftypes1 union ftypes2
      (expRes.asInstanceOf[ErasedAst.Expression[T]], ftypesRes)

    case FinalAst.Expression.RecordRestrict(field, rest, tpe, loc) =>
      val (rest0, ftypes0) = visitExp[PReference[PAnyObject]](rest)
      val (tpe0, ftypes1) = visitTpe[PReference[PAnyObject]](tpe)
      val expRes = ErasedAst.Expression.RecordRestrict(field, rest0, tpe0, loc)
      val ftypesRes = ftypes0 union ftypes1
      (expRes.asInstanceOf[ErasedAst.Expression[T]], ftypesRes)

    case FinalAst.Expression.ArrayLit(elms, tpe, loc) =>
      val (elms0, ftypes0) = visitExps[T](elms)
      val (tpe0, ftypes1) = visitTpe[PReference[PArray[T]]](tpe)
      val expRes = ErasedAst.Expression.ArrayLit(elms0, tpe0, loc)
      val ftypesRes = ftypes0 union ftypes1
      (expRes.asInstanceOf[ErasedAst.Expression[T]], ftypesRes)

    case FinalAst.Expression.ArrayNew(elm, len, tpe, loc) =>
      val (elm0, ftypes0) = visitExp[T](elm)
      val (len0, ftypes1) = visitExp[PInt32](len)
      val (tpe0, ftypes2) = visitTpe[PReference[PArray[T]]](tpe)
      val expRes = ErasedAst.Expression.ArrayNew(elm0, len0, tpe0, loc)
      val ftypesRes = ftypes0 union ftypes1 union ftypes2
      (expRes.asInstanceOf[ErasedAst.Expression[T]], ftypesRes)

    case FinalAst.Expression.ArrayLoad(base, index, tpe, loc) =>
      val (base0, ftypes0) = visitExp[PReference[PArray[T]]](base)
      val (index0, ftypes1) = visitExp[PInt32](index)
      val (tpe0, ftypes2) = visitTpe[T](tpe)
      val expRes = ErasedAst.Expression.ArrayLoad(base0, index0, tpe0, loc)
      val ftypesRes = ftypes0 union ftypes1 union ftypes2
      (expRes, ftypesRes)

    case FinalAst.Expression.ArrayStore(base, index, elm, tpe, loc) =>
      val (base0, ftypes0) = visitExp[PReference[PArray[T]]](base)
      val (index0, ftypes1) = visitExp[PInt32](index)
      val (elm0, ftypes2) = visitExp[T](elm)
      val (tpe0, ftypes3) = visitTpe[PReference[PUnit]](tpe)
      val expRes = ErasedAst.Expression.ArrayStore(base0, index0, elm0, tpe0, loc)
      val ftypesRes = ftypes0 union ftypes1 union ftypes2 union ftypes3
      (expRes.asInstanceOf[ErasedAst.Expression[T]], ftypesRes)

    case FinalAst.Expression.ArrayLength(base, tpe, loc) =>
      val (base0, ftypes0) = visitExp[PReference[PArray[T]]](base)
      val (tpe0, ftypes1) = visitTpe[PInt32](tpe)
      val expRes = ErasedAst.Expression.ArrayLength(base0, tpe0, loc)
      val ftypesRes = ftypes0 union ftypes1
      (expRes.asInstanceOf[ErasedAst.Expression[T]], ftypesRes)

    case FinalAst.Expression.ArraySlice(base, beginIndex, endIndex, tpe, loc) =>
      val (base0, ftypes0) = visitExp[PReference[PArray[T]]](base)
      val (beginIndex0, ftypes1) = visitExp[PInt32](beginIndex)
      val (endIndex0, ftypes2) = visitExp[PInt32](endIndex)
      val (tpe0, ftypes3) = visitTpe[PReference[PArray[T]]](tpe)
      val expRes = ErasedAst.Expression.ArraySlice(base0, beginIndex0, endIndex0, tpe0, loc)
      val ftypesRes = ftypes0 union ftypes1 union ftypes2 union ftypes3
      (expRes.asInstanceOf[ErasedAst.Expression[T]], ftypesRes)

    case FinalAst.Expression.Ref(exp, tpe, loc) =>
      val (exp0, ftypes0) = visitExp[PType](exp)
      val (tpe0, ftypes1) = visitTpe[PReference[PRef[PType]]](tpe)
      val expRes = ErasedAst.Expression.Ref(exp0, tpe0, loc)
      val ftypesRes = ftypes0 union ftypes1
      (expRes.asInstanceOf[ErasedAst.Expression[T]], ftypesRes)

    case FinalAst.Expression.Deref(exp, tpe, loc) =>
      val (exp0, ftypes0) = visitExp[PReference[PRef[T]]](exp)
      val (tpe0, ftypes1) = visitTpe[T](tpe)
      val expRes = ErasedAst.Expression.Deref(exp0, tpe0, loc)
      val ftypesRes = ftypes0 union ftypes1
      (expRes, ftypesRes)

    case FinalAst.Expression.Assign(exp1, exp2, tpe, loc) =>
      val (exp10, ftypes0) = visitExp[PReference[PRef[T]]](exp1)
      val (exp20, ftypes1) = visitExp[T](exp2)
      val (tpe0, ftypes2) = visitTpe[PReference[PUnit]](tpe)
      val expRes = ErasedAst.Expression.Assign(exp10, exp20, tpe0, loc)
      val ftypesRes = ftypes0 union ftypes1 union ftypes2
      (expRes.asInstanceOf[ErasedAst.Expression[T]], ftypesRes)

    case FinalAst.Expression.Existential(fparam, exp, loc) =>
      val FinalAst.FormalParam(sym, tpe) = fparam
      val (exp0, ftypes0) = visitExp[PInt32](exp)
      val (tpe0, ftypes1) = visitTpe[PType](tpe)
      val fparam0 = ErasedAst.FormalParam(sym, tpe0)
      val expRes = ErasedAst.Expression.Existential(fparam0, exp0, loc)
      val ftypesRes = ftypes0 union ftypes1
      (expRes.asInstanceOf[ErasedAst.Expression[T]], ftypesRes)

    case FinalAst.Expression.Universal(fparam, exp, loc) =>
      val FinalAst.FormalParam(sym, tpe) = fparam
      val (exp0, ftypes0) = visitExp[PInt32](exp)
      val (tpe0, ftypes1) = visitTpe[PType](tpe)
      val fparam0 = ErasedAst.FormalParam(sym, tpe0)
      val expRes = ErasedAst.Expression.Universal(fparam0, exp0, loc)
      val ftypesRes = ftypes0 union ftypes1
      (expRes.asInstanceOf[ErasedAst.Expression[T]], ftypesRes)

    case FinalAst.Expression.Cast(exp, tpe, loc) =>
      val (exp0, ftypes0) = visitExp[PType](exp)
      val (tpe0, ftypes1) = visitTpe[T](tpe)
      val expRes = ErasedAst.Expression.Cast(exp0, tpe0, loc)
      val ftypesRes = ftypes0 union ftypes1
      (expRes, ftypesRes)

    case FinalAst.Expression.TryCatch(exp, rules, tpe, loc) =>
      val (rules0, ftypes0) = rules.foldLeft((List[ErasedAst.CatchRule[T]](), emptyFTypes())) {
        case ((l, s), FinalAst.CatchRule(sym, clazz, cexp)) =>
          val (cexp0, ftypesRes) = visitExp[T](cexp)
          val expRes = ErasedAst.CatchRule[T](sym, clazz, cexp0)
          (l :+ expRes, s union ftypesRes)
      }
      val (exp0, ftypes1) = visitExp[T](exp)
      val (tpe0, ftypes2) = visitTpe[T](tpe)
      val expRes = ErasedAst.Expression.TryCatch(exp0, rules0, tpe0, loc)
      val ftypesRes = ftypes0 union ftypes1 union ftypes2
      (expRes, ftypesRes)

    case FinalAst.Expression.InvokeConstructor(constructor, args, tpe, loc) =>
      val (args0, ftypes0) = visitExps[PType](args)
      val (tpe0, ftypes1) = visitTpe[PReference[PAnyObject]](tpe)
      val expRes = ErasedAst.Expression.InvokeConstructor(constructor, args0, tpe0, loc)
      val ftypesRes = ftypes0 union ftypes1
      (expRes.asInstanceOf[ErasedAst.Expression[T]], ftypesRes)

    case FinalAst.Expression.InvokeMethod(method, exp, args, tpe, loc) =>
      val (exp0, ftypes0) = visitExp[PReference[PAnyObject]](exp)
      val (args0, ftypes1) = visitExps[PType](args)
      val (tpe0, ftypes2) = visitTpe[T](tpe)
      val expRes = ErasedAst.Expression.InvokeMethod(method, exp0, args0, tpe0, loc)
      val ftypesRes = ftypes0 union ftypes1 union ftypes2
      (expRes, ftypesRes)

    case FinalAst.Expression.InvokeStaticMethod(method, args, tpe, loc) =>
      val (args0, ftypes0) = visitExps[PType](args)
      val (tpe0, ftypes1) = visitTpe[T](tpe)
      val expRes = ErasedAst.Expression.InvokeStaticMethod(method, args0, tpe0, loc)
      val ftypesRes = ftypes0 union ftypes1
      (expRes, ftypesRes)

    case FinalAst.Expression.GetField(field, exp, tpe, loc) =>
      val (exp0, ftypes0) = visitExp[PReference[PAnyObject]](exp)
      val (tpe0, ftypes1) = visitTpe[T](tpe)
      val expRes = ErasedAst.Expression.GetField(field, exp0, tpe0, loc)
      val ftypesRes = ftypes0 union ftypes1
      (expRes, ftypesRes)

    case FinalAst.Expression.PutField(field, exp1, exp2, tpe, loc) =>
      val (exp10, ftypes0) = visitExp[PReference[PAnyObject]](exp1)
      val (exp20, ftypes1) = visitExp[PType](exp2)
      val (tpe0, ftypes2) = visitTpe[PReference[PUnit]](tpe)
      val expRes = ErasedAst.Expression.PutField(field, exp10, exp20, tpe0, loc)
      val ftypesRes = ftypes0 union ftypes1 union ftypes2
      (expRes.asInstanceOf[ErasedAst.Expression[T]], ftypesRes)

    case FinalAst.Expression.GetStaticField(field, tpe, loc) =>
      val (tpe0, ftypesRes) = visitTpe[T](tpe)
      val expRes = ErasedAst.Expression.GetStaticField(field, tpe0, loc)
      (expRes, ftypesRes)

    case FinalAst.Expression.PutStaticField(field, exp, tpe, loc) =>
      val (exp0, ftypes0) = visitExp[PType](exp)
      val (tpe0, ftypes1) = visitTpe[PReference[PUnit]](tpe)
      val expRes = ErasedAst.Expression.PutStaticField(field, exp0, tpe0, loc)
      val ftypesRes = ftypes0 union ftypes1
      (expRes.asInstanceOf[ErasedAst.Expression[T]], ftypesRes)

    case FinalAst.Expression.NewChannel(exp, tpe, loc) =>
      val (exp0, ftypes0) = visitExp[PInt32](exp)
      val (tpe0, ftypes1) = visitTpe[PReference[PChan[T]]](tpe)
      val expRes = ErasedAst.Expression.NewChannel(exp0, tpe0, loc)
      val ftypesRes = ftypes0 union ftypes1
      (expRes.asInstanceOf[ErasedAst.Expression[T]], ftypesRes)

    case FinalAst.Expression.GetChannel(exp, tpe, loc) =>
      val (exp0, ftypes0) = visitExp[PReference[PChan[T]]](exp)
      val (tpe0, ftypes1) = visitTpe[T](tpe)
      val expRes = ErasedAst.Expression.GetChannel(exp0, tpe0, loc)
      val ftypesRes = ftypes0 union ftypes1
      (expRes, ftypesRes)

    case FinalAst.Expression.PutChannel(exp1, exp2, tpe, loc) =>
      val (exp10, ftypes0) = visitExp[PReference[PChan[T]]](exp1)
      val (exp20, ftypes1) = visitExp[T](exp2)
      val (tpe0, ftypes2) = visitTpe[PReference[PChan[T]]](tpe)
      val expRes = ErasedAst.Expression.PutChannel(exp10, exp20, tpe0, loc)
      val ftypesRes = ftypes0 union ftypes1 union ftypes2
      (expRes.asInstanceOf[ErasedAst.Expression[T]], ftypesRes)

    case FinalAst.Expression.SelectChannel(rules, default, tpe, loc) =>
      val (rules0, ftypes0) = rules.foldLeft((List[ErasedAst.SelectChannelRule[T]](), emptyFTypes())) {
        case ((l, s), rule) =>
          val FinalAst.SelectChannelRule(sym, chan, exp) = rule
          val (exp0, ftypes0) = visitExp[T](exp)
          val (chan0, ftypes1) = visitExp[PReference[PChan[PType]]](chan)
          val ftypesRes = ftypes0 union ftypes1
          val expRes = ErasedAst.SelectChannelRule(sym, chan0, exp0)
          (l :+ expRes, s union ftypesRes)
      }
      val (default0, ftypes1: FTypes) = default match {
        case Some(defaultExp) =>
          val (defaultExp0, ftypes0) = visitExp[T](defaultExp)
          (Some(defaultExp0), ftypes0)
        case None => (None, Set())
      }
      val (tpe0, ftypes2) = visitTpe[T](tpe)
      val expRes = ErasedAst.Expression.SelectChannel(rules0, default0, tpe0, loc)
      val ftypesRes = ftypes0 union ftypes1 union ftypes2
      (expRes, ftypesRes)

    case FinalAst.Expression.Spawn(exp, tpe, loc) =>
      val (exp0, ftypes0) = visitExp[PType](exp)
      val (tpe0, ftypes1) = visitTpe[PReference[PUnit]](tpe)
      val expRes = ErasedAst.Expression.Spawn(exp0, tpe0, loc)
      val ftypesRes = ftypes0 union ftypes1
      (expRes.asInstanceOf[ErasedAst.Expression[T]], ftypesRes)

    case FinalAst.Expression.Lazy(exp, tpe, loc) =>
      val (exp0, ftypes0) = visitExp[T](exp)
      val (tpe0, ftypes1) = visitTpe[PReference[PLazy[T]]](tpe)
      val expRes = ErasedAst.Expression.Lazy(exp0, tpe0, loc)
      val ftypesRes = ftypes0 union ftypes1
      (expRes.asInstanceOf[ErasedAst.Expression[T]], ftypesRes)

    case FinalAst.Expression.Force(exp, tpe, loc) =>
      val (exp0, ftypes0) = visitExp[PReference[PLazy[T]]](exp)
      val (tpe0, ftypes1) = visitTpe[T](tpe)
      val expRes = ErasedAst.Expression.Force(exp0, tpe0, loc)
      val ftypesRes = ftypes0 union ftypes1
      (expRes, ftypesRes)

    case FinalAst.Expression.HoleError(sym, tpe, loc) =>
      val (tpe0, ftypesRes) = visitTpe[T](tpe)
      val expRes = ErasedAst.Expression.HoleError(sym, tpe0, loc)
      (expRes, ftypesRes)

    case FinalAst.Expression.MatchError(tpe, loc) =>
      val (tpe0, ftypesRes) = visitTpe[T](tpe)
      val expRes = ErasedAst.Expression.MatchError(tpe0, loc)
      (expRes, ftypesRes)
  }

  private def visitExps[T <: PType](exps: List[FinalAst.Expression]): (List[ErasedAst.Expression[T]], FTypes) =
    exps.foldLeft((List[ErasedAst.Expression[T]](), emptyFTypes())) {
      case ((l, s), exp) => {
        val (expRes, ftypesRes) = visitExp[T](exp)
        (l :+ expRes, s union ftypesRes)
      }
    }

  /**
    * Translates the given formal param `p` to the ErasedAst.
    */
  private def visitFormalParam(p: FinalAst.FormalParam): (ErasedAst.FormalParam, FTypes) = {
    val (tpe0, ftypesRes) = visitTpe[PType](p.tpe)
    (ErasedAst.FormalParam(p.sym, tpe0), ftypesRes)
  }

  /**
<<<<<<< HEAD
    * Translates the property `p` to the ErasedAst.
    */
  private def visitProperty(p: FinalAst.Property): (ErasedAst.Property, FTypes) = {
    val (exp0, ftypesRes) = visitExp[PInt32](p.exp)
    (ErasedAst.Property(p.law, p.defn, exp0), ftypesRes)
  }

  /**
=======
>>>>>>> 80b80bc2
    * Translates the type 'tpe' to the ErasedType.
    */
  private def visitTpe[T <: PType](tpe: MonoType): (RType[T], FTypes) = tpe match {
    case MonoType.Unit => (RReference(RUnit).asInstanceOf[RType[T]], emptyFTypes())
    case MonoType.Bool => (RBool.asInstanceOf[RType[T]], emptyFTypes())
    case MonoType.Char => (RChar.asInstanceOf[RType[T]], emptyFTypes())
    case MonoType.Float32 => (RFloat32.asInstanceOf[RType[T]], emptyFTypes())
    case MonoType.Float64 => (RFloat64.asInstanceOf[RType[T]], emptyFTypes())
    case MonoType.Int8 => (RInt8.asInstanceOf[RType[T]], emptyFTypes())
    case MonoType.Int16 => (RInt16.asInstanceOf[RType[T]], emptyFTypes())
    case MonoType.Int32 => (RInt32.asInstanceOf[RType[T]], emptyFTypes())
    case MonoType.Int64 => (RInt64.asInstanceOf[RType[T]], emptyFTypes())
    case MonoType.BigInt =>
      (RReference(RBigInt).asInstanceOf[RType[T]], emptyFTypes())
    case MonoType.Str =>
      (RReference(RStr).asInstanceOf[RType[T]], emptyFTypes())
    case MonoType.Array(tpe) =>
      val (tpe0, ftypesRes) = visitTpe[PType](tpe)
      (RReference(RArray[PType](tpe0)).asInstanceOf[RType[T]], ftypesRes)
    case MonoType.Channel(tpe) =>
      val (tpe0, ftypesRes) = visitTpe[T](tpe)
      (RReference(RChannel(tpe0)).asInstanceOf[RType[T]], ftypesRes)
    case MonoType.Lazy(tpe) =>
      val (tpe0, ftypesRes) = visitTpe[T](tpe)
      (RReference(RLazy(tpe0)).asInstanceOf[RType[T]], ftypesRes)
    case MonoType.Ref(tpe) =>
      val (tpe0, ftypesRes) = visitTpe[T](tpe)
      (RReference(RRef(tpe0)).asInstanceOf[RType[T]], ftypesRes)
    case MonoType.Tuple(elms) =>
      val (elms0, ftypesRes) = visitTpes(elms)
      (RReference(RTuple(elms0)).asInstanceOf[RType[T]], ftypesRes)
    case MonoType.Enum(sym, args) =>
      val (args0, ftypesRes) = visitTpes[PType](args)
      (RReference(REnum(sym, args0)).asInstanceOf[RType[T]], ftypesRes)
    case MonoType.Arrow(args, result) =>
      val (args0, ftypes0) = visitTpes(args)
      val (result0, ftypes1) = visitTpe(result)
      val tpeRes = RReference(RArrow(args0, result0))
      val ftypesRes = ftypes0 union ftypes1
      (tpeRes.asInstanceOf[RType[T]], ftypesRes + tpeRes)
    case MonoType.RecordEmpty() =>
      (RReference(RRecordEmpty).asInstanceOf[RType[T]], emptyFTypes())
    case MonoType.RecordExtend(field, value, rest) =>
      val (value0, ftypes0) = visitTpe[PType](value)
      val (rest0, ftypes1) = visitTpe[PReference[PAnyObject]](rest)
      val ftypesRes = ftypes0 union ftypes1
      (RReference(RRecordExtend(field, value0, rest0)).asInstanceOf[RType[T]], ftypesRes)
    case MonoType.SchemaEmpty() =>
      (RReference(RSchemaEmpty).asInstanceOf[RType[T]], emptyFTypes())
    case MonoType.SchemaExtend(name, tpe, rest) =>
      val (tpe0, ftypes0) = visitTpe[PType](tpe)
      val (rest0, ftypes1) = visitTpe[PReference[PAnyObject]](rest)
      val ftypesRes = ftypes0 union ftypes1
      (RReference(RSchemaExtend(name, tpe0, rest0)).asInstanceOf[RType[T]], ftypesRes)
    case MonoType.Relation(tpes) =>
      val (tpes0, ftypesRes) = visitTpes[PType](tpes)
      (RReference(RRelation(tpes0)).asInstanceOf[RType[T]], ftypesRes)
    case MonoType.Lattice(tpes) =>
      val (tpes0, ftypesRes) = visitTpes[PType](tpes)
      (RReference(RLattice(tpes0)).asInstanceOf[RType[T]], ftypesRes)
    case MonoType.Native(clazz) =>
      (RReference(RNative(clazz)).asInstanceOf[RType[T]], emptyFTypes())
    case MonoType.Var(id) =>
      (RReference(RVar(id)).asInstanceOf[RType[T]], emptyFTypes())
  }

  private def visitTpes[T <: PType](tpes: List[MonoType]): (List[RType[T]], FTypes) =
    tpes.foldLeft((List[RType[T]](), emptyFTypes())) {
      case ((l, s), tpe) => {
        val (tpe0, ftypesRes) = visitTpe[T](tpe)
        (l :+ tpe0, s union ftypesRes)
      }
    }
}<|MERGE_RESOLUTION|>--- conflicted
+++ resolved
@@ -36,26 +36,11 @@
       val (defn, ftypes) = visitDef(v)
       (m + (k -> defn), s union ftypes)
     }
-<<<<<<< HEAD
-    //    val enums = root.enums.map {
-    //      case (k, FinalAst.Enum(mod, sym, cases0, _, loc)) =>
-    //        val cases = cases0 map {
-    //          case (tag, FinalAst.Case(enumSym, tagName, tagTpeDeprecated, tagLoc)) => tag -> ErasedAst.Case(enumSym, tagName, visitTpe(tagTpeDeprecated), tagLoc)
-    //        }
-    //        k -> ErasedAst.Enum(mod, sym, cases, loc)
-    //    }
-    //    val properties = root.properties.map { p => visitProperty(p) }
-=======
->>>>>>> 80b80bc2
+
     val reachable = root.reachable
     val functionResultTypes = functionTypes.foldLeft(Set[RType[_ <: PType]]()) { case (s, RReference(RArrow(_, result))) => s + result }
 
-<<<<<<< HEAD
     ErasedAst.Root(defns, reachable, root.sources, functionTypes).toSuccess
-=======
-    val actualTransformation = ErasedAst.Root(defns, enums, reachable, root.sources).toSuccess
-    root.toSuccess
->>>>>>> 80b80bc2
   }
 
   /**
@@ -550,17 +535,7 @@
   }
 
   /**
-<<<<<<< HEAD
-    * Translates the property `p` to the ErasedAst.
-    */
-  private def visitProperty(p: FinalAst.Property): (ErasedAst.Property, FTypes) = {
-    val (exp0, ftypesRes) = visitExp[PInt32](p.exp)
-    (ErasedAst.Property(p.law, p.defn, exp0), ftypesRes)
-  }
-
-  /**
-=======
->>>>>>> 80b80bc2
+
     * Translates the type 'tpe' to the ErasedType.
     */
   private def visitTpe[T <: PType](tpe: MonoType): (RType[T], FTypes) = tpe match {
