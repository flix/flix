--- conflicted
+++ resolved
@@ -152,21 +152,9 @@
     */
   def getClosureAbstractClassType(tpe: MonoType): JvmType.Reference = tpe match {
     case MonoType.Arrow(targs, tresult) =>
-<<<<<<< HEAD
-      // Compute the arity of the function abstract class.
-      // We subtract one since the last argument is the return type.
-      val arity = targs.length
-
-      // Compute the stringified erased type of each type argument.
-      val args = (targs ::: tresult :: Nil).map(tpe => stringify(getErasedJvmType(tpe)))
-
-      // The JVM name is of the form FnArity$Arg0$Arg1$Arg2
-      val name = JvmName.mkClassName(s"Clo$arity", args)
-=======
       getClosureAbstractClassType(targs.map(getErasedJvmType), getErasedJvmType(tresult))
     case _ => throw InternalCompilerException(s"Unexpected type: '$tpe'.", SourceLocation.Unknown)
   }
->>>>>>> 250d58ed
 
 
   /**
@@ -180,7 +168,7 @@
   def getClosureAbstractClassType(argTypes: List[JvmType], resType: JvmType): JvmType.Reference = {
     val arity = argTypes.length
     val args = (argTypes ::: resType :: Nil).map(_.toErased).map(stringify)
-    val name = "Clo" + arity + Flix.Delimiter + args.mkString(Flix.Delimiter)
+    val name = JvmName.mkClassName(s"Clo$arity", args)
     JvmType.Reference(JvmName(RootPackage, name))
   }
 
