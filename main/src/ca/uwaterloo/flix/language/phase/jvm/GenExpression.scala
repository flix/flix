--- conflicted
+++ resolved
@@ -39,11 +39,6 @@
 
   sealed trait MethodContext {
 
-<<<<<<< HEAD
-    def clazz: JvmType.Reference
-
-=======
->>>>>>> 6eac8015
     def entryPoint: Label
 
     def lenv: Map[Symbol.LabelSym, Label]
@@ -55,13 +50,9 @@
       this match {
         case ctx: EffectContext =>
           ctx.copy(lenv = updatedLabels)
-<<<<<<< HEAD
         case ctx: DirectInstanceContext =>
           ctx.copy(lenv = updatedLabels)
         case ctx: DirectStaticContext =>
-=======
-        case ctx: DirectContext =>
->>>>>>> 6eac8015
           ctx.copy(lenv = updatedLabels)
       }
     }
@@ -73,12 +64,7 @@
     * Such functions / methods need to record their internal state which `newFrame`,
     * `setPc`, `pcLabels`, and `pcCounter` are for.
     */
-<<<<<<< HEAD
-  case class EffectContext(clazz: JvmType.Reference,
-                           entryPoint: Label,
-=======
   case class EffectContext(entryPoint: Label,
->>>>>>> 6eac8015
                            lenv: Map[Symbol.LabelSym, Label],
                            newFrame: InstructionSet, // [...] -> [..., frame]
                            setPc: InstructionSet, // [..., frame, pc] -> [...]
@@ -88,14 +74,12 @@
                           ) extends MethodContext
 
   /**
-<<<<<<< HEAD
     * A context for control pure functions that may capture variables and therefore use
     * fields to store its arguments.
     * Such functions never need to record their state and will always
     * return at the given return expressions except if they loop indefinitely.
     */
-  case class DirectInstanceContext(clazz: JvmType.Reference,
-                                   entryPoint: Label,
+  case class DirectInstanceContext(                                   entryPoint: Label,
                                    lenv: Map[Symbol.LabelSym, Label],
                                    localOffset: Int,
                                   ) extends MethodContext
@@ -106,21 +90,10 @@
     * Such functions never need to record their state and will always
     * return at the given return expressions except if they loop indefinitely.
     */
-  case class DirectStaticContext(clazz: JvmType.Reference,
-                                 entryPoint: Label,
+  case class DirectStaticContext(                                 entryPoint: Label,
                                  lenv: Map[Symbol.LabelSym, Label],
                                  localOffset: Int,
                                 ) extends MethodContext
-=======
-    * A context for control pure functions that do not closure capture any variables.
-    * Such functions never need to record their state and will always
-    * return at the given return expressions except if they loop indefinitely.
-    */
-  case class DirectContext(entryPoint: Label,
-                           lenv: Map[Symbol.LabelSym, Label],
-                           localOffset: Int,
-                          ) extends MethodContext
->>>>>>> 6eac8015
 
   /**
     * Emits code for the given expression `exp0` to the given method `visitor` in the `currentClass`.
@@ -834,15 +807,6 @@
         val idx = root.structs(field.structSym).fields.indexWhere(_.sym == field)
         val MonoType.Struct(sym, targs) = exp.tpe
         val structType = BackendObjType.Struct(JvmOps.instantiateStruct(sym, targs))
-<<<<<<< HEAD
-        // evaluating the `base`
-        compileExpr(exp)
-        // Cast to struct type
-        BytecodeInstructions.CHECKCAST(structType.jvmName)(new BytecodeInstructions.F(mv))
-        // Retrieving the field `field${offset}`
-        mv.visitFieldInsn(GETFIELD, structType.jvmName.toInternalName, s"field$idx", JvmOps.asErasedJvmType(tpe).toDescriptor)
-=======
->>>>>>> 6eac8015
 
         pushExpr(exp) ~
           GETFIELD(structType.IndexField(idx))
@@ -855,25 +819,12 @@
         val idx = root.structs(field.structSym).fields.indexWhere(_.sym == field)
         val MonoType.Struct(sym, targs) = exp1.tpe
         val structType = BackendObjType.Struct(JvmOps.instantiateStruct(sym, targs))
-<<<<<<< HEAD
-        // evaluating the `base`
-        compileExpr(exp1)
-        // Cast to struct type
-        BytecodeInstructions.CHECKCAST(structType.jvmName)(new BytecodeInstructions.F(mv))
-        // evaluating the `rhs`
-        compileExpr(exp2)
-        // set the field `field${offset}`
-        mv.visitFieldInsn(PUTFIELD, structType.jvmName.toInternalName, s"field$idx", JvmOps.getErasedJvmType(exp2.tpe).toDescriptor)
-        // Since the return type is unit, we put an instance of unit on top of the stack
-        mv.visitFieldInsn(GETSTATIC, BackendObjType.Unit.jvmName.toInternalName, BackendObjType.Unit.SingletonField.name, BackendObjType.Unit.jvmName.toDescriptor)
-=======
 
         pushExpr(exp1) ~
           pushExpr(exp2) ~
           PUTFIELD(structType.IndexField(idx)) ~
           GETSTATIC(BackendObjType.Unit.SingletonField)
       })
->>>>>>> 6eac8015
 
       case AtomicOp.InstanceOf(clazz) =>
         val List(exp) = exps
@@ -1089,21 +1040,11 @@
         import BytecodeInstructions.*
         // Add source line number for debugging (failable by design).
         addLoc(loc) ~
-<<<<<<< HEAD
-          cheat(mv => AsmOps.compileReifiedSourceLocation(mv, loc)) ~ // Loc
-          NEW(BackendObjType.HoleError.jvmName) ~ // Loc, HoleError
-          DUP2() ~ // Loc, HoleError, Loc, HoleError
-          SWAP() ~ // Loc, HoleError, HoleError, Loc
-          pushString(sym.toString) ~ // Loc, HoleError, HoleError, Loc, Sym
-          SWAP() ~ // Loc, HoleError, HoleError, Sym, Loc
-          INVOKESPECIAL(BackendObjType.HoleError.Constructor) ~ // Loc, HoleError
-=======
           NEW(BackendObjType.HoleError.jvmName) ~               // HoleError
           DUP() ~                                               // HoleError, HoleError
           pushString(sym.toString) ~                            // HoleError, HoleError, Sym
           pushLoc(loc) ~                                        // HoleError, HoleError, Sym, Loc
           INVOKESPECIAL(BackendObjType.HoleError.Constructor) ~ // HoleError
->>>>>>> 6eac8015
           ATHROW()
       })
 
@@ -1111,18 +1052,10 @@
         import BytecodeInstructions.*
         // Add source line number for debugging (failable by design)
         addLoc(loc) ~
-<<<<<<< HEAD
-          cheat(mv => AsmOps.compileReifiedSourceLocation(mv, loc)) ~ // Loc
-          NEW(BackendObjType.MatchError.jvmName) ~ // Loc, MatchError
-          DUP2() ~ // Loc, MatchError, Loc, MatchError
-          SWAP() ~ // Loc, MatchError, MatchError, Loc
-          INVOKESPECIAL(BackendObjType.MatchError.Constructor) ~ // Loc, MatchError
-=======
           NEW(BackendObjType.MatchError.jvmName) ~               // MatchError
           DUP() ~                                                // MatchError, MatchError
           pushLoc(loc) ~                                         // MatchError, MatchError, Loc
           INVOKESPECIAL(BackendObjType.MatchError.Constructor) ~ // MatchError
->>>>>>> 6eac8015
           ATHROW()
       })
 
@@ -1174,26 +1107,8 @@
           compileExpr(exp2)
           mv.visitFieldInsn(PUTFIELD, functionInterface.toInternalName,
             "arg0", JvmOps.getErasedJvmType(exp2.tpe).toDescriptor)
-<<<<<<< HEAD
 
           // Calling unwind and unboxing
-          if (Purity.isControlPure(purity)) {
-            BackendObjType.Result.unwindSuspensionFreeThunk("in pure closure call", loc)(new BytecodeInstructions.F(mv))
-          } else {
-            ctx match {
-              case EffectContext(_, _, _, newFrame, setPc, _, pcLabels, pcCounter) =>
-                val pcPoint = pcCounter(0) + 1
-                val pcPointLabel = pcLabels(pcPoint)
-                val afterUnboxing = new Label()
-                pcCounter(0) += 1
-                BackendObjType.Result.unwindThunkToValue(pcPoint, newFrame, setPc)(new BytecodeInstructions.F(mv))
-                mv.visitJumpInsn(GOTO, afterUnboxing)
-
-                mv.visitLabel(pcPointLabel)
-                printPc(mv, pcPoint)
-=======
-          // Calling unwind and unboxing
-
           if (Purity.isControlPure(purity)) {
             mv.visitByteIns(BackendObjType.Result.unwindSuspensionFreeThunk("in pure closure call", loc))
           } else {
@@ -1207,17 +1122,12 @@
                 mv.visitJumpInsn(GOTO, afterUnboxing)
 
                 mv.visitLabel(pcPointLabel)
->>>>>>> 6eac8015
 
                 mv.visitVarInsn(ALOAD, 1)
 
                 mv.visitLabel(afterUnboxing)
 
-<<<<<<< HEAD
-              case DirectInstanceContext(_, _, _, _) | DirectStaticContext(_, _, _, _) =>
-=======
-              case DirectContext(_, _, _) =>
->>>>>>> 6eac8015
+              case DirectInstanceContext(_, _, _) | DirectStaticContext(_, _, _) =>
                 throw InternalCompilerException("Unexpected direct method context in control impure function", loc)
             }
           }
@@ -1243,110 +1153,18 @@
         mv.visitInsn(ARETURN)
 
       case ExpPosition.NonTail =>
-<<<<<<< HEAD
-        val defn = root.defs(sym)
-        val targetIsFunction = defn.cparams.isEmpty
-        val canCallStaticMethod = Purity.isControlPure(purity) && targetIsFunction
-        if (canCallStaticMethod) {
-          // Call the static method, casting to exact types
-          for ((arg, tpe) <- exps.zip(defn.fparams.map(_.tpe))) {
-            val jvmTpe = JvmOps.getJvmType(tpe)
-            compileExpr(arg)
-            AsmOps.castIfNotPrim(mv, jvmTpe)
-          }
-          val paramsTpes = defn.fparams.map(fp => JvmOps.getJvmType(fp.tpe))
-          val resultTpe = BackendObjType.Result.toTpe
-          val desc = s"(${paramsTpes.map(_.toDescriptor).mkString})${resultTpe.toDescriptor}"
-          val classType = JvmOps.getFunctionDefinitionClassType(sym)
-          mv.visitMethodInsn(INVOKESTATIC, classType.name.toInternalName, JvmName.DirectApply, desc, false)
-          BackendObjType.Result.unwindSuspensionFreeThunk("in pure function call", loc)(new BytecodeInstructions.F(mv))
-        } else {
-          ctx match {
-            case EffectContext(_, _, _, newFrame, setPc, _, pcLabels, pcCounter) =>
-              // JvmType of Def
-              val defJvmType = JvmOps.getFunctionDefinitionClassType(sym)
+        // JvmType of Def
+        val defJvmName = JvmOps.getFunctionDefinitionClassName(sym)
 
               // Put the def on the stack
               AsmOps.compileDefSymbol(sym, mv)
 
-              // Putting args on the Fn class
-              for ((arg, i) <- exps.zipWithIndex) {
-                // Duplicate the FunctionInterface
-                mv.visitInsn(DUP)
-                // Evaluating the expression
-                compileExpr(arg)
-                mv.visitFieldInsn(PUTFIELD, defJvmType.name.toInternalName,
-                  s"arg$i", JvmOps.getErasedJvmType(arg.tpe).toDescriptor)
-              }
-              if (Purity.isControlPure(purity)) {
-                BackendObjType.Result.unwindSuspensionFreeThunk("in pure function call", loc)(new BytecodeInstructions.F(mv))
-              }
-              else {
-                val pcPoint = pcCounter(0) + 1
-                val pcPointLabel = pcLabels(pcPoint)
-                val afterUnboxing = new Label()
-                pcCounter(0) += 1
-                BackendObjType.Result.unwindThunkToValue(pcPoint, newFrame, setPc)(new BytecodeInstructions.F(mv))
-                mv.visitJumpInsn(GOTO, afterUnboxing)
-
-                mv.visitLabel(pcPointLabel)
-                printPc(mv, pcPoint)
-                mv.visitVarInsn(ALOAD, 1)
-
-                mv.visitLabel(afterUnboxing)
-              }
-            case DirectInstanceContext(_, _, _, _) | DirectStaticContext(_, _, _, _) =>
-              throw InternalCompilerException("Unexpected direct method context in control impure function", loc)
-          }
-        }
-    }
-=======
-        // JvmType of Def
-        val defJvmName = JvmOps.getFunctionDefinitionClassName(sym)
->>>>>>> 6eac8015
-
-    case Expr.ApplySelfTail(sym, exps, _, _, _) => ctx match {
-      case EffectContext(_, _, _, _, setPc, _, _, _) =>
-        // The function abstract class name
-        val functionInterface = JvmOps.getFunctionInterfaceName(root.defs(sym).arrowType)
-        // Evaluate each argument and put the result on the Fn class.
+        // Putting args on the Fn class
         for ((arg, i) <- exps.zipWithIndex) {
-          mv.visitVarInsn(ALOAD, 0)
-          // Evaluate the argument and push the result on the stack.
+          // Duplicate the FunctionInterface
+          mv.visitInsn(DUP)
+          // Evaluating the expression
           compileExpr(arg)
-          mv.visitFieldInsn(PUTFIELD, functionInterface.toInternalName,
-            s"arg$i", JvmOps.getErasedJvmType(arg.tpe).toDescriptor)
-        }
-        mv.visitVarInsn(ALOAD, 0)
-        compileInt(0)
-        setPc(new BytecodeInstructions.F(mv))
-        // Jump to the entry point of the method.
-        mv.visitJumpInsn(GOTO, ctx.entryPoint)
-
-      case DirectInstanceContext(_, _, _, _) =>
-        // The function abstract class name
-        val functionInterface = JvmOps.getFunctionInterfaceName(root.defs(sym).arrowType)
-        // Evaluate each argument and put the result on the Fn class.
-        for ((arg, i) <- exps.zipWithIndex) {
-          mv.visitVarInsn(ALOAD, 0)
-          // Evaluate the argument and push the result on the stack.
-          compileExpr(arg)
-<<<<<<< HEAD
-          mv.visitFieldInsn(PUTFIELD, functionInterface.toInternalName,
-            s"arg$i", JvmOps.getErasedJvmType(arg.tpe).toDescriptor)
-        }
-        // Jump to the entry point of the method.
-        mv.visitJumpInsn(GOTO, ctx.entryPoint)
-
-      case DirectStaticContext(_, entryPoint, _, localOffset) =>
-        for ((arg, i) <- exps.zipWithIndex) {
-          // Evaluate the argument and push the result on the stack.
-          compileExpr(arg)
-          // Store it in the ith parameter.
-          // We use the erased type since we only care about generating the correct store instruction.
-          val tpe = BackendType.toErasedBackendType(arg.tpe)
-          BytecodeInstructions.xStore(tpe, localOffset + i)(new BytecodeInstructions.F(mv))
-=======
           mv.visitFieldInsn(PUTFIELD, defJvmName.toInternalName,
             s"arg$i", JvmOps.getErasedJvmType(arg.tpe).toDescriptor)
         }
@@ -1369,27 +1187,12 @@
 
               mv.visitLabel(afterUnboxing)
 
-            case DirectContext(_, _, _) =>
+            case DirectInstanceContext(_, _, _) |DirectStaticContext(_, _, _) =>
               throw InternalCompilerException("Unexpected direct method context in control impure function", loc)
           }
->>>>>>> 6eac8015
         }
-        // Jump to the entry point of the method.
-        mv.visitJumpInsn(GOTO, entryPoint)
     }
 
-<<<<<<< HEAD
-    case Expr.IfThenElse(exp1, exp2, exp3, _, _, _) =>
-      val ifElse = new Label()
-      val ifEnd = new Label()
-      compileExpr(exp1)
-      mv.visitJumpInsn(IFEQ, ifElse)
-      compileExpr(exp2)
-      mv.visitJumpInsn(GOTO, ifEnd)
-      mv.visitLabel(ifElse)
-      compileExpr(exp3)
-      mv.visitLabel(ifEnd)
-=======
     case Expr.ApplySelfTail(sym, exps, _, _, _) =>
       // The function abstract class name
       val functionInterface = JvmOps.getFunctionInterfaceType(root.defs(sym).arrowType).jvmName
@@ -1407,7 +1210,7 @@
           compileInt(0)
           mv.visitByteIns(setPc)
 
-        case DirectContext(_, _, _) =>
+        case DirectInstanceContext(_, _, _) | DirectStaticContext(_, _, _) =>
           () // Do nothing
       }
       // Jump to the entry point of the method.
@@ -1421,7 +1224,6 @@
           case Branch.FalseBranch => pushExpr(exp3)
         }
     })
->>>>>>> 6eac8015
 
     case Expr.Branch(exp, branches, _, _, _) =>
       // Calculating the updated jumpLabels map
@@ -1587,87 +1389,10 @@
           // call installHandler
           INVOKESTATIC(BackendObjType.Handler.InstallHandlerMethod)
       }
-<<<<<<< HEAD
-      ins(new BytecodeInstructions.F(mv))
-
-      ct match {
-        case ExpPosition.Tail =>
-          mv.visitInsn(ARETURN)
-
-        case ExpPosition.NonTail => ctx match {
-          // handle value/suspend/thunk if in non-tail position
-          case DirectInstanceContext(_, _, _, _) | DirectStaticContext(_, _, _, _) =>
-            BackendObjType.Result.unwindSuspensionFreeThunk("in pure run-with call", loc)(new BytecodeInstructions.F(mv))
-
-          case EffectContext(_, _, _, newFrame, setPc, _, pcLabels, pcCounter) =>
-            val afterUnboxing = new Label()
-            val pcPoint = pcCounter(0) + 1
-            val pcPointLabel = pcLabels(pcPoint)
-            pcCounter(0) += 1
-            BackendObjType.Result.unwindThunkToValue(pcPoint, newFrame, setPc)(new BytecodeInstructions.F(mv))
-            mv.visitJumpInsn(GOTO, afterUnboxing)
-            mv.visitLabel(pcPointLabel)
-            printPc(mv, pcPoint)
-            mv.visitVarInsn(ALOAD, 1)
-            mv.visitLabel(afterUnboxing)
-        }
-      }
-
-    case Expr.Do(op, exps, tpe, _, loc) => ctx match {
-      case DirectInstanceContext(_, _, _, _) | DirectStaticContext(_, _, _, _) =>
-        throw InternalCompilerException("Unexpected do-expression in direct method context", loc)
-
-      case EffectContext(_, _, _, newFrame, setPc, _, pcLabels, pcCounter) =>
-        val pcPoint = pcCounter(0) + 1
-        val pcPointLabel = pcLabels(pcPoint)
-        val afterUnboxing = new Label()
-        val erasedResult = BackendType.toErasedBackendType(tpe)
-
-        pcCounter(0) += 1
-        val ins: InstructionSet = {
-          import BackendObjType.Suspension
-          import BytecodeInstructions.*
-          val effectName = JvmOps.getEffectDefinitionClassName(op.sym.eff)
-          val effectStaticMethod = ClassMaker.StaticMethod(
-            effectName,
-            ClassMaker.Visibility.IsPublic,
-            ClassMaker.Final.NotFinal,
-            JvmOps.getEffectOpName(op.sym),
-            GenEffectClasses.opStaticFunctionDescriptor(op.sym),
-            None
-          )
-          NEW(Suspension.jvmName) ~ DUP() ~ INVOKESPECIAL(Suspension.Constructor) ~
-            DUP() ~ pushString(op.sym.eff.toString) ~ PUTFIELD(Suspension.EffSymField) ~
-            DUP() ~
-            // --- eff op ---
-            cheat(mv => exps.foreach(e => compileExpr(e)(mv, ctx, root, flix))) ~
-            mkStaticLambda(BackendObjType.EffectCall.ApplyMethod, effectStaticMethod, 2) ~
-            // --------------
-            PUTFIELD(Suspension.EffOpField) ~
-            DUP() ~
-            // create continuation
-            NEW(BackendObjType.FramesNil.jvmName) ~ DUP() ~ INVOKESPECIAL(BackendObjType.FramesNil.Constructor) ~
-            newFrame ~ DUP() ~ pushInt(pcPoint) ~ setPc ~
-            INVOKEVIRTUAL(BackendObjType.FramesNil.PushMethod) ~
-            // store continuation
-            PUTFIELD(Suspension.PrefixField) ~
-            DUP() ~ NEW(BackendObjType.ResumptionNil.jvmName) ~ DUP() ~ INVOKESPECIAL(BackendObjType.ResumptionNil.Constructor) ~ PUTFIELD(Suspension.ResumptionField) ~
-            xReturn(Suspension.toTpe)
-        }
-        ins(new BytecodeInstructions.F(mv))
-
-        mv.visitLabel(pcPointLabel)
-        printPc(mv, pcPoint)
-        mv.visitVarInsn(ALOAD, 1)
-        BytecodeInstructions.GETFIELD(BackendObjType.Value.fieldFromType(erasedResult))(new BytecodeInstructions.F(mv))
-
-        mv.visitLabel(afterUnboxing)
-        AsmOps.castIfNotPrim(mv, JvmOps.getJvmType(tpe))
-=======
       mv.visitByteIns(ins)
       // handle value/suspend/thunk if in non-tail position
       if (ct == ExpPosition.NonTail) { ctx match {
-        case DirectContext(_, _, _) =>
+        case DirectInstanceContext(_, _, _) | DirectStaticContext(_, _, _) =>
           mv.visitByteIns(BackendObjType.Result.unwindSuspensionFreeThunk("in pure run-with call", loc))
 
         case EffectContext(_, _, newFrame, setPc, _, pcLabels, pcCounter) =>
@@ -1686,7 +1411,7 @@
       }
 
     case Expr.Do(op, exps, tpe, _, loc) => ctx match {
-      case DirectContext(_, _, _) =>
+      case DirectInstanceContext(_, _, _) | DirectStaticContext(_, _, _) =>
         throw InternalCompilerException("Unexpected do-expression in direct method context", loc)
 
       case EffectContext(_, _, newFrame, setPc, _, pcLabels, pcCounter) =>
@@ -1731,7 +1456,6 @@
 
         mv.visitLabel(afterUnboxing)
         mv.visitByteIns(BytecodeInstructions.castIfNotPrim(BackendType.toBackendType(tpe)))
->>>>>>> 6eac8015
     }
 
     case Expr.NewObject(name, _, _, _, methods, _) =>
