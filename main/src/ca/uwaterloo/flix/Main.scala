--- conflicted
+++ resolved
@@ -548,13 +548,8 @@
 
       // Xparser
       opt[Unit]("Xparser").action((_, c) => c.copy(xparser = true)).
-<<<<<<< HEAD
-        text("[experimental] enables new experimental lexer and parser.")
-      
-=======
         text("[experimental] disables new experimental lexer and parser.")
 
->>>>>>> fcad1e1e
       note("")
 
       // Input files.
