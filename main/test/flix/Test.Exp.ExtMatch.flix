mod Test.Exp.ExtMatch {

    ///////////////////////////////////////////////////////////////////////////
    /// `ematch` should support matching variants with different types.
    ///////////////////////////////////////////////////////////////////////////

    @Test
    def testExtMatch01BigInt(): Bool = {
        ematch xvar A(1ii) {
            case A(x) => x == 1ii
        }
    }

    @Test
    def testExtMatch02BigInt(): Bool = {
        ematch xvar A(1ii) {
            case A(x) => x == 1ii
            case B(_) => false
        }
    }

    @Test
    def testExtMatch03BigInt(): Bool = {
        ematch xvar B(1ii) {
            case B(x) => x == 1ii
        }
    }

    @Test
    def testExtMatch04BigInt(): Bool = {
        ematch xvar B(1ii) {
            case A(_) => false
            case B(_) => true
        }
    }

    @Test
    def testExtMatch01Bool(): Bool = {
        ematch xvar A(true) {
            case A(x) => x
        }
    }

    @Test
    def testExtMatch02Bool(): Bool = {
        ematch xvar A(true) {
            case A(x) => x
            case B(_) => false
        }
    }

    @Test
    def testExtMatch03Bool(): Bool = {
        ematch xvar B(true) {
            case B(x) => x
        }
    }

    @Test
    def testExtMatch04Bool(): Bool = {
        ematch xvar B(false) {
            case A(_) => false
            case B(_) => true
        }
    }

    @Test
    def testExtMatch01Char(): Bool = {
        ematch xvar A('a') {
            case A(x) => x == 'a'
        }
    }

    @Test
    def testExtMatch02Char(): Bool = {
        ematch xvar A('a') {
            case A(x) => x == 'a'
            case B(_) => false
        }
    }

    @Test
    def testExtMatch03Char(): Bool = {
        ematch xvar B('a') {
            case B(x) => x == 'a'
        }
    }

    @Test
    def testExtMatch04Char(): Bool = {
        ematch xvar B('a') {
            case A(_) => false
            case B(_) => true
        }
    }

    @Test
    def testExtMatch01Float32(): Bool = {
        ematch xvar A(1.0f32) {
            case A(x) => x == 1.0f32
        }
    }

    @Test
    def testExtMatch02Float32(): Bool = {
        ematch xvar A(1.0f32) {
            case A(x) => x == 1.0f32
            case B(_) => false
        }
    }

    @Test
    def testExtMatch03Float32(): Bool = {
        ematch xvar B(1.0f32) {
            case B(x) => x == 1.0f32
        }
    }

    @Test
    def testExtMatch04Float32(): Bool = {
        ematch xvar B(1.0f32) {
            case A(_) => false
            case B(_) => true
        }
    }

    @Test
    def testExtMatch01Float64(): Bool = {
        ematch xvar A(1.0f64) {
            case A(x) => x == 1.0f64
        }
    }

    @Test
    def testExtMatch02Float64(): Bool = {
        ematch xvar A(1.0f64) {
            case A(x) => x == 1.0f64
            case B(_) => false
        }
    }

    @Test
    def testExtMatch03Float64(): Bool = {
        ematch xvar B(1.0f64) {
            case B(x) => x == 1.0f64
        }
    }

    @Test
    def testExtMatch04Float64(): Bool = {
        ematch xvar B(1.0f64) {
            case A(_) => false
            case B(_) => true
        }
    }

    @Test
    def testExtMatch01Int8(): Bool = {
        ematch xvar A(1i8) {
            case A(x) => x == 1i8
        }
    }

    @Test
    def testExtMatch02Int8(): Bool = {
        ematch xvar A(1i8) {
            case A(x) => x == 1i8
            case B(_) => false
        }
    }

    @Test
    def testExtMatch03Int8(): Bool = {
        ematch xvar B(1i8) {
            case B(x) => x == 1i8
        }
    }

    @Test
    def testExtMatch04Int8(): Bool = {
        ematch xvar B(1i8) {
            case A(_) => false
            case B(_) => true
        }
    }

    @Test
    def testExtMatch01Int16(): Bool = {
        ematch xvar A(1i16) {
            case A(x) => x == 1i16
        }
    }

    @Test
    def testExtMatch02Int16(): Bool = {
        ematch xvar A(1i16) {
            case A(x) => x == 1i16
            case B(_) => false
        }
    }

    @Test
    def testExtMatch03Int16(): Bool = {
        ematch xvar B(1i16) {
            case B(x) => x == 1i16
        }
    }

    @Test
    def testExtMatch04Int16(): Bool = {
        ematch xvar B(1i16) {
            case A(_) => false
            case B(_) => true
        }
    }

    @Test
    def testExtMatch01Int32(): Bool = {
        ematch xvar A(1) {
            case A(x) => x == 1
        }
    }

    @Test
    def testExtMatch02Int32(): Bool = {
        ematch xvar A(1) {
            case A(x) => x == 1
            case B(_) => false
        }
    }

    @Test
    def testExtMatch03Int32(): Bool = {
        ematch xvar B(1) {
            case B(x) => x == 1
        }
    }

    @Test
    def testExtMatch04Int32(): Bool = {
        ematch xvar B(1) {
            case A(_) => false
            case B(_) => true
        }
    }

    @Test
    def testExtMatch01Int64(): Bool = {
        ematch xvar A(1i64) {
            case A(x) => x == 1i64
        }
    }

    @Test
    def testExtMatch02Int64(): Bool = {
        ematch xvar A(1i64) {
            case A(x) => x == 1i64
            case B(_) => false
        }
    }

    @Test
    def testExtMatch03Int64(): Bool = {
        ematch xvar B(1i64) {
            case B(x) => x == 1i64
        }
    }

    @Test
    def testExtMatch04Int64(): Bool = {
        ematch xvar B(1i64) {
            case A(_) => false
            case B(_) => true
        }
    }

    @Test
    def testExtMatch01String(): Bool = {
        ematch xvar A("a") {
            case A(x) => x == "a"
        }
    }

    @Test
    def testExtMatch02String(): Bool = {
        ematch xvar A("a") {
            case A(x) => x == "a"
            case B(_) => false
        }
    }

    @Test
    def testExtMatch03String(): Bool = {
        ematch xvar B("a") {
            case B(x) => x == "a"
        }
    }

    @Test
    def testExtMatch04String(): Bool = {
        ematch xvar B("a") {
            case A(_) => false
            case B(_) => true
        }
    }

    ///////////////////////////////////////////////////////////////////////////
    /// `ematch` should support matching on variants with different arities.
    ///////////////////////////////////////////////////////////////////////////

    @Test
    def testExtMatchArities01(): Bool = {
        ematch xvar A(42) {
            case A(x) => x == 42
            case B    => false
        }
    }

    @Test
    def testExtMatchArities02(): Bool = {
        ematch xvar B("test", 1) {
            case A(_)    => false
            case B(x, y) => x == "test" and y == 1
            case C       => false
        }
    }

    @Test
    def testExtMatchArities03(): Bool = {
        ematch xvar A(1.0f32, 'x', true) {
            case A(x, y, z) => x == 1.0f32 and y == 'x' and z == true
            case B(_, _)    => false
            case C(_)       => false
        }
    }

    @Test
    def testExtMatchArities04(): Bool = {
        ematch xvar B(42, "test", 3.14f64, 'a') {
            case A(_)          => false
            case B(w, x, y, z) => w == 42 and x == "test" and y == 3.14f64 and z == 'a'
            case C(_, _, _)    => false
            case D             => false
        }
    }

    @Test
    def testExtMatchArities05(): Bool = {
        ematch xvar C(1i8, 2i16, 3i32, 4i64, 5ii) {
            case A(_)             => false
            case B(_, _, _, _)    => false
            case C(a, b, c, d, e) => a == 1i8 and b == 2i16 and c == 3i32 and d == 4i64 and e == 5ii
            case D(_)             => false
            case E                => false
        }
    }

    ///////////////////////////////////////////////////////////////////////////
    /// `ematch` should support matching on nullary variants.
    ///////////////////////////////////////////////////////////////////////////

    @Test
    def testExtMatchNullary01(): Bool = {
        ematch xvar A {
            case A => true
        }
    }

    @Test
    def testExtMatchNullary02(): Bool = {
        ematch xvar B {
            case A => false
            case B => true
        }
    }

    @Test
    def testExtMatchNullary03(): Bool = {
        ematch xvar C {
            case A => false
            case B => false
            case C => true
        }
    }

    @Test
    def testExtMatchNullary04(): Bool = {
        ematch xvar A {
            case B => false
            case C => false
            case A => true
        }
    }

    @Test
    def testExtMatchNullary05(): Bool = {
        ematch xvar B {
            case A => false
            case B => true
            case C => false
        }
    }

    ///////////////////////////////////////////////////////////////////////////
    /// `ematch` should support matching on `Unit` variants.
    ///////////////////////////////////////////////////////////////////////////

    @Test
    def testExtMatchUnit01(): Bool = {
        ematch xvar A(()) {
            case A(x) => x == ()
        }
    }

    @Test
    def testExtMatchUnit02(): Bool = {
        ematch xvar A(()) {
            case A(x) => x == ()
            case B(_) => false
        }
    }

    @Test
    def testExtMatchUnit03(): Bool = {
        ematch xvar B((), 42) {
            case A(_)    => false
            case B(x, y) => x == () and y == 42
        }
    }

    @Test
    def testExtMatchUnit04(): Bool = {
        ematch xvar A(42, (), "test") {
            case A(x, y, z) => x == 42 and y == () and z == "test"
            case B(_, _)    => false
        }
    }

    @Test
    def testExtMatchUnit05(): Bool = {
        ematch xvar Q() {
            case Q() => true
        }
    }

    @Test
    def testExtMatchUnit06(): Bool = {
        ematch xvar Q() {
            case Q(u) => u == ()
        }
    }

    @Test
    def testExtMatchUnit07(): Bool = {
        ematch xvar Q(()) {
            case Q() => true
        }
    }

    ///////////////////////////////////////////////////////////////////////////
    /// Unsorted.
    ///////////////////////////////////////////////////////////////////////////

<<<<<<< HEAD
    @Test
    def testExtMatchDatalog01(): Bool = {
        let p = #{
            A(1).
        };
        let v = pquery p select A(1) with {A};
        ematch Vector.get(0, v) {
            case A(x) => x == 1
        }
    }

=======
>>>>>>> c23ac9c3
    @Test
    def testExtMatchCall01(): Bool = {
        ematch generatesA() {
            case A(i) => i == 1
        }
    }

    @Test
    def testExtMatchCall02(): Bool = {
        matchesA(xvar A(1))
    }

    @Test
    def testExtMatchCall03(): Bool = {
        not matchesA(xvar B(1))
    }

    def generatesA(): #| A(Int32) |# = xvar A(1)

    def matchesA(var: #| A(Int32), B(Int32) |#): Bool = ematch var {
        case A(_) => true
        case B(_) => false
    }

}<|MERGE_RESOLUTION|>--- conflicted
+++ resolved
@@ -461,7 +461,6 @@
     /// Unsorted.
     ///////////////////////////////////////////////////////////////////////////
 
-<<<<<<< HEAD
     @Test
     def testExtMatchDatalog01(): Bool = {
         let p = #{
@@ -473,8 +472,6 @@
         }
     }
 
-=======
->>>>>>> c23ac9c3
     @Test
     def testExtMatchCall01(): Bool = {
         ematch generatesA() {
