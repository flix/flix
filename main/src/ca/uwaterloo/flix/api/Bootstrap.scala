--- conflicted
+++ resolved
@@ -15,28 +15,19 @@
  */
 package ca.uwaterloo.flix.api
 
-<<<<<<< HEAD
 import ca.uwaterloo.flix.runtime.CompilationResult
 import ca.uwaterloo.flix.tools.{Benchmarker, Tester}
-import ca.uwaterloo.flix.tools.pkg.{FlixPackageManager, ManifestParser, MavenPackageManager}
+import ca.uwaterloo.flix.tools.pkg.{FlixPackageManager, ManifestParser, MavenPackageManager, Manifest}
 import ca.uwaterloo.flix.util.Formatter.AnsiTerminalFormatter
 import ca.uwaterloo.flix.util.{Options, Result, Validation}
-=======
-import ca.uwaterloo.flix.tools.pkg.{FlixPackageManager, ManifestParser, MavenPackageManager, Manifest}
-import ca.uwaterloo.flix.util.Result
->>>>>>> 282c9bb6
 import ca.uwaterloo.flix.util.Result.{Err, Ok, ToOk}
 import ca.uwaterloo.flix.util.Validation.{ToFailure, ToSuccess}
 
 import java.io.{PrintStream, PrintWriter}
 import java.nio.file.attribute.BasicFileAttributes
-<<<<<<< HEAD
 import java.nio.file.{FileVisitResult, Files, Path, SimpleFileVisitor, StandardOpenOption}
 import java.util.{Calendar, GregorianCalendar}
 import java.util.zip.{ZipEntry, ZipOutputStream}
-=======
-import java.nio.file.{FileVisitResult, Files, Path, Paths, SimpleFileVisitor}
->>>>>>> 282c9bb6
 import scala.collection.mutable
 import scala.util.{Failure, Success, Using}
 
@@ -363,23 +354,15 @@
     }
 
     // 2. Check each dependency is available or download it.
-<<<<<<< HEAD
-    FlixPackageManager.installAll(manifest, projectPath) match {
+    val manifests: List[Manifest] = FlixPackageManager.findTransitiveDependencies(manifest, projectPath) match {
+      case Ok(l) => l
+      case Err(e) => return Err(BootstrapError.FlixPackageError(e))
+    }
+    FlixPackageManager.installAll(manifests, projectPath) match {
       case Ok(l) => flixPackagePaths = l
       case Err(e) => return Err(BootstrapError.FlixPackageError(e))
     }
-    MavenPackageManager.installAll(manifest, projectPath) match {
-=======
-    val manifests: List[Manifest] = FlixPackageManager.findTransitiveDependencies(manifest, path) match {
-      case Ok(l) => l
-      case Err(e) => return Err(BootstrapError.FlixPackageError(e))
-    }
-    FlixPackageManager.installAll(manifests, path) match {
-      case Ok(l) => flixPackagePaths = l
-      case Err(e) => return Err(BootstrapError.FlixPackageError(e))
-    }
-    MavenPackageManager.installAll(manifests, path) match {
->>>>>>> 282c9bb6
+    MavenPackageManager.installAll(manifests, projectPath) match {
       case Ok(l) => mavenPackagePaths = l
       case Err(e) => return Err(BootstrapError.MavenPackageError(e))
     }
