--- conflicted
+++ resolved
@@ -345,16 +345,6 @@
        * Compute the semantic operator.
        */
       val sop = e1.tpe.typeConstructor match {
-<<<<<<< HEAD
-        case Some(TypeConstructor.Bool) => SemanticOperator.BoolOp.Eq
-        case Some(TypeConstructor.Char) => SemanticOperator.CharOp.Eq
-        case Some(TypeConstructor.Float32) => SemanticOperator.Float32Op.Eq
-        case Some(TypeConstructor.Float64) => SemanticOperator.Float64Op.Eq
-        case Some(TypeConstructor.Int8) => SemanticOperator.Int8Op.Eq
-        case Some(TypeConstructor.Int16) => SemanticOperator.Int16Op.Eq
-        case Some(TypeConstructor.Int32) => SemanticOperator.Int32Op.Eq
-        case Some(TypeConstructor.Int64) => SemanticOperator.Int64Op.Eq
-=======
         case Some(TypeConstructor.Bool) => SemanticOp.BoolOp.Eq
         case Some(TypeConstructor.Char) => SemanticOp.CharOp.Eq
         case Some(TypeConstructor.Float32) => SemanticOp.Float32Op.Eq
@@ -363,8 +353,6 @@
         case Some(TypeConstructor.Int16) => SemanticOp.Int16Op.Eq
         case Some(TypeConstructor.Int32) => SemanticOp.Int32Op.Eq
         case Some(TypeConstructor.Int64) => SemanticOp.Int64Op.Eq
-        case Some(TypeConstructor.Str) => SemanticOp.StringOp.Eq
->>>>>>> 98c8764b
         case t => throw InternalCompilerException(s"Unexpected type: '$t'.", e1.loc)
       }
       val purity = combine(e1.purity, e2.purity)
