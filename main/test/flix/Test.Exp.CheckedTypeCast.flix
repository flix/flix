--- conflicted
+++ resolved
@@ -38,17 +38,7 @@
     def testCheckedTypeCast05(): Array[String, Static] = checked_cast(null)
 
     @test
-<<<<<<< HEAD
-    def testCheckedTypeCast06(): Serializable = region rc {
-        let _ = rc;
-        checked_cast(unsafe new JStringBuilder())
-    }
 
-    @test
-    def testCheckedTypeCast07(): Object = region rc {
-        let _ = rc;
-        checked_cast(unsafe new JStringBuilder())
-=======
     def testCheckedTypeCast06(): Serializable \ IO = {
         checked_cast(new JStringBuilder())
     }
@@ -56,7 +46,6 @@
     @test
     def testCheckedTypeCast07(): Object \ IO = {
         checked_cast(new JStringBuilder())
->>>>>>> edbd2e4d
     }
 
     @test
