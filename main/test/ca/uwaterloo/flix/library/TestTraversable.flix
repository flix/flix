--- conflicted
+++ resolved
@@ -16,11 +16,7 @@
 
 namespace TestTraversable {
 
-<<<<<<< HEAD
-    use Traversable.{sequence, traverse, mapAccumLeft, mapAccumRight}
-=======
-    use Traversable.{sequence, traverse, mapAccumLeft};
->>>>>>> 5b3b022c
+    use Traversable.{sequence, traverse, mapAccumLeft}
 
 
     /////////////////////////////////////////////////////////////////////////////
