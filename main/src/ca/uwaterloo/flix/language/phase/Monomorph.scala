/*
 * Copyright 2017 Magnus Madsen
 *
 * Licensed under the Apache License, Version 2.0 (the "License");
 * you may not use this file except in compliance with the License.
 * You may obtain a copy of the License at
 *
 *   http://www.apache.org/licenses/LICENSE-2.0
 *
 * Unless required by applicable law or agreed to in writing, software
 * distributed under the License is distributed on an "AS IS" BASIS,
 * WITHOUT WARRANTIES OR CONDITIONS OF ANY KIND, either express or implied.
 * See the License for the specific language governing permissions and
 * limitations under the License.
 */

package ca.uwaterloo.flix.language.phase

import ca.uwaterloo.flix.api.Flix
import ca.uwaterloo.flix.language.CompilationError
import ca.uwaterloo.flix.language.ast.TypedAst._
import ca.uwaterloo.flix.language.ast.{BinaryOperator, Symbol, Type, TypedAst, UnaryOperator}
import ca.uwaterloo.flix.util.Validation
import ca.uwaterloo.flix.util.Validation._

import scala.collection.mutable

/**
  * Monomorphization is a whole-program compilation strategy that replaces every reference to a parametric function with
  * a reference to a non-parametric version (of that function) specialized to the concrete types of the reference.
  *
  * For example, the polymorphic program:
  *
  * -   def fst[a, b](p: (a, b)): a = let (x, y) = p ; x
  * -   def f: Bool = fst((true, 'a'))
  * -   def g: Int32 = fst((42, "foo"))
  *
  * is, roughly speaking, translated to:
  *
  * -   def fst$1(p: (Bool, Char)): Bool = let (x, y) = p ; x
  * -   def fst$2(p: (Int32, Str)): Int32 = let (x, y) = p ; x
  * -   def f: Bool = fst$1((true, 'a'))
  * -   def g: Bool = fst$2((42, "foo"))
  *
  * At a high-level, monomorphization works as follows:
  *
  * 1. We maintain a queue of functions and the concrete types they must be specialized to.
  * 2. We populate the queue by specialization of non-parametric function definitions and other top-level expressions.
  * 3. We iteratively extract a function from the queue and specialize it:
  *    a. We replace every type variable appearing anywhere in the definition by its concrete type.
  *    b. We create new fresh local variable symbols (since the function is effectively being copied).
  *    c. We enqueue (or re-used) other functions referenced by the current function which require specialization.
  * 4. We reconstruct the AST from the specialized functions and remove all parametric functions.
  */
object Monomorph extends Phase[TypedAst.Root, TypedAst.Root] {

  /**
    * A strict substitution is similar to a regular substitution except that free type variables are replaced by the
    * Unit type. In other words, when performing a type substitution if there is no requirement on a polymorphic type
    * we assume it to be Unit. This is safe since otherwise the type would not be polymorphic after type-inference.
    */
  case class StrictSubstitution(s: Unification.Substitution) {
    /**
      * Returns `true` if this substitution is empty.
      */
    def isEmpty: Boolean = s.isEmpty

    /**
      * Applies `this` substitution to the given type `tpe`.
      *
      * NB: Applies the substitution first, then replaces every type variable with the unit type.
      */
    def apply(tpe: Type): Type = {
      /**
        * Recursively replaces every type variable with the unit type.
        */
      def visit(t: Type): Type = t match {
        case Type.Var(_, _) => Type.Unit
        case Type.Unit => Type.Unit
        case Type.Bool => Type.Bool
        case Type.Char => Type.Char
        case Type.Float32 => Type.Float32
        case Type.Float64 => Type.Float64
        case Type.Int8 => Type.Int8
        case Type.Int16 => Type.Int16
        case Type.Int32 => Type.Int32
        case Type.Int64 => Type.Int64
        case Type.BigInt => Type.BigInt
        case Type.Str => Type.Str
        case Type.Array => Type.Array
<<<<<<< HEAD
        case Type.Vector => Type.Vector
        case Type.Native(clazz) => Type.Native(clazz)
        case Type.Channel => Type.Channel
=======
        case Type.Channel => Type.Channel
        case Type.Native => Type.Native
>>>>>>> 27fdd3df
        case Type.Ref => Type.Ref
        case Type.Arrow(l) => Type.Arrow(l)
        case Type.Tuple(l) => Type.Tuple(l)
        case Type.Zero => Type.Zero
        case Type.Succ(n, t) => Type.Succ(n, t)
        case Type.Enum(name, kind) => Type.Enum(name, kind)
        case Type.Apply(tpe1, tpe2) => Type.Apply(apply(tpe1), apply(tpe2))
      }

      visit(s(tpe))
    }
  }

  /**
    * Performs monomorphization of the given AST `root`.
    */
  def run(root: Root)(implicit flix: Flix): Validation[TypedAst.Root, CompilationError] = flix.phase("Monomorph") {
    implicit val _ = flix.genSym

    /**
      * A function-local queue of pending (fresh symbol, function definition, and substitution)-triples.
      *
      * For example, if the queue contains the entry:
      *
      * -   (f$1, f, [a -> Int])
      *
      * it means that the function definition f should be specialized w.r.t. the map [a -> Int] under the fresh name f$1.
      */
    val defQueue: mutable.Queue[(Symbol.DefnSym, TypedAst.Def, StrictSubstitution)] = mutable.Queue.empty
    val effQueue: mutable.Queue[(Symbol.EffSym, TypedAst.Handler, StrictSubstitution)] = mutable.Queue.empty

    /**
      * A function-local map from a symbol and a concrete type to the fresh symbol for the specialized version of that function.
      *
      * For example, if the function:
      *
      * -   def fst[a, b](x: a, y: b): a = ...
      *
      * has been specialized w.r.t. to `Int` and `Str` then this map will contain an entry:
      *
      * -   (fst, (Int, Str) -> Int) -> fst$1
      */
    val def2def: mutable.Map[(Symbol.DefnSym, Type), Symbol.DefnSym] = mutable.Map.empty
    val eff2eff: mutable.Map[(Symbol.EffSym, Type), Symbol.EffSym] = mutable.Map.empty

    /**
      * Performs specialization of the given expression `exp0` under the environment `env0` w.r.t. the given substitution `subst0`.
      *
      * Replaces every reference to a parametric function with a reference to its specialized version.
      *
      * Replaces every local variable symbol with a fresh local variable symbol.
      *
      * If a specialized version of a function does not yet exists, a fresh symbol is created for it, and the
      * definition and substitution is enqueued.
      */
    def specialize(exp0: Expression, env0: Map[Symbol.VarSym, Symbol.VarSym], subst0: StrictSubstitution): Expression = {

      /**
        * Specializes the given expression `e0` under the environment `env0`. w.r.t. the current substitution.
        */
      def visitExp(e0: Expression, env0: Map[Symbol.VarSym, Symbol.VarSym]): Expression = e0 match {
        case Expression.Wild(tpe, eff, loc) => Expression.Wild(subst0(tpe), eff, loc)
        case Expression.Var(sym, tpe, eff, loc) => Expression.Var(env0(sym), subst0(tpe), eff, loc)

        case Expression.Def(sym, tpe, eff, loc) =>
          /*
           * !! This is where all the magic happens !!
           */
          val newSym = specializeDefSym(sym, subst0(tpe))
          Expression.Def(newSym, subst0(tpe), eff, loc)

        case Expression.Eff(sym, tpe, eff, loc) =>
          /*
           * !! This is where all the magic happens !!
           */
          val newSym = specializeEffSym(sym, subst0(tpe))
          Expression.Eff(newSym, subst0(tpe), eff, loc)

        case Expression.Hole(sym, tpe, eff, loc) => Expression.Hole(sym, tpe, eff, loc)

        case Expression.Unit(loc) => Expression.Unit(loc)
        case Expression.True(loc) => Expression.True(loc)
        case Expression.False(loc) => Expression.False(loc)
        case Expression.Char(lit, loc) => Expression.Char(lit, loc)
        case Expression.Float32(lit, loc) => Expression.Float32(lit, loc)
        case Expression.Float64(lit, loc) => Expression.Float64(lit, loc)
        case Expression.Int8(lit, loc) => Expression.Int8(lit, loc)
        case Expression.Int16(lit, loc) => Expression.Int16(lit, loc)
        case Expression.Int32(lit, loc) => Expression.Int32(lit, loc)
        case Expression.Int64(lit, loc) => Expression.Int64(lit, loc)
        case Expression.BigInt(lit, loc) => Expression.BigInt(lit, loc)
        case Expression.Str(lit, loc) => Expression.Str(lit, loc)

        case Expression.Lambda(fparam, exp, tpe, eff, loc) =>
          val (p, env1) = specializeFormalParam(fparam, subst0)
          val e = visitExp(exp, env0 ++ env1)
          Expression.Lambda(p, e, subst0(tpe), eff, loc)

        case Expression.Apply(exp1, exp2, tpe, eff, loc) =>
          val e1 = visitExp(exp1, env0)
          val e2 = visitExp(exp2, env0)
          Expression.Apply(e1, e2, subst0(tpe), eff, loc)

        case Expression.Unary(op, exp, tpe, eff, loc) =>
          val e1 = visitExp(exp, env0)
          Expression.Unary(op, e1, subst0(tpe), eff, loc)

        /*
         * Equality / Inequality Check.
         */
        case Expression.Binary(op@(BinaryOperator.Equal | BinaryOperator.NotEqual), exp1, exp2, tpe, eff, loc) =>
          // Perform specialization on the left and right sub-expressions.
          val e1 = visitExp(exp1, env0)
          val e2 = visitExp(exp2, env0)

          // The type of the values of exp1 and exp2. NB: The typer guarantees that exp1 and exp2 have the same type.
          val valueType = subst0(exp1.tpe)

          // The expected type of an equality function: a -> a -> bool.
          val eqType = Type.mkArrow(List(valueType, valueType), Type.Bool)

          // Look for any function named `eq` with the expected type.
          // Returns `Some(sym)` if there is exactly one such function.
          lookup("eq", eqType) match {
            case None =>
              // No equality function found. Use a regular equality / inequality expression.
              if (op == BinaryOperator.Equal) {
                Expression.Binary(BinaryOperator.Equal, e1, e2, Type.Bool, eff, loc)
              } else {
                Expression.Binary(BinaryOperator.NotEqual, e1, e2, Type.Bool, eff, loc)
              }
            case Some(eqSym) =>
              // Equality function found. Specialize and generate a call to it.
              val newSym = specializeDefSym(eqSym, eqType)
              val base = Expression.Def(newSym, eqType, eff, loc)

              // Call the equality function.
              val inner = Expression.Apply(base, e1, Type.mkArrow(valueType, Type.Bool), eff, loc)
              val outer = Expression.Apply(inner, e2, Type.Bool, eff, loc)

              // Check whether the whether the operator is equality or inequality.
              if (op == BinaryOperator.Equal) {
                outer
              } else {
                Expression.Unary(UnaryOperator.LogicalNot, outer, Type.Bool, eff, loc)
              }
          }

        /*
         * Other Binary Expression.
         */
        case Expression.Binary(op, exp1, exp2, tpe, eff, loc) =>
          val e1 = visitExp(exp1, env0)
          val e2 = visitExp(exp2, env0)
          Expression.Binary(op, e1, e2, subst0(tpe), eff, loc)

        case Expression.Let(sym, exp1, exp2, tpe, eff, loc) =>
          // Generate a fresh symbol for the let-bound variable.
          val freshSym = Symbol.freshVarSym(sym)
          val env1 = env0 + (sym -> freshSym)
          Expression.Let(freshSym, visitExp(exp1, env1), visitExp(exp2, env1), subst0(tpe), eff, loc)

        case Expression.LetRec(sym, exp1, exp2, tpe, eff, loc) =>
          // Generate a fresh symbol for the letrec-bound variable.
          val freshSym = Symbol.freshVarSym(sym)
          val env1 = env0 + (sym -> freshSym)
          Expression.LetRec(freshSym, visitExp(exp1, env1), visitExp(exp2, env1), subst0(tpe), eff, loc)

        case Expression.IfThenElse(exp1, exp2, exp3, tpe, eff, loc) =>
          val e1 = visitExp(exp1, env0)
          val e2 = visitExp(exp2, env0)
          val e3 = visitExp(exp3, env0)
          Expression.IfThenElse(e1, e2, e3, subst0(tpe), eff, loc)

        case Expression.Match(exp, rules, tpe, eff, loc) =>
          val rs = rules map {
            case TypedAst.MatchRule(pat, guard, body) =>
              val (p, env1) = visitPat(pat)
              val extendedEnv = env0 ++ env1
              val g = visitExp(guard, extendedEnv)
              val b = visitExp(body, extendedEnv)
              TypedAst.MatchRule(p, g, b)
          }
          Expression.Match(visitExp(exp, env0), rs, subst0(tpe), eff, loc)

        case Expression.Switch(rules, tpe, eff, loc) =>
          val rs = rules map {
            case (e1, e2) => (visitExp(e1, env0), visitExp(e2, env0))
          }
          Expression.Switch(rs, subst0(tpe), eff, loc)

        case Expression.Tag(sym, tag, exp, tpe, eff, loc) =>
          val e = visitExp(exp, env0)
          Expression.Tag(sym, tag, e, subst0(tpe), eff, loc)

        case Expression.Tuple(elms, tpe, eff, loc) =>
          val es = elms.map(e => visitExp(e, env0))
          Expression.Tuple(es, subst0(tpe), eff, loc)

        case Expression.ArrayLit(elms, tpe, eff, loc) =>
          val es = elms.map(e => visitExp(e, env0))
          Expression.ArrayLit(es, subst0(tpe), eff, loc)

        case Expression.ArrayNew(elm, len, tpe, eff, loc) =>
          val e = visitExp(elm, env0)
          val ln = visitExp(len, env0)
          Expression.ArrayNew(e, ln, tpe, eff, loc)

        case Expression.ArrayLoad(base, index, tpe, eff, loc) =>
          val b = visitExp(base, env0)
          val i = visitExp(index, env0)
          Expression.ArrayLoad(b, i, tpe, eff, loc)

        case Expression.ArrayStore(base, index, elm, tpe, eff, loc) =>
          val b = visitExp(base, env0)
          val i = visitExp(index, env0)
          val e = visitExp(elm, env0)
          Expression.ArrayStore(b, i, e, tpe, eff, loc)

        case Expression.ArrayLength(base, tpe, eff, loc) =>
          val b = visitExp(base, env0)
          Expression.ArrayLength(b, tpe, eff, loc)

        case Expression.ArraySlice(base, startIndex, endIndex, tpe, eff, loc) =>
          val b = visitExp(base, env0)
          val i1 = visitExp(startIndex, env0)
          val i2 = visitExp(endIndex, env0)
          Expression.ArraySlice(b, i1, i2, tpe, eff, loc)

        case Expression.VectorLit(elms, tpe, eff, loc) =>
          val es = elms.map(e => visitExp(e, env0))
          Expression.VectorLit(es, subst0(tpe), eff, loc)

        case Expression.VectorNew(elm, len, tpe, eff, loc) =>
          val e = visitExp(elm, env0)
          Expression.VectorNew(e, len, tpe, eff, loc)

        case Expression.VectorLoad(base, index, tpe, eff, loc) =>
          val b = visitExp(base, env0)
          Expression.VectorLoad(b, index, tpe, eff, loc)

        case Expression.VectorStore(base, index, elm, tpe, eff, loc) =>
          val b = visitExp(base, env0)
          val e = visitExp(elm, env0)
          Expression.VectorStore(b, index, e, tpe, eff, loc)

        case Expression.VectorLength(base, tpe, eff, loc) =>
          val b = visitExp(base, env0)
          Expression.VectorLength(b, tpe, eff, loc)

        case Expression.VectorSlice(base, startIndex, endIndex, tpe, eff, loc) =>
          val b = visitExp(base, env0)
          val i2 = visitExp(endIndex, env0)
          Expression.VectorSlice(b, startIndex, i2, tpe, eff, loc)

        case Expression.NewChannel(exp, tpe, eff, loc) =>
          val e = visitExp(exp, env0)
          Expression.NewChannel(e, subst0(tpe), eff, loc)

        case Expression.GetChannel(exp, tpe, eff, loc) =>
          val e = visitExp(exp, env0)
          Expression.GetChannel(e, subst0(tpe), eff, loc)

        case Expression.PutChannel(exp1, exp2, tpe, eff, loc) =>
          val e1 = visitExp(exp1, env0)
          val e2 = visitExp(exp2, env0)
          Expression.PutChannel(e1, e2, subst0(tpe), eff, loc)

        case Expression.Spawn(exp, tpe, eff, loc) =>
          val e = visitExp(exp, env0)
          Expression.Spawn(e, subst0(tpe), eff, loc)

        case Expression.SelectChannel(rules, tpe, eff, loc) =>
          val rs = rules map {
            case TypedAst.SelectRule(sym, chan, body) =>
              val freshSym = Symbol.freshVarSym(sym)
              val env1 = env0 + (sym -> freshSym)
              val c = visitExp(chan, env1)
              val b = visitExp(body, env1)
              TypedAst.SelectRule(freshSym, c, b)
          }
          Expression.SelectChannel(rs, subst0(tpe), eff, loc)

        case Expression.NewChannel(exp, tpe, eff, loc) =>
          val e = visitExp(exp, env0)
          Expression.NewChannel(e, subst0(tpe), eff, loc)

        case Expression.GetChannel(exp, tpe, eff, loc) =>
          val e = visitExp(exp, env0)
          Expression.GetChannel(e, subst0(tpe), eff, loc)

        case Expression.PutChannel(exp1, exp2, tpe, eff, loc) =>
          val e1 = visitExp(exp1, env0)
          val e2 = visitExp(exp2, env0)
          Expression.PutChannel(e1, e2, subst0(tpe), eff, loc)

        case Expression.Spawn(exp, tpe, eff, loc) =>
          val e = visitExp(exp, env0)
          Expression.Spawn(e, subst0(tpe), eff, loc)

        case Expression.SelectChannel(rules, tpe, eff, loc) =>
          val rs = rules map {
            case TypedAst.SelectRule(sym, chan, body) =>
              val freshSym = Symbol.freshVarSym(sym)
              val env1 = env0 + (sym -> freshSym)
              val c = visitExp(chan, env1)
              val b = visitExp(body, env1)
              TypedAst.SelectRule(freshSym, c, b)
          }
          Expression.SelectChannel(rs, subst0(tpe), eff, loc)

        case Expression.Ref(exp, tpe, eff, loc) =>
          val e = visitExp(exp, env0)
          Expression.Ref(e, tpe, eff, loc)

        case Expression.Deref(exp, tpe, eff, loc) =>
          val e = visitExp(exp, env0)
          Expression.Deref(e, tpe, eff, loc)

        case Expression.Assign(exp1, exp2, tpe, eff, loc) =>
          val e1 = visitExp(exp1, env0)
          val e2 = visitExp(exp2, env0)
          Expression.Assign(e1, e2, tpe, eff, loc)

        case Expression.HandleWith(exp, bindings, tpe, eff, loc) =>
          val e = visitExp(exp, env0)
          val bs = bindings map {
            case HandlerBinding(sym, handler) =>
              val specializedSym = specializeEffSym(sym, handler.tpe)
              val e = visitExp(handler, env0)
              TypedAst.HandlerBinding(specializedSym, e)
          }
          Expression.HandleWith(e, bs, tpe, eff, loc)

        case Expression.Existential(fparam, exp, eff, loc) =>
          val (param, env1) = specializeFormalParam(fparam, subst0)
          Expression.Existential(param, visitExp(exp, env0 ++ env1), eff, loc)

        case Expression.Universal(fparam, exp, eff, loc) =>
          val (param, env1) = specializeFormalParam(fparam, subst0)
          Expression.Universal(param, visitExp(exp, env0 ++ env1), eff, loc)

        case Expression.Ascribe(exp, tpe, eff, loc) =>
          val e = visitExp(exp, env0)
          Expression.Ascribe(e, subst0(tpe), eff, loc)

        case Expression.Cast(exp, tpe, eff, loc) =>
          val e = visitExp(exp, env0)
          Expression.Cast(e, subst0(tpe), eff, loc)

        case Expression.TryCatch(exp, rules, tpe, eff, loc) =>
          val e = visitExp(exp, env0)
          val rs = rules map {
            case CatchRule(sym, clazz, body) =>
              // Generate a fresh symbol.
              val freshSym = Symbol.freshVarSym(sym)
              val env1 = env0 + (sym -> freshSym)
              val b = visitExp(body, env1)
              CatchRule(freshSym, clazz, b)
          }
          Expression.TryCatch(e, rs, tpe, eff, loc)

        case Expression.NativeConstructor(constructor, args, tpe, eff, loc) =>
          val es = args.map(e => visitExp(e, env0))
          Expression.NativeConstructor(constructor, es, subst0(tpe), eff, loc)

        case Expression.NativeField(field, tpe, eff, loc) =>
          Expression.NativeField(field, subst0(tpe), eff, loc)

        case Expression.NativeMethod(method, args, tpe, eff, loc) =>
          val es = args.map(e => visitExp(e, env0))
          Expression.NativeMethod(method, es, subst0(tpe), eff, loc)

        case Expression.UserError(tpe, eff, loc) => Expression.UserError(subst0(tpe), eff, loc)
      }

      /**
        * Specializes the given pattern `p0` w.r.t. the current substitution.
        *
        * Returns the new pattern and a mapping from variable symbols to fresh variable symbols.
        */
      def visitPat(p0: Pattern): (Pattern, Map[Symbol.VarSym, Symbol.VarSym]) = p0 match {
        case Pattern.Wild(tpe, loc) => (Pattern.Wild(subst0(tpe), loc), Map.empty)
        case Pattern.Var(sym, tpe, loc) =>
          // Generate a fresh variable symbol for the pattern-bound variable.
          val freshSym = Symbol.freshVarSym(sym)
          (Pattern.Var(freshSym, subst0(tpe), loc), Map(sym -> freshSym))
        case Pattern.Unit(loc) => (Pattern.Unit(loc), Map.empty)
        case Pattern.True(loc) => (Pattern.True(loc), Map.empty)
        case Pattern.False(loc) => (Pattern.False(loc), Map.empty)
        case Pattern.Char(lit, loc) => (Pattern.Char(lit, loc), Map.empty)
        case Pattern.Float32(lit, loc) => (Pattern.Float32(lit, loc), Map.empty)
        case Pattern.Float64(lit, loc) => (Pattern.Float64(lit, loc), Map.empty)
        case Pattern.Int8(lit, loc) => (Pattern.Int8(lit, loc), Map.empty)
        case Pattern.Int16(lit, loc) => (Pattern.Int16(lit, loc), Map.empty)
        case Pattern.Int32(lit, loc) => (Pattern.Int32(lit, loc), Map.empty)
        case Pattern.Int64(lit, loc) => (Pattern.Int64(lit, loc), Map.empty)
        case Pattern.BigInt(lit, loc) => (Pattern.BigInt(lit, loc), Map.empty)
        case Pattern.Str(lit, loc) => (Pattern.Str(lit, loc), Map.empty)
        case Pattern.Tag(sym, tag, pat, tpe, loc) =>
          val (p, env1) = visitPat(pat)
          (Pattern.Tag(sym, tag, p, subst0(tpe), loc), env1)
        case Pattern.Tuple(elms, tpe, loc) =>
          val (ps, envs) = elms.map(p => visitPat(p)).unzip
          (Pattern.Tuple(ps, subst0(tpe), loc), envs.reduce(_ ++ _))
      }

      visitExp(exp0, env0)
    }

    /**
      * Returns the def symbol corresponding to the specialized symbol `sym` w.r.t. to the type `tpe`.
      */
    def specializeDefSym(sym: Symbol.DefnSym, tpe: Type): Symbol.DefnSym = {
      // Lookup the definition and its declared type.
      val defn = root.defs(sym)
      val declaredType = defn.tpe

      // Unify the declared and actual type to obtain the substitution map.
      val subst = StrictSubstitution(Unification.unify(declaredType, tpe).get)

      // Check if the substitution is empty, if so there is no need for specialization.
      if (subst.isEmpty) {
        return sym
      }

      // Check whether the function definition has already been specialized.
      def2def.get((sym, tpe)) match {
        case None =>
          // Case 1: The function has not been specialized.
          // Generate a fresh specialized definition symbol.
          val freshSym = Symbol.freshDefnSym(sym)

          // Register the fresh symbol (and actual type) in the symbol2symbol map.
          def2def.put((sym, tpe), freshSym)

          // Enqueue the fresh symbol with the definition and substitution.
          defQueue.enqueue((freshSym, defn, subst))

          // Now simply refer to the freshly generated symbol.
          freshSym
        case Some(specializedSym) =>
          // Case 2: The function has already been specialized.
          // Simply refer to the already existing specialized symbol.
          specializedSym
      }
    }

    /**
      * Returns the eff symbol corresponding to the specialized symbol `sym` w.r.t. to the type `tpe`.
      */
    def specializeEffSym(sym: Symbol.EffSym, tpe: Type): Symbol.EffSym = {
      // Lookup the eff and its declared type.
      val eff = root.handlers(sym)
      val declaredType = eff.tpe

      // Unify the declared and actual type to obtain the substitution map.
      val subst = StrictSubstitution(Unification.unify(declaredType, tpe).get)

      // Check if the substitution is empty, if so there is no need for specialization.
      if (subst.isEmpty) {
        return sym
      }

      // Check whether the effect handler has already been specialized.
      eff2eff.get((sym, tpe)) match {
        case None =>
          // Case 1: The handler has not been specialized.
          // Generate a fresh specialized symbol.
          val freshSym = Symbol.freshEffSym(sym)

          // Register the fresh symbol (and actual type) in the symbol2symbol map.
          eff2eff.put((sym, tpe), freshSym)

          // Enqueue the fresh symbol with the definition and substitution.
          effQueue.enqueue((freshSym, eff, subst))

          // Now simply refer to the freshly generated symbol.
          freshSym
        case Some(specializedSym) =>
          // Case 2: The handler has already been specialized.
          // Simply refer to the already existing specialized symbol.
          specializedSym
      }
    }

    /**
      * Specializes the given formal parameters `fparams0` w.r.t. the given substitution `subst0`.
      *
      * Returns the new formal parameters and an environment mapping the variable symbol for each parameter to a fresh symbol.
      */
    def specializeFormalParams(fparams0: List[TypedAst.FormalParam], subst0: StrictSubstitution): (List[TypedAst.FormalParam], Map[Symbol.VarSym, Symbol.VarSym]) = {
      // Return early if there are no formal parameters.
      if (fparams0.isEmpty)
        return (Nil, Map.empty)

      // Specialize each formal parameter and recombine the results.
      val (params, envs) = fparams0.map(p => specializeFormalParam(p, subst0)).unzip
      (params, envs.reduce(_ ++ _))
    }

    /**
      * Specializes the given formal parameter `fparam0` w.r.t. the given substitution `subst0`.
      *
      * Returns the new formal parameter and an environment mapping the variable symbol to a fresh variable symbol.
      */
    def specializeFormalParam(fparam0: TypedAst.FormalParam, subst0: StrictSubstitution): (TypedAst.FormalParam, Map[Symbol.VarSym, Symbol.VarSym]) = {
      val TypedAst.FormalParam(sym, mod, tpe, loc) = fparam0
      val freshSym = Symbol.freshVarSym(sym)
      (TypedAst.FormalParam(freshSym, mod, subst0(tpe), loc), Map(sym -> freshSym))
    }

    /**
      * Optionally returns the symbol of a function with the given `name` whose declared types unifies with the given type `tpe`.
      *
      * Returns `None` if no such function exists or more than one such function exist.
      */
    def lookup(name: String, tpe: Type): Option[Symbol.DefnSym] = {
      // A set of matching symbols.
      val matches = mutable.Set.empty[Symbol.DefnSym]

      // Iterate through each definition and collect the matching symbols.
      for ((sym, defn) <- root.defs) {
        // Check the function name.
        if (name == sym.name) {
          // Check whether the type unifies.
          if (Unification.unify(defn.tpe, tpe).isOk) {
            // Match found!
            matches += sym
          }
        }
      }

      // Returns the result if there is exactly one match.
      if (matches.size == 1) {
        return Some(matches.head)
      }
      // Otherwise return None.
      return None
    }

    /*
     * We can now use these helper functions to perform specialization of the whole program.
     */

    /*
     * A map used to collect specialized definitions, etc.
     */
    val specializedDefns: mutable.Map[Symbol.DefnSym, TypedAst.Def] = mutable.Map.empty
    val specializedHandlers: mutable.Map[Symbol.EffSym, TypedAst.Handler] = mutable.Map.empty
    val specializedProperties: mutable.ListBuffer[TypedAst.Property] = mutable.ListBuffer.empty
    // TODO: Specialize expressions occurring in other places, e.g facts/rules/properties.

    /*
     * Collect all non-parametric function definitions.
     */
    val nonParametricDefns = root.defs.filter {
      case (_, defn) => defn.tparams.isEmpty
    }

    /*
     * Perform specialization of all non-parametric function definitions.
     */
    for ((sym, defn) <- nonParametricDefns) {
      // Specialize the function definition under the empty substitution (it has no type parameters).
      val subst0 = StrictSubstitution(Unification.Substitution.empty)

      // Specialize the formal parameters to obtain fresh local variable symbols for them.
      val (fparams, env0) = specializeFormalParams(defn.fparams, subst0)

      // Specialize the body expression.
      val body = specialize(defn.exp, env0, subst0)

      // Reassemble the definition.
      specializedDefns.put(sym, defn.copy(fparams = fparams, exp = body))
    }

    /*
     * Perform specialization of all properties.
     */
    for (TypedAst.Property(law, defn, exp0, loc) <- root.properties) {
      // Specialize the property under the empty substitution.
      val subst0 = StrictSubstitution(Unification.Substitution.empty)

      // A property has no formal parameters and hence the initial environment is empty.
      val env0 = Map.empty[Symbol.VarSym, Symbol.VarSym]

      // Specialize the expression.
      val exp = specialize(exp0, env0, subst0)

      // Reassemble the property.
      specializedProperties += TypedAst.Property(law, defn, exp, loc)
    }

    /*
     * Performs function specialization until both queues are empty.
     */
    while (defQueue.nonEmpty || effQueue.nonEmpty) {

      /*
       * Performs function specialization until the queue is empty.
       */
      while (defQueue.nonEmpty) {
        // Extract a function from the queue and specializes it w.r.t. its substitution.
        val (freshSym, defn, subst) = defQueue.dequeue()

        // Specialize the formal parameters and introduce fresh local variable symbols.
        val (fparams, env0) = specializeFormalParams(defn.fparams, subst)

        // Specialize the body expression.
        val specializedExp = specialize(defn.exp, env0, subst)

        // Reassemble the definition.
        // NB: Removes the type parameters as the function is now monomorphic.
        val specializedDefn = defn.copy(sym = freshSym, fparams = fparams, exp = specializedExp, tpe = subst(defn.tpe), tparams = Nil)

        // Save the specialized function.
        specializedDefns.put(freshSym, specializedDefn)
      }

      /*
       * Performs effect handler specialization until the queue is empty.
       */
      while (effQueue.nonEmpty) {
        // Extract an effect from the queue and specializes it w.r.t. its substitution.
        val (freshSym, handler, subst) = effQueue.dequeue()

        // Specialize the formal parameters and introduce fresh local variable symbols.
        val (fparams, env0) = specializeFormalParams(handler.fparams, subst)

        // Specialize the body expression.
        val specializedExp = specialize(handler.exp, env0, subst)

        // Reassemble the definition.
        // NB: Removes the type parameters as the function is now monomorphic.
        val specializedHandler = handler.copy(sym = freshSym, fparams = fparams, exp = specializedExp, tpe = subst(handler.tpe), tparams = Nil)

        // Save the specialized handler.
        specializedHandlers.put(freshSym, specializedHandler)
      }

    }

    // Reassemble the AST.
    root.copy(
      defs = specializedDefns.toMap,
      handlers = specializedHandlers.toMap,
      properties = specializedProperties.toList
    ).toSuccess
  }

}<|MERGE_RESOLUTION|>--- conflicted
+++ resolved
@@ -88,14 +88,9 @@
         case Type.BigInt => Type.BigInt
         case Type.Str => Type.Str
         case Type.Array => Type.Array
-<<<<<<< HEAD
         case Type.Vector => Type.Vector
         case Type.Native(clazz) => Type.Native(clazz)
         case Type.Channel => Type.Channel
-=======
-        case Type.Channel => Type.Channel
-        case Type.Native => Type.Native
->>>>>>> 27fdd3df
         case Type.Ref => Type.Ref
         case Type.Arrow(l) => Type.Arrow(l)
         case Type.Tuple(l) => Type.Tuple(l)
