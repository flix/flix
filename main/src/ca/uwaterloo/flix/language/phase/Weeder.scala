/*
 * Copyright 2015-2016 Magnus Madsen
 *
 * Licensed under the Apache License, Version 2.0 (the "License");
 * you may not use this file except in compliance with the License.
 * You may obtain a copy of the License at
 *
 *   http://www.apache.org/licenses/LICENSE-2.0
 *
 * Unless required by applicable law or agreed to in writing, software
 * distributed under the License is distributed on an "AS IS" BASIS,
 * WITHOUT WARRANTIES OR CONDITIONS OF ANY KIND, either express or implied.
 * See the License for the specific language governing permissions and
 * limitations under the License.
 */

package ca.uwaterloo.flix.language.phase

import ca.uwaterloo.flix.api.Flix
import ca.uwaterloo.flix.language.ast.Ast.{Denotation, Fixity}
import ca.uwaterloo.flix.language.ast.ParsedAst.{Effect, EffectSet, TypeParams}
import ca.uwaterloo.flix.language.ast.WeededAst.Pattern
import ca.uwaterloo.flix.language.ast._
import ca.uwaterloo.flix.language.errors.WeederError
import ca.uwaterloo.flix.language.errors.WeederError._
import ca.uwaterloo.flix.util.Validation._
import ca.uwaterloo.flix.util.{InternalCompilerException, ParOps, Validation}

import java.lang.{Byte => JByte, Integer => JInt, Long => JLong, Short => JShort}
import java.math.{BigDecimal, BigInteger}
import scala.annotation.tailrec
import scala.collection.mutable

/**
  * The Weeder phase performs simple syntactic checks and rewritings.
  */
object Weeder {

  /**
    * Words that the Flix compiler reserves for special expressions.
    * Users must not define fields or variables with these names.
    */
  private val ReservedWords = Set(
    "!=", "&&&", "*", "**", "+", "-", "..", "/", ":", "::", ":::", ":=", "<", "<+>", "<-", "<<<", "<=",
    "<=>", "==", "=>", ">", ">=", ">>>", "???", "@", "Absent", "Bool", "Impure", "Nil", "Predicate", "Present", "Pure",
    "Read", "RecordRow", "Region", "SchemaRow", "Type", "Write", "^^^", "alias", "case", "catch", "chan",
    "class", "def", "deref", "else", "enum", "false", "fix", "force",
    "if", "import", "inline", "instance", "into", "lat", "law", "lawful", "lazy", "let", "let*", "match",
    "null", "opaque", "override", "pub", "ref", "region",
    "rel", "sealed", "set", "spawn", "Static", "true",
    "type", "use", "where", "with", "|||", "~~~", "discard", "object"
  )


  // NB: The following words should be reserved, but are currently allowed because of their presence in the standard library:
  // as, and, choose, choose*, forall, from, get, new, not, or, project, query, select, solve, try


  /**
    * Weeds the whole program.
    */
  def run(root: ParsedAst.Root, oldRoot: WeededAst.Root, changeSet: ChangeSet)(implicit flix: Flix): Validation[WeededAst.Root, WeederError] =
    flix.phase("Weeder") {
      // Compute the stale and fresh sources.
      val (stale, fresh) = changeSet.partition(root.units, oldRoot.units)

      val results = ParOps.parMap(stale)(kv => visitCompilationUnit(kv._1, kv._2))
      Validation.sequence(results) map {
        case rs =>
          val m = rs.foldLeft(fresh) {
            case (acc, (k, v)) => acc + (k -> v)
          }
          WeededAst.Root(m, root.entryPoint, root.names)
      }
    }

  /**
    * Weeds the given abstract syntax tree.
    */
  private def visitCompilationUnit(src: Ast.Source, unit: ParsedAst.CompilationUnit)(implicit flix: Flix): Validation[(Ast.Source, WeededAst.CompilationUnit), WeederError] = {
    val usesAndImportsVal = traverse(unit.usesOrImports)(visitUseOrImport)
    val declarationsVal = traverse(unit.decls)(visitDecl)
    val loc = mkSL(unit.sp1, unit.sp2)

    mapN(usesAndImportsVal, declarationsVal) {
      case (usesAndImports, decls) =>
        src -> WeededAst.CompilationUnit(usesAndImports.flatten, decls.flatten, loc)
    }
  }

  /**
    * Compiles the given parsed declaration `past` to a list of weeded declarations.
    */
  private def visitDecl(decl: ParsedAst.Declaration)(implicit flix: Flix): Validation[List[WeededAst.Declaration], WeederError] = decl match {
    case ParsedAst.Declaration.Namespace(sp1, names, usesOrImports, decls, sp2) =>
      val usesAndImportsVal = traverse(usesOrImports)(visitUseOrImport)

      val declarationsVal = traverse(decls)(visitDecl)

      mapN(usesAndImportsVal, declarationsVal) {
        case (us, ds) =>
          // TODO can improve SL by starting from ident
          val loc = mkSL(sp1, sp2)

          val base = WeededAst.Declaration.Namespace(names.idents.last, us.flatten, ds.flatten, mkSL(sp1, sp2))
          val ns = names.idents.init.foldRight(base: WeededAst.Declaration) {
            case (ident, acc) => WeededAst.Declaration.Namespace(ident, Nil, List(acc), loc)
          }
          List(ns)
      }

    case d: ParsedAst.Declaration.Def => visitTopDef(d)

    case d: ParsedAst.Declaration.Law => visitLaw(d)

    case d: ParsedAst.Declaration.Enum => visitEnum(d)

    case d: ParsedAst.Declaration.RestrictableEnum => visitRestrictableEnum(d)

    case d: ParsedAst.Declaration.TypeAlias => visitTypeAlias(d)

    case d: ParsedAst.Declaration.Relation => visitRelation(d)

    case d: ParsedAst.Declaration.Lattice => visitLattice(d)

    case d: ParsedAst.Declaration.Class => visitClass(d)

    case d: ParsedAst.Declaration.Instance => visitInstance(d)

    case d: ParsedAst.Declaration.Effect => visitEffect(d)
  }

  /**
    * Performs weeding on the given class declaration `c0`.
    */
  private def visitClass(c0: ParsedAst.Declaration.Class)(implicit flix: Flix): Validation[List[WeededAst.Declaration.Class], WeederError] = c0 match {
    case ParsedAst.Declaration.Class(doc0, ann0, mods0, sp1, ident, tparam0, superClasses0, lawsAndSigs, sp2) =>
      val loc = mkSL(sp1, sp2)
      val doc = visitDoc(doc0)
      val laws0 = lawsAndSigs.collect { case law: ParsedAst.Declaration.Law => law }
      val sigs0 = lawsAndSigs.collect { case sig: ParsedAst.Declaration.Sig => sig }

      val annVal = visitAnnotations(ann0)
      val modsVal = visitModifiers(mods0, legalModifiers = Set(Ast.Modifier.Lawful, Ast.Modifier.Public, Ast.Modifier.Sealed))
      val sigsVal = traverse(sigs0)(visitSig)
      val lawsVal = traverse(laws0)(visitLaw)
      val superClassesVal = traverse(superClasses0)(visitTypeConstraint)

      val tparam = visitTypeParam(tparam0)

      mapN(annVal, modsVal, sigsVal, lawsVal, superClassesVal) {
        case (ann, mods, sigs, laws, superClasses) =>
          List(WeededAst.Declaration.Class(doc, ann, mods, ident, tparam, superClasses, sigs.flatten, laws.flatten, loc))
      }
  }

  /**
    * Performs weeding on the given sig declaration `s0`.
    */
  private def visitSig(s0: ParsedAst.Declaration.Sig)(implicit flix: Flix): Validation[List[WeededAst.Declaration.Sig], WeederError] = s0 match {
    case ParsedAst.Declaration.Sig(doc0, ann, mods, sp1, ident, tparams0, fparams0, tpe0, purOrEff, tconstrs0, exp0, sp2) =>
      val doc = visitDoc(doc0)

      val annVal = visitAnnotations(ann)
      val modVal = visitModifiers(mods, legalModifiers = Set(Ast.Modifier.Public))
      val pubVal = requirePublic(mods, ident)
      val identVal = visitName(ident)
      val tparamsVal = visitKindedTypeParams(tparams0)
      val formalsVal = visitFormalParams(fparams0, Presence.Required)
      val purAndEff = visitPurityAndEffect(purOrEff)
      val tconstrsVal = traverse(tconstrs0)(visitTypeConstraint)
      val expVal = traverseOpt(exp0)(visitExp(_, SyntacticEnv.Top))

      mapN(annVal, modVal, pubVal, identVal, tparamsVal, formalsVal, tconstrsVal, expVal) {
        case (as, mod, _, _, tparams, fparams, tconstrs, exp) =>
          val tpe = visitType(tpe0)
          List(WeededAst.Declaration.Sig(doc, as, mod, ident, tparams, fparams, exp, tpe, purAndEff, tconstrs, mkSL(sp1, sp2)))
      }
  }

  /**
    * Performs weeding on the given instance declaration `i0`.
    */
  private def visitInstance(i0: ParsedAst.Declaration.Instance)(implicit flix: Flix): Validation[List[WeededAst.Declaration.Instance], WeederError] = i0 match {
    case ParsedAst.Declaration.Instance(doc0, ann0, mods0, sp1, clazz, tpe0, tconstrs0, defs0, sp2) =>
      val doc = visitDoc(doc0)
      val tpe = visitType(tpe0)

      val annVal = visitAnnotations(ann0)
      val modsVal = visitModifiers(mods0, legalModifiers = Set.empty)
      val defsVal = traverse(defs0)(visitInstanceDef)
      val tconstrsVal = traverse(tconstrs0)(visitTypeConstraint)

      mapN(annVal, modsVal, defsVal, tconstrsVal) {
        case (ann, mods, defs, tconstrs) =>
          List(WeededAst.Declaration.Instance(doc, ann, mods, clazz, tpe, tconstrs, defs.flatten, mkSL(sp1, sp2)))
      }

  }

  /**
    * Performs weeding on the given top-level def declaration `d0`.
    */
  private def visitTopDef(d0: ParsedAst.Declaration.Def)(implicit flix: Flix): Validation[List[WeededAst.Declaration.Def], WeederError] = {
    visitDef(d0, Set(Ast.Modifier.Public), requiresPublic = false)
  }

  /**
    * Performs weeding on the given instance def declaration `d0`.
    */
  private def visitInstanceDef(d0: ParsedAst.Declaration.Def)(implicit flix: Flix): Validation[List[WeededAst.Declaration.Def], WeederError] = {
    visitDef(d0, Set(Ast.Modifier.Public, Ast.Modifier.Override), requiresPublic = true)
  }

  /**
    * Performs weeding on the given def declaration `d0`.
    */
  private def visitDef(d0: ParsedAst.Declaration.Def, legalModifiers: Set[Ast.Modifier], requiresPublic: Boolean)(implicit flix: Flix): Validation[List[WeededAst.Declaration.Def], WeederError] = d0 match {
    case ParsedAst.Declaration.Def(doc0, ann, mods, sp1, ident, tparams0, fparams0, tpe0, purOrEff, tconstrs0, exp0, sp2) =>
      flix.subtask(ident.name, sample = true)

      val doc = visitDoc(doc0)
      val annVal = visitAnnotations(ann)
      val modVal = visitModifiers(mods, legalModifiers)
      val pubVal = if (requiresPublic) requirePublic(mods, ident) else ().toSuccess // conditionally require a public modifier
      val identVal = visitName(ident)
      val expVal = visitExp(exp0, SyntacticEnv.Top)
      val tparamsVal = visitKindedTypeParams(tparams0)
      val formalsVal = visitFormalParams(fparams0, Presence.Required)
      val purAndEff = visitPurityAndEffect(purOrEff)
      val tconstrsVal = traverse(tconstrs0)(visitTypeConstraint)

      mapN(annVal, modVal, pubVal, identVal, tparamsVal, formalsVal, expVal, tconstrsVal) {
        case (as, mod, _, _, tparams, fparams, exp, tconstrs) =>
          val tpe = visitType(tpe0)
          List(WeededAst.Declaration.Def(doc, as, mod, ident, tparams, fparams, exp, tpe, purAndEff, tconstrs, mkSL(sp1, sp2)))
      }
  }

  /**
    * Performs weeding on the given law declaration `d0`.
    */
  private def visitLaw(d0: ParsedAst.Declaration.Law)(implicit flix: Flix): Validation[List[WeededAst.Declaration.Def], WeederError] = d0 match {
    case ParsedAst.Declaration.Law(doc0, ann0, mod0, sp1, ident, tparams0, fparams0, tconstrs0, exp0, sp2) =>
      val doc = visitDoc(doc0)
      val annVal = visitAnnotations(ann0)
      val modVal = visitModifiers(mod0, legalModifiers = Set.empty)
      val identVal = visitName(ident)
      val expVal = visitExp(exp0, SyntacticEnv.Top)
      val tparamsVal = visitKindedTypeParams(tparams0)
      val formalsVal = visitFormalParams(fparams0, Presence.Required)
      val tconstrsVal = Validation.traverse(tconstrs0)(visitTypeConstraint)

      mapN(annVal, modVal, identVal, tparamsVal, formalsVal, expVal, tconstrsVal) {
        case (ann, mod, _, tparams, fs, exp, tconstrs) =>
          val ts = fs.map(_.tpe.get)
          val purAndEff = WeededAst.PurityAndEffect(None, None)
          val tpe = WeededAst.Type.Ambiguous(Name.mkQName("Bool"), ident.loc)
          List(WeededAst.Declaration.Def(doc, ann, mod, ident, tparams, fs, exp, tpe, purAndEff, tconstrs, mkSL(sp1, sp2)))
      }
  }

  /**
    * Performs weeding on the given effect declaration.
    */
  private def visitEffect(d0: ParsedAst.Declaration.Effect)(implicit flix: Flix): Validation[List[WeededAst.Declaration.Effect], WeederError] = d0 match {
    case ParsedAst.Declaration.Effect(doc0, ann0, mod0, sp1, ident, tparams0, ops0, sp2) =>
      val doc = visitDoc(doc0)
      val annVal = visitAnnotations(ann0)
      val modVal = visitModifiers(mod0, legalModifiers = Set(Ast.Modifier.Public))
      val identVal = visitName(ident)
      val tparamsVal = requireNoTypeParams(tparams0)
      val opsVal = traverse(ops0)(visitOp)
      mapN(annVal, modVal, identVal, tparamsVal, opsVal) {
        case (ann, mod, _, _, ops) =>
          List(WeededAst.Declaration.Effect(doc, ann, mod, ident, ops, mkSL(sp1, sp2)))
      }
  }

  /**
    * Performs weeding on the given effect operation.
    */
  private def visitOp(d0: ParsedAst.Declaration.Op)(implicit flix: Flix): Validation[WeededAst.Declaration.Op, WeederError] = d0 match {
    case ParsedAst.Declaration.Op(doc0, ann0, mod0, sp1, ident, tparams0, fparamsOpt0, tpe0, purAndEff0, tconstrs0, sp2) =>
      val doc = visitDoc(doc0)
      val annVal = visitAnnotations(ann0)
      val modVal = visitModifiers(mod0, legalModifiers = Set(Ast.Modifier.Public))
      val pubVal = requirePublic(mod0, ident)
      val identVal = visitName(ident)
      val tparamsVal = requireNoTypeParams(tparams0)
      val fparamsVal = visitFormalParams(fparamsOpt0, Presence.Required)
      val tpe = visitType(tpe0)
      val unitVal = requireUnit(tpe0, ident.loc)
      val purAndEffVal = requireNoEffect(purAndEff0, ident.loc)
      val tconstrsVal = traverse(tconstrs0)(visitTypeConstraint)
      mapN(annVal, modVal, pubVal, identVal, tparamsVal, fparamsVal, unitVal, purAndEffVal, tconstrsVal) {
        case (ann, mod, _, _, _, fparams, _, _, tconstrs) =>
          val ts = fparams.map(_.tpe.get)
          val purAndEff = WeededAst.PurityAndEffect(None, None)
          WeededAst.Declaration.Op(doc, ann, mod, ident, fparams, tpe, tconstrs, mkSL(sp1, sp2));
      }
  }

  /**
    * Performs weeding on the given enum declaration `d0`.
    */
  private def visitEnum(d0: ParsedAst.Declaration.Enum)(implicit flix: Flix): Validation[List[WeededAst.Declaration.Enum], WeederError] = d0 match {
    case ParsedAst.Declaration.Enum(doc0, ann0, mods, sp1, ident, tparams0, tpe0, derives, cases0, sp2) =>
      val doc = visitDoc(doc0)
      val annVal = visitAnnotations(ann0)
      val modVal = visitModifiers(mods, legalModifiers = Set(Ast.Modifier.Public, Ast.Modifier.Opaque))
      val tparamsVal = visitTypeParams(tparams0)

      val casesVal = (tpe0, cases0) match {
        // Case 1: empty enum
        case (None, None) => Map.empty.toSuccess
        // Case 2: singleton enum
        case (Some(t0), None) => Map(ident -> WeededAst.Case(ident, visitType(t0), mkSL(sp1, sp2))).toSuccess
        // Case 3: multiton enum
        case (None, Some(cs0)) =>
          /*
           * Check for `DuplicateTag`.
           */
          Validation.fold[ParsedAst.Case, Map[Name.Ident, WeededAst.Case], WeederError](cs0, Map.empty) {
            case (macc, caze: ParsedAst.Case) =>
              val tagName = caze.ident
              macc.get(tagName) match {
                case None => (macc + (tagName -> visitCase(caze))).toSuccess
                case Some(otherTag) =>
                  val enumName = ident.name
                  val loc1 = otherTag.ident.loc
                  val loc2 = mkSL(caze.ident.sp1, caze.ident.sp2)
                  Failure(LazyList(
                    // NB: We report an error at both source locations.
                    DuplicateTag(enumName, tagName, loc1, loc2),
                    DuplicateTag(enumName, tagName, loc2, loc1)
                  ))
              }
          }
        // Case 4: both singleton and multiton syntax used: Error.
        case (Some(_), Some(_)) =>
          WeederError.IllegalEnum(ident.loc).toFailure
      }

      mapN(annVal, modVal, tparamsVal, casesVal) {
        case (ann, mod, tparams, cases) =>
          List(WeededAst.Declaration.Enum(doc, ann, mod, ident, tparams, derives.toList, cases.values.toList, mkSL(sp1, sp2)))
      }
  }

  /**
    * Performs weeding on the given enum declaration `d0`.
    */
  private def visitRestrictableEnum(d0: ParsedAst.Declaration.RestrictableEnum)(implicit flix: Flix): Validation[List[WeededAst.Declaration.RestrictableEnum], WeederError] = d0 match {
    case ParsedAst.Declaration.RestrictableEnum(doc0, ann0, mods, sp1, ident, index0, tparams0, tpe0, derives, cases0, sp2) =>
      val doc = visitDoc(doc0)
      val annVal = visitAnnotations(ann0)
      val modVal = visitModifiers(mods, legalModifiers = Set(Ast.Modifier.Public, Ast.Modifier.Opaque))
      val index = visitTypeParam(index0)
      val tparamsVal = visitTypeParams(tparams0)

      val casesVal = (tpe0, cases0) match {
        // Case 1: empty enum
        case (None, None) => Map.empty.toSuccess
        // Case 2: singleton enum
        case (Some(t0), None) => Map(ident -> WeededAst.RestrictableCase(ident, visitType(t0), mkSL(sp1, sp2))).toSuccess
        // Case 3: multiton enum
        case (None, Some(cs0)) =>
          /*
           * Check for `DuplicateTag`.
           */
          Validation.fold[ParsedAst.RestrictableCase, Map[Name.Ident, WeededAst.RestrictableCase], WeederError](cs0, Map.empty) {
            case (macc, caze: ParsedAst.RestrictableCase) =>
              val tagName = caze.ident
              macc.get(tagName) match {
                case None => (macc + (tagName -> visitRestrictableCase(caze))).toSuccess
                case Some(otherTag) =>
                  val enumName = ident.name
                  val loc1 = otherTag.ident.loc
                  val loc2 = mkSL(caze.ident.sp1, caze.ident.sp2)
                  Failure(LazyList(
                    // NB: We report an error at both source locations.
                    DuplicateTag(enumName, tagName, loc1, loc2),
                    DuplicateTag(enumName, tagName, loc2, loc1)
                  ))
              }
          }
        // Case 4: both singleton and multiton syntax used: Error.
        case (Some(_), Some(_)) =>
          WeederError.IllegalEnum(ident.loc).toFailure
      }

      mapN(annVal, modVal, tparamsVal, casesVal) {
        case (ann, mod, tparams, cases) =>
          List(WeededAst.Declaration.RestrictableEnum(doc, ann, mod, ident, index, tparams, derives.toList, cases.values.toList, mkSL(sp1, sp2)))
      }
  }

  /**
    * Performs weeding on the given enum case `c0`.
    */
  private def visitCase(c0: ParsedAst.Case)(implicit flix: Flix): WeededAst.Case = c0 match {
    case ParsedAst.Case(sp1, ident, tpe0, sp2) =>
      val tpe = tpe0.map(visitType).getOrElse(WeededAst.Type.Unit(ident.loc))
      WeededAst.Case(ident, tpe, mkSL(sp1, sp2))
  }

  /**
    * Performs weeding on the given enum case `c0`.
    */
  private def visitRestrictableCase(c0: ParsedAst.RestrictableCase)(implicit flix: Flix): WeededAst.RestrictableCase = c0 match {
    case ParsedAst.RestrictableCase(sp1, ident, tpe0, sp2) =>
      val tpe = tpe0.map(visitType).getOrElse(WeededAst.Type.Unit(ident.loc))
      WeededAst.RestrictableCase(ident, tpe, mkSL(sp1, sp2))
  }

  /**
    * Performs weeding on the given type alias declaration `d0`.
    */
  private def visitTypeAlias(d0: ParsedAst.Declaration.TypeAlias)(implicit flix: Flix): Validation[List[WeededAst.Declaration.TypeAlias], WeederError] = d0 match {
    case ParsedAst.Declaration.TypeAlias(doc0, mod0, sp1, ident, tparams0, tpe0, sp2) =>
      val doc = visitDoc(doc0)
      val modVal = visitModifiers(mod0, legalModifiers = Set(Ast.Modifier.Public))
      val tparamsVal = visitTypeParams(tparams0)

      mapN(modVal, tparamsVal) {
        case (mod, tparams) =>
          val tpe = visitType(tpe0)
          List(WeededAst.Declaration.TypeAlias(doc, mod, ident, tparams, tpe, mkSL(sp1, sp2)))
      }
  }

  /**
    * Rewrites the given relation declaration `r0` to a type alias.
    */
  private def visitRelation(r0: ParsedAst.Declaration.Relation)(implicit flix: Flix): Validation[List[WeededAst.Declaration.TypeAlias], WeederError] = r0 match {
    case ParsedAst.Declaration.Relation(doc0, mod0, sp1, ident, tparams0, attr, sp2) =>
      val doc = visitDoc(doc0)
      val loc = mkSL(sp1, sp2)
      val modVal = visitModifiers(mod0, legalModifiers = Set(Ast.Modifier.Public))
      val tparamsVal = visitTypeParams(tparams0)

      //
      // Rewrite the relation declaration to a type alias.
      //
      mapN(modVal, tparamsVal) {
        case (mod, tparams) =>
          val termTypes = attr.map(a => visitType(a.tpe))
          val tpe = WeededAst.Type.Relation(termTypes.toList, ident.loc)
          List(WeededAst.Declaration.TypeAlias(doc, mod, ident, tparams, tpe, loc))
      }
  }

  /**
    * Performs weeding on the given lattice `r0`.
    */
  private def visitLattice(l0: ParsedAst.Declaration.Lattice)(implicit flix: Flix): Validation[List[WeededAst.Declaration.TypeAlias], WeederError] = l0 match {
    case ParsedAst.Declaration.Lattice(doc0, mod0, sp1, ident, tparams0, attr, sp2) =>
      val doc = visitDoc(doc0)
      val loc = mkSL(sp1, sp2)
      val modVal = visitModifiers(mod0, legalModifiers = Set(Ast.Modifier.Public))
      val tparamsVal = visitTypeParams(tparams0)

      //
      // Rewrite the lattice declaration to a type alias.
      //
      mapN(modVal, tparamsVal) {
        case (mod, tparams) =>
          val termTypes = attr.map(a => visitType(a.tpe))
          val tpe = WeededAst.Type.Lattice(termTypes.toList, ident.loc)
          List(WeededAst.Declaration.TypeAlias(doc, mod, ident, tparams, tpe, loc))
      }
  }

  /**
    * Performs weeding on the given use or import `u0`.
    */
  private def visitUseOrImport(u0: ParsedAst.UseOrImport): Validation[List[WeededAst.UseOrImport], WeederError] = u0 match {
    case ParsedAst.Use.UseOne(sp1, qname, sp2) =>
      List(WeededAst.UseOrImport.Use(qname, qname.ident, mkSL(sp1, sp2))).toSuccess

    case ParsedAst.Use.UseMany(_, nname, names, _) =>
      val us = names.map {
        case ParsedAst.Use.NameAndAlias(sp1, ident, aliasOpt, sp2) =>
          val alias = aliasOpt.getOrElse(ident)
          WeededAst.UseOrImport.Use(Name.QName(sp1, nname, ident, sp2), alias, mkSL(sp1, sp2))
      }
      us.toList.toSuccess

    case ParsedAst.Imports.ImportOne(sp1, name, sp2) =>
      val loc = mkSL(sp1, sp2)
      val alias = name.fqn.last
      if (raw"[A-Z][A-Za-z0-9_!]*".r matches alias) {
        List(WeededAst.UseOrImport.Import(name, Name.Ident(sp1, alias, sp2), loc)).toSuccess
      } else {
        WeederError.IllegalJavaClass(alias, loc).toFailure
      }

    case ParsedAst.Imports.ImportMany(sp1, pkg, ids, sp2) =>
      val loc = mkSL(sp1, sp2)
      val is = ids.map {
        case ParsedAst.Imports.NameAndAlias(_, name, alias, _) =>
          val fqn = Name.JavaName(pkg.sp1, pkg.fqn :+ name, pkg.sp2)
          val ident = alias.getOrElse(Name.Ident(sp1, name, sp2))
          WeededAst.UseOrImport.Import(fqn, ident, loc)
      }
      is.toList.toSuccess
  }

  /**
    * Weeds the given expression.
    */
  private def visitExp(exp0: ParsedAst.Expression, senv: SyntacticEnv)(implicit flix: Flix): Validation[WeededAst.Expression, WeederError] = exp0 match {
    case ParsedAst.Expression.QName(sp1, qname, sp2) =>
      val parts = qname.namespace.idents :+ qname.ident
      val prefix = parts.takeWhile(_.isUpper)
      val suffix = parts.dropWhile(_.isUpper)
      suffix match {
        // Case 1: upper qualified name
        case Nil =>
          // NB: We only use the source location of the identifier itself.
          WeededAst.Expression.Ambiguous(qname, qname.ident.loc).toSuccess

        // Case 1: basic qualified name
        case ident :: Nil =>
          // NB: We only use the source location of the identifier itself.
          WeededAst.Expression.Ambiguous(qname, ident.loc).toSuccess

        // Case 2: actually a record access
        case ident :: fields =>
          // NB: We only use the source location of the identifier itself.
          val base = WeededAst.Expression.Ambiguous(Name.mkQName(prefix.map(_.toString), ident.name, ident.sp1, ident.sp2), ident.loc)
          fields.foldLeft(base: WeededAst.Expression) {
            case (acc, field) => WeededAst.Expression.RecordSelect(acc, Name.mkField(field), field.loc) // TODO NS-REFACTOR should use better location
          }.toSuccess
      }

    case ParsedAst.Expression.Open(sp1, qname, sp2) =>
      // TODO RESTR-VARS make sure it's capital
      WeededAst.Expression.Open(qname, mkSL(sp1, sp2)).toSuccess

    case ParsedAst.Expression.OpenAs(sp1, qname, exp, sp2) =>
      // TODO RESTR-VARS make sure it's capital
      val eVal = visitExp(exp, senv)
      mapN(eVal) {
        case e => WeededAst.Expression.OpenAs(qname, e, mkSL(sp1, sp2))
      }

    case ParsedAst.Expression.Hole(sp1, name, sp2) =>
      val loc = mkSL(sp1, sp2)
      WeededAst.Expression.Hole(name, loc).toSuccess

    case ParsedAst.Expression.HolyName(ident, sp2) =>
      val loc = mkSL(ident.sp1, sp2)
      val exp = WeededAst.Expression.Ambiguous(Name.mkQName(ident), ident.loc)
      WeededAst.Expression.HoleWithExp(exp, loc).toSuccess

    case ParsedAst.Expression.Use(sp1, use, exp, sp2) =>
      mapN(visitUseOrImport(use), visitExp(exp, senv)) {
        case (us, e) => WeededAst.Expression.Use(us, e, mkSL(sp1, sp2))
      }.softRecoverOne(WeededAst.Expression.Error)

    case ParsedAst.Expression.Lit(sp1, lit, sp2) =>
      mapN(weedLiteral(lit)) {
        case l => WeededAst.Expression.Cst(l, mkSL(sp1, sp2))
<<<<<<< HEAD
      }.softRecoverOne(WeededAst.Expression.Error)
=======
      }.recoverOne {
        case err: WeederError.IllegalLiteral => WeededAst.Expression.Error(err)
      }
>>>>>>> 757c98b1

    case ParsedAst.Expression.Intrinsic(sp1, op, exps, sp2) =>
      val loc = mkSL(sp1, sp2)
      flatMapN(traverse(exps)(visitArgument(_, senv))) {
        case es => (op.name, es) match {
          case ("BOOL_NOT", e1 :: Nil) => WeededAst.Expression.Unary(SemanticOperator.BoolOp.Not, e1, loc).toSuccess
          case ("BOOL_AND", e1 :: e2 :: Nil) => WeededAst.Expression.Binary(SemanticOperator.BoolOp.And, e1, e2, loc).toSuccess
          case ("BOOL_OR", e1 :: e2 :: Nil) => WeededAst.Expression.Binary(SemanticOperator.BoolOp.Or, e1, e2, loc).toSuccess
          case ("BOOL_EQ", e1 :: e2 :: Nil) => WeededAst.Expression.Binary(SemanticOperator.BoolOp.Eq, e1, e2, loc).toSuccess
          case ("BOOL_NEQ", e1 :: e2 :: Nil) => WeededAst.Expression.Binary(SemanticOperator.BoolOp.Neq, e1, e2, loc).toSuccess

          case ("CHAR_EQ", e1 :: e2 :: Nil) => WeededAst.Expression.Binary(SemanticOperator.CharOp.Eq, e1, e2, loc).toSuccess
          case ("CHAR_NEQ", e1 :: e2 :: Nil) => WeededAst.Expression.Binary(SemanticOperator.CharOp.Neq, e1, e2, loc).toSuccess
          case ("CHAR_LT", e1 :: e2 :: Nil) => WeededAst.Expression.Binary(SemanticOperator.CharOp.Lt, e1, e2, loc).toSuccess
          case ("CHAR_LE", e1 :: e2 :: Nil) => WeededAst.Expression.Binary(SemanticOperator.CharOp.Le, e1, e2, loc).toSuccess
          case ("CHAR_GT", e1 :: e2 :: Nil) => WeededAst.Expression.Binary(SemanticOperator.CharOp.Gt, e1, e2, loc).toSuccess
          case ("CHAR_GE", e1 :: e2 :: Nil) => WeededAst.Expression.Binary(SemanticOperator.CharOp.Ge, e1, e2, loc).toSuccess

          case ("FLOAT32_NEG", e1 :: Nil) => WeededAst.Expression.Unary(SemanticOperator.Float32Op.Neg, e1, loc).toSuccess
          case ("FLOAT32_ADD", e1 :: e2 :: Nil) => WeededAst.Expression.Binary(SemanticOperator.Float32Op.Add, e1, e2, loc).toSuccess
          case ("FLOAT32_SUB", e1 :: e2 :: Nil) => WeededAst.Expression.Binary(SemanticOperator.Float32Op.Sub, e1, e2, loc).toSuccess
          case ("FLOAT32_MUL", e1 :: e2 :: Nil) => WeededAst.Expression.Binary(SemanticOperator.Float32Op.Mul, e1, e2, loc).toSuccess
          case ("FLOAT32_DIV", e1 :: e2 :: Nil) => WeededAst.Expression.Binary(SemanticOperator.Float32Op.Div, e1, e2, loc).toSuccess
          case ("FLOAT32_EXP", e1 :: e2 :: Nil) => WeededAst.Expression.Binary(SemanticOperator.Float32Op.Exp, e1, e2, loc).toSuccess
          case ("FLOAT32_EQ", e1 :: e2 :: Nil) => WeededAst.Expression.Binary(SemanticOperator.Float32Op.Eq, e1, e2, loc).toSuccess
          case ("FLOAT32_NEQ", e1 :: e2 :: Nil) => WeededAst.Expression.Binary(SemanticOperator.Float32Op.Neq, e1, e2, loc).toSuccess
          case ("FLOAT32_LT", e1 :: e2 :: Nil) => WeededAst.Expression.Binary(SemanticOperator.Float32Op.Lt, e1, e2, loc).toSuccess
          case ("FLOAT32_LE", e1 :: e2 :: Nil) => WeededAst.Expression.Binary(SemanticOperator.Float32Op.Le, e1, e2, loc).toSuccess
          case ("FLOAT32_GT", e1 :: e2 :: Nil) => WeededAst.Expression.Binary(SemanticOperator.Float32Op.Gt, e1, e2, loc).toSuccess
          case ("FLOAT32_GE", e1 :: e2 :: Nil) => WeededAst.Expression.Binary(SemanticOperator.Float32Op.Ge, e1, e2, loc).toSuccess

          case ("FLOAT64_NEG", e1 :: Nil) => WeededAst.Expression.Unary(SemanticOperator.Float64Op.Neg, e1, loc).toSuccess
          case ("FLOAT64_ADD", e1 :: e2 :: Nil) => WeededAst.Expression.Binary(SemanticOperator.Float64Op.Add, e1, e2, loc).toSuccess
          case ("FLOAT64_SUB", e1 :: e2 :: Nil) => WeededAst.Expression.Binary(SemanticOperator.Float64Op.Sub, e1, e2, loc).toSuccess
          case ("FLOAT64_MUL", e1 :: e2 :: Nil) => WeededAst.Expression.Binary(SemanticOperator.Float64Op.Mul, e1, e2, loc).toSuccess
          case ("FLOAT64_DIV", e1 :: e2 :: Nil) => WeededAst.Expression.Binary(SemanticOperator.Float64Op.Div, e1, e2, loc).toSuccess
          case ("FLOAT64_EXP", e1 :: e2 :: Nil) => WeededAst.Expression.Binary(SemanticOperator.Float64Op.Exp, e1, e2, loc).toSuccess
          case ("FLOAT64_EQ", e1 :: e2 :: Nil) => WeededAst.Expression.Binary(SemanticOperator.Float64Op.Eq, e1, e2, loc).toSuccess
          case ("FLOAT64_NEQ", e1 :: e2 :: Nil) => WeededAst.Expression.Binary(SemanticOperator.Float64Op.Neq, e1, e2, loc).toSuccess
          case ("FLOAT64_LT", e1 :: e2 :: Nil) => WeededAst.Expression.Binary(SemanticOperator.Float64Op.Lt, e1, e2, loc).toSuccess
          case ("FLOAT64_LE", e1 :: e2 :: Nil) => WeededAst.Expression.Binary(SemanticOperator.Float64Op.Le, e1, e2, loc).toSuccess
          case ("FLOAT64_GT", e1 :: e2 :: Nil) => WeededAst.Expression.Binary(SemanticOperator.Float64Op.Gt, e1, e2, loc).toSuccess
          case ("FLOAT64_GE", e1 :: e2 :: Nil) => WeededAst.Expression.Binary(SemanticOperator.Float64Op.Ge, e1, e2, loc).toSuccess

          case ("BIGDECIMAL_NEG", e1 :: Nil) => WeededAst.Expression.Unary(SemanticOperator.BigDecimalOp.Neg, e1, loc).toSuccess
          case ("BIGDECIMAL_ADD", e1 :: e2 :: Nil) => WeededAst.Expression.Binary(SemanticOperator.BigDecimalOp.Add, e1, e2, loc).toSuccess
          case ("BIGDECIMAL_SUB", e1 :: e2 :: Nil) => WeededAst.Expression.Binary(SemanticOperator.BigDecimalOp.Sub, e1, e2, loc).toSuccess
          case ("BIGDECIMAL_MUL", e1 :: e2 :: Nil) => WeededAst.Expression.Binary(SemanticOperator.BigDecimalOp.Mul, e1, e2, loc).toSuccess
          case ("BIGDECIMAL_DIV", e1 :: e2 :: Nil) => WeededAst.Expression.Binary(SemanticOperator.BigDecimalOp.Div, e1, e2, loc).toSuccess
          case ("BIGDECIMAL_EXP", e1 :: e2 :: Nil) => WeededAst.Expression.Binary(SemanticOperator.BigDecimalOp.Exp, e1, e2, loc).toSuccess
          case ("BIGDECIMAL_EQ", e1 :: e2 :: Nil) => WeededAst.Expression.Binary(SemanticOperator.BigDecimalOp.Eq, e1, e2, loc).toSuccess
          case ("BIGDECIMAL_NEQ", e1 :: e2 :: Nil) => WeededAst.Expression.Binary(SemanticOperator.BigDecimalOp.Neq, e1, e2, loc).toSuccess
          case ("BIGDECIMAL_LT", e1 :: e2 :: Nil) => WeededAst.Expression.Binary(SemanticOperator.BigDecimalOp.Lt, e1, e2, loc).toSuccess
          case ("BIGDECIMAL_LE", e1 :: e2 :: Nil) => WeededAst.Expression.Binary(SemanticOperator.BigDecimalOp.Le, e1, e2, loc).toSuccess
          case ("BIGDECIMAL_GT", e1 :: e2 :: Nil) => WeededAst.Expression.Binary(SemanticOperator.BigDecimalOp.Gt, e1, e2, loc).toSuccess
          case ("BIGDECIMAL_GE", e1 :: e2 :: Nil) => WeededAst.Expression.Binary(SemanticOperator.BigDecimalOp.Ge, e1, e2, loc).toSuccess

          case ("INT8_NEG", e1 :: Nil) => WeededAst.Expression.Unary(SemanticOperator.Int8Op.Neg, e1, loc).toSuccess
          case ("INT8_NOT", e1 :: Nil) => WeededAst.Expression.Unary(SemanticOperator.Int8Op.Not, e1, loc).toSuccess
          case ("INT8_ADD", e1 :: e2 :: Nil) => WeededAst.Expression.Binary(SemanticOperator.Int8Op.Add, e1, e2, loc).toSuccess
          case ("INT8_SUB", e1 :: e2 :: Nil) => WeededAst.Expression.Binary(SemanticOperator.Int8Op.Sub, e1, e2, loc).toSuccess
          case ("INT8_MUL", e1 :: e2 :: Nil) => WeededAst.Expression.Binary(SemanticOperator.Int8Op.Mul, e1, e2, loc).toSuccess
          case ("INT8_DIV", e1 :: e2 :: Nil) => WeededAst.Expression.Binary(SemanticOperator.Int8Op.Div, e1, e2, loc).toSuccess
          case ("INT8_REM", e1 :: e2 :: Nil) => WeededAst.Expression.Binary(SemanticOperator.Int8Op.Rem, e1, e2, loc).toSuccess
          case ("INT8_EXP", e1 :: e2 :: Nil) => WeededAst.Expression.Binary(SemanticOperator.Int8Op.Exp, e1, e2, loc).toSuccess
          case ("INT8_AND", e1 :: e2 :: Nil) => WeededAst.Expression.Binary(SemanticOperator.Int8Op.And, e1, e2, loc).toSuccess
          case ("INT8_OR", e1 :: e2 :: Nil) => WeededAst.Expression.Binary(SemanticOperator.Int8Op.Or, e1, e2, loc).toSuccess
          case ("INT8_XOR", e1 :: e2 :: Nil) => WeededAst.Expression.Binary(SemanticOperator.Int8Op.Xor, e1, e2, loc).toSuccess
          case ("INT8_SHL", e1 :: e2 :: Nil) => WeededAst.Expression.Binary(SemanticOperator.Int8Op.Shl, e1, e2, loc).toSuccess
          case ("INT8_SHR", e1 :: e2 :: Nil) => WeededAst.Expression.Binary(SemanticOperator.Int8Op.Shr, e1, e2, loc).toSuccess
          case ("INT8_EQ", e1 :: e2 :: Nil) => WeededAst.Expression.Binary(SemanticOperator.Int8Op.Eq, e1, e2, loc).toSuccess
          case ("INT8_NEQ", e1 :: e2 :: Nil) => WeededAst.Expression.Binary(SemanticOperator.Int8Op.Neq, e1, e2, loc).toSuccess
          case ("INT8_LT", e1 :: e2 :: Nil) => WeededAst.Expression.Binary(SemanticOperator.Int8Op.Lt, e1, e2, loc).toSuccess
          case ("INT8_LE", e1 :: e2 :: Nil) => WeededAst.Expression.Binary(SemanticOperator.Int8Op.Le, e1, e2, loc).toSuccess
          case ("INT8_GT", e1 :: e2 :: Nil) => WeededAst.Expression.Binary(SemanticOperator.Int8Op.Gt, e1, e2, loc).toSuccess
          case ("INT8_GE", e1 :: e2 :: Nil) => WeededAst.Expression.Binary(SemanticOperator.Int8Op.Ge, e1, e2, loc).toSuccess

          case ("INT16_NEG", e1 :: Nil) => WeededAst.Expression.Unary(SemanticOperator.Int16Op.Neg, e1, loc).toSuccess
          case ("INT16_NOT", e1 :: Nil) => WeededAst.Expression.Unary(SemanticOperator.Int16Op.Not, e1, loc).toSuccess
          case ("INT16_ADD", e1 :: e2 :: Nil) => WeededAst.Expression.Binary(SemanticOperator.Int16Op.Add, e1, e2, loc).toSuccess
          case ("INT16_SUB", e1 :: e2 :: Nil) => WeededAst.Expression.Binary(SemanticOperator.Int16Op.Sub, e1, e2, loc).toSuccess
          case ("INT16_MUL", e1 :: e2 :: Nil) => WeededAst.Expression.Binary(SemanticOperator.Int16Op.Mul, e1, e2, loc).toSuccess
          case ("INT16_DIV", e1 :: e2 :: Nil) => WeededAst.Expression.Binary(SemanticOperator.Int16Op.Div, e1, e2, loc).toSuccess
          case ("INT16_REM", e1 :: e2 :: Nil) => WeededAst.Expression.Binary(SemanticOperator.Int16Op.Rem, e1, e2, loc).toSuccess
          case ("INT16_EXP", e1 :: e2 :: Nil) => WeededAst.Expression.Binary(SemanticOperator.Int16Op.Exp, e1, e2, loc).toSuccess
          case ("INT16_AND", e1 :: e2 :: Nil) => WeededAst.Expression.Binary(SemanticOperator.Int16Op.And, e1, e2, loc).toSuccess
          case ("INT16_OR", e1 :: e2 :: Nil) => WeededAst.Expression.Binary(SemanticOperator.Int16Op.Or, e1, e2, loc).toSuccess
          case ("INT16_XOR", e1 :: e2 :: Nil) => WeededAst.Expression.Binary(SemanticOperator.Int16Op.Xor, e1, e2, loc).toSuccess
          case ("INT16_SHL", e1 :: e2 :: Nil) => WeededAst.Expression.Binary(SemanticOperator.Int16Op.Shl, e1, e2, loc).toSuccess
          case ("INT16_SHR", e1 :: e2 :: Nil) => WeededAst.Expression.Binary(SemanticOperator.Int16Op.Shr, e1, e2, loc).toSuccess
          case ("INT16_EQ", e1 :: e2 :: Nil) => WeededAst.Expression.Binary(SemanticOperator.Int16Op.Eq, e1, e2, loc).toSuccess
          case ("INT16_NEQ", e1 :: e2 :: Nil) => WeededAst.Expression.Binary(SemanticOperator.Int16Op.Neq, e1, e2, loc).toSuccess
          case ("INT16_LT", e1 :: e2 :: Nil) => WeededAst.Expression.Binary(SemanticOperator.Int16Op.Lt, e1, e2, loc).toSuccess
          case ("INT16_LE", e1 :: e2 :: Nil) => WeededAst.Expression.Binary(SemanticOperator.Int16Op.Le, e1, e2, loc).toSuccess
          case ("INT16_GT", e1 :: e2 :: Nil) => WeededAst.Expression.Binary(SemanticOperator.Int16Op.Gt, e1, e2, loc).toSuccess
          case ("INT16_GE", e1 :: e2 :: Nil) => WeededAst.Expression.Binary(SemanticOperator.Int16Op.Ge, e1, e2, loc).toSuccess

          case ("INT32_NEG", e1 :: Nil) => WeededAst.Expression.Unary(SemanticOperator.Int32Op.Neg, e1, loc).toSuccess
          case ("INT32_NOT", e1 :: Nil) => WeededAst.Expression.Unary(SemanticOperator.Int32Op.Not, e1, loc).toSuccess
          case ("INT32_ADD", e1 :: e2 :: Nil) => WeededAst.Expression.Binary(SemanticOperator.Int32Op.Add, e1, e2, loc).toSuccess
          case ("INT32_SUB", e1 :: e2 :: Nil) => WeededAst.Expression.Binary(SemanticOperator.Int32Op.Sub, e1, e2, loc).toSuccess
          case ("INT32_MUL", e1 :: e2 :: Nil) => WeededAst.Expression.Binary(SemanticOperator.Int32Op.Mul, e1, e2, loc).toSuccess
          case ("INT32_DIV", e1 :: e2 :: Nil) => WeededAst.Expression.Binary(SemanticOperator.Int32Op.Div, e1, e2, loc).toSuccess
          case ("INT32_REM", e1 :: e2 :: Nil) => WeededAst.Expression.Binary(SemanticOperator.Int32Op.Rem, e1, e2, loc).toSuccess
          case ("INT32_EXP", e1 :: e2 :: Nil) => WeededAst.Expression.Binary(SemanticOperator.Int32Op.Exp, e1, e2, loc).toSuccess
          case ("INT32_AND", e1 :: e2 :: Nil) => WeededAst.Expression.Binary(SemanticOperator.Int32Op.And, e1, e2, loc).toSuccess
          case ("INT32_OR", e1 :: e2 :: Nil) => WeededAst.Expression.Binary(SemanticOperator.Int32Op.Or, e1, e2, loc).toSuccess
          case ("INT32_XOR", e1 :: e2 :: Nil) => WeededAst.Expression.Binary(SemanticOperator.Int32Op.Xor, e1, e2, loc).toSuccess
          case ("INT32_SHL", e1 :: e2 :: Nil) => WeededAst.Expression.Binary(SemanticOperator.Int32Op.Shl, e1, e2, loc).toSuccess
          case ("INT32_SHR", e1 :: e2 :: Nil) => WeededAst.Expression.Binary(SemanticOperator.Int32Op.Shr, e1, e2, loc).toSuccess
          case ("INT32_EQ", e1 :: e2 :: Nil) => WeededAst.Expression.Binary(SemanticOperator.Int32Op.Eq, e1, e2, loc).toSuccess
          case ("INT32_NEQ", e1 :: e2 :: Nil) => WeededAst.Expression.Binary(SemanticOperator.Int32Op.Neq, e1, e2, loc).toSuccess
          case ("INT32_LT", e1 :: e2 :: Nil) => WeededAst.Expression.Binary(SemanticOperator.Int32Op.Lt, e1, e2, loc).toSuccess
          case ("INT32_LE", e1 :: e2 :: Nil) => WeededAst.Expression.Binary(SemanticOperator.Int32Op.Le, e1, e2, loc).toSuccess
          case ("INT32_GT", e1 :: e2 :: Nil) => WeededAst.Expression.Binary(SemanticOperator.Int32Op.Gt, e1, e2, loc).toSuccess
          case ("INT32_GE", e1 :: e2 :: Nil) => WeededAst.Expression.Binary(SemanticOperator.Int32Op.Ge, e1, e2, loc).toSuccess

          case ("INT64_NEG", e1 :: Nil) => WeededAst.Expression.Unary(SemanticOperator.Int64Op.Neg, e1, loc).toSuccess
          case ("INT64_NOT", e1 :: Nil) => WeededAst.Expression.Unary(SemanticOperator.Int64Op.Not, e1, loc).toSuccess
          case ("INT64_ADD", e1 :: e2 :: Nil) => WeededAst.Expression.Binary(SemanticOperator.Int64Op.Add, e1, e2, loc).toSuccess
          case ("INT64_SUB", e1 :: e2 :: Nil) => WeededAst.Expression.Binary(SemanticOperator.Int64Op.Sub, e1, e2, loc).toSuccess
          case ("INT64_MUL", e1 :: e2 :: Nil) => WeededAst.Expression.Binary(SemanticOperator.Int64Op.Mul, e1, e2, loc).toSuccess
          case ("INT64_DIV", e1 :: e2 :: Nil) => WeededAst.Expression.Binary(SemanticOperator.Int64Op.Div, e1, e2, loc).toSuccess
          case ("INT64_REM", e1 :: e2 :: Nil) => WeededAst.Expression.Binary(SemanticOperator.Int64Op.Rem, e1, e2, loc).toSuccess
          case ("INT64_EXP", e1 :: e2 :: Nil) => WeededAst.Expression.Binary(SemanticOperator.Int64Op.Exp, e1, e2, loc).toSuccess
          case ("INT64_AND", e1 :: e2 :: Nil) => WeededAst.Expression.Binary(SemanticOperator.Int64Op.And, e1, e2, loc).toSuccess
          case ("INT64_OR", e1 :: e2 :: Nil) => WeededAst.Expression.Binary(SemanticOperator.Int64Op.Or, e1, e2, loc).toSuccess
          case ("INT64_XOR", e1 :: e2 :: Nil) => WeededAst.Expression.Binary(SemanticOperator.Int64Op.Xor, e1, e2, loc).toSuccess
          case ("INT64_SHL", e1 :: e2 :: Nil) => WeededAst.Expression.Binary(SemanticOperator.Int64Op.Shl, e1, e2, loc).toSuccess
          case ("INT64_SHR", e1 :: e2 :: Nil) => WeededAst.Expression.Binary(SemanticOperator.Int64Op.Shr, e1, e2, loc).toSuccess
          case ("INT64_EQ", e1 :: e2 :: Nil) => WeededAst.Expression.Binary(SemanticOperator.Int64Op.Eq, e1, e2, loc).toSuccess
          case ("INT64_NEQ", e1 :: e2 :: Nil) => WeededAst.Expression.Binary(SemanticOperator.Int64Op.Neq, e1, e2, loc).toSuccess
          case ("INT64_LT", e1 :: e2 :: Nil) => WeededAst.Expression.Binary(SemanticOperator.Int64Op.Lt, e1, e2, loc).toSuccess
          case ("INT64_LE", e1 :: e2 :: Nil) => WeededAst.Expression.Binary(SemanticOperator.Int64Op.Le, e1, e2, loc).toSuccess
          case ("INT64_GT", e1 :: e2 :: Nil) => WeededAst.Expression.Binary(SemanticOperator.Int64Op.Gt, e1, e2, loc).toSuccess
          case ("INT64_GE", e1 :: e2 :: Nil) => WeededAst.Expression.Binary(SemanticOperator.Int64Op.Ge, e1, e2, loc).toSuccess

          case ("BIGINT_NEG", e1 :: Nil) => WeededAst.Expression.Unary(SemanticOperator.BigIntOp.Neg, e1, loc).toSuccess
          case ("BIGINT_NOT", e1 :: Nil) => WeededAst.Expression.Unary(SemanticOperator.BigIntOp.Not, e1, loc).toSuccess
          case ("BIGINT_ADD", e1 :: e2 :: Nil) => WeededAst.Expression.Binary(SemanticOperator.BigIntOp.Add, e1, e2, loc).toSuccess
          case ("BIGINT_SUB", e1 :: e2 :: Nil) => WeededAst.Expression.Binary(SemanticOperator.BigIntOp.Sub, e1, e2, loc).toSuccess
          case ("BIGINT_MUL", e1 :: e2 :: Nil) => WeededAst.Expression.Binary(SemanticOperator.BigIntOp.Mul, e1, e2, loc).toSuccess
          case ("BIGINT_DIV", e1 :: e2 :: Nil) => WeededAst.Expression.Binary(SemanticOperator.BigIntOp.Div, e1, e2, loc).toSuccess
          case ("BIGINT_REM", e1 :: e2 :: Nil) => WeededAst.Expression.Binary(SemanticOperator.BigIntOp.Rem, e1, e2, loc).toSuccess
          case ("BIGINT_EXP", e1 :: e2 :: Nil) => WeededAst.Expression.Binary(SemanticOperator.BigIntOp.Exp, e1, e2, loc).toSuccess
          case ("BIGINT_AND", e1 :: e2 :: Nil) => WeededAst.Expression.Binary(SemanticOperator.BigIntOp.And, e1, e2, loc).toSuccess
          case ("BIGINT_OR", e1 :: e2 :: Nil) => WeededAst.Expression.Binary(SemanticOperator.BigIntOp.Or, e1, e2, loc).toSuccess
          case ("BIGINT_XOR", e1 :: e2 :: Nil) => WeededAst.Expression.Binary(SemanticOperator.BigIntOp.Xor, e1, e2, loc).toSuccess
          case ("BIGINT_SHL", e1 :: e2 :: Nil) => WeededAst.Expression.Binary(SemanticOperator.BigIntOp.Shl, e1, e2, loc).toSuccess
          case ("BIGINT_SHR", e1 :: e2 :: Nil) => WeededAst.Expression.Binary(SemanticOperator.BigIntOp.Shr, e1, e2, loc).toSuccess
          case ("BIGINT_EQ", e1 :: e2 :: Nil) => WeededAst.Expression.Binary(SemanticOperator.BigIntOp.Eq, e1, e2, loc).toSuccess
          case ("BIGINT_NEQ", e1 :: e2 :: Nil) => WeededAst.Expression.Binary(SemanticOperator.BigIntOp.Neq, e1, e2, loc).toSuccess
          case ("BIGINT_LT", e1 :: e2 :: Nil) => WeededAst.Expression.Binary(SemanticOperator.BigIntOp.Lt, e1, e2, loc).toSuccess
          case ("BIGINT_LE", e1 :: e2 :: Nil) => WeededAst.Expression.Binary(SemanticOperator.BigIntOp.Le, e1, e2, loc).toSuccess
          case ("BIGINT_GT", e1 :: e2 :: Nil) => WeededAst.Expression.Binary(SemanticOperator.BigIntOp.Gt, e1, e2, loc).toSuccess
          case ("BIGINT_GE", e1 :: e2 :: Nil) => WeededAst.Expression.Binary(SemanticOperator.BigIntOp.Ge, e1, e2, loc).toSuccess

          case ("STRING_EQ", e1 :: e2 :: Nil) => WeededAst.Expression.Binary(SemanticOperator.StringOp.Eq, e1, e2, loc).toSuccess
          case ("STRING_NEQ", e1 :: e2 :: Nil) => WeededAst.Expression.Binary(SemanticOperator.StringOp.Neq, e1, e2, loc).toSuccess

          case ("CHANNEL_GET", e1 :: Nil) => WeededAst.Expression.GetChannel(e1, loc).toSuccess
          case ("CHANNEL_PUT", e1 :: e2 :: Nil) => WeededAst.Expression.PutChannel(e1, e2, loc).toSuccess
          case ("CHANNEL_NEW", e1 :: e2 :: Nil) => WeededAst.Expression.NewChannel(e1, e2, loc).toSuccess

          case ("ARRAY_NEW", e1 :: e2 :: e3 :: Nil) => WeededAst.Expression.ArrayNew(e1, e2, e3, loc).toSuccess
          case ("ARRAY_SLICE", e1 :: e2 :: e3 :: e4 :: Nil) => WeededAst.Expression.ArraySlice(e1, e2, e3, e4, loc).toSuccess
          case ("ARRAY_LENGTH", e1 :: Nil) => WeededAst.Expression.ArrayLength(e1, loc).toSuccess

          case ("SCOPE_EXIT", e1 :: e2 :: Nil) => WeededAst.Expression.ScopeExit(e1, e2, loc).toSuccess

          case _ =>
            val err = WeederError.IllegalIntrinsic(loc)
            WeededAst.Expression.Error(err).toSoftFailure(err)
        }
      }

    case ParsedAst.Expression.Apply(lambda, args, sp2) =>
      val sp1 = leftMostSourcePosition(lambda)
      val loc = mkSL(sp1, sp2)
      mapN(visitExp(lambda, senv), traverse(args)(e => visitArgument(e, senv))) {
        case (e, as) =>
          val es = getArguments(as, loc)
          WeededAst.Expression.Apply(e, es, loc)
      }.softRecoverOne(WeededAst.Expression.Error)

    case ParsedAst.Expression.Infix(exp1, name, exp2, sp2) =>
      /*
       * Rewrites infix expressions to apply expressions.
       */
      mapN(visitExp(exp1, senv), visitExp(name, senv), visitExp(exp2, senv)) {
        case (e1, lambda, e2) =>
          val loc = mkSL(leftMostSourcePosition(exp1), sp2)
          WeededAst.Expression.Apply(lambda, List(e1, e2), loc)
      }

    case ParsedAst.Expression.Lambda(sp1, fparams0, exp, sp2) =>
      val loc = mkSL(sp1, sp2)
      /*
       * Check for `DuplicateFormal`.
       */
      val fparamsVal = visitFormalParams(fparams0, Presence.Optional)
      val expVal = visitExp(exp, senv)
      mapN(fparamsVal, expVal) {
        case (fparams, e) => mkCurried(fparams, e, loc)
      }.softRecoverOne(WeededAst.Expression.Error)

    case ParsedAst.Expression.LambdaMatch(sp1, pat, exp, sp2) =>
      /*
       * Rewrites lambda pattern match expressions into a lambda expression with a nested pattern match.
       */
      mapN(visitPattern(pat), visitExp(exp, senv)) {
        case (p, e) =>
          mkLambdaMatch(sp1, p, e, sp2)
      }.softRecoverOne(WeededAst.Expression.Error)

    case ParsedAst.Expression.Unary(sp1, op, exp, sp2) =>
      val loc = mkSL(sp1, sp2)
      visitExp(exp, senv) map {
        case e => visitUnaryOperator(op) match {
          case OperatorResult.BuiltIn(name) => WeededAst.Expression.Apply(WeededAst.Expression.Ambiguous(name, name.loc), List(e), loc)
          case OperatorResult.Operator(o) => WeededAst.Expression.Unary(o, e, loc)
          case OperatorResult.Unrecognized(ident) => WeededAst.Expression.Apply(WeededAst.Expression.Ambiguous(Name.mkQName(ident), ident.loc), List(e), loc)
        }
      }

    case ParsedAst.Expression.Binary(exp1, op, exp2, sp2) =>
      val sp1 = leftMostSourcePosition(exp1)
      val loc = mkSL(sp1, sp2)
      mapN(visitExp(exp1, senv), visitExp(exp2, senv)) {
        case (e1, e2) => visitBinaryOperator(op) match {
          case OperatorResult.BuiltIn(name) => WeededAst.Expression.Apply(WeededAst.Expression.Ambiguous(name, name.loc), List(e1, e2), loc)
          case OperatorResult.Operator(o) => WeededAst.Expression.Binary(o, e1, e2, loc)
          case OperatorResult.Unrecognized(ident) => WeededAst.Expression.Apply(WeededAst.Expression.Ambiguous(Name.mkQName(ident), ident.loc), List(e1, e2), loc)
        }
      }

    case ParsedAst.Expression.IfThenElse(sp1, exp1, exp2, exp3, sp2) =>
      mapN(visitExp(exp1, senv), visitExp(exp2, senv), visitExp(exp3, senv)) {
        case (e1, e2, e3) => WeededAst.Expression.IfThenElse(e1, e2, e3, mkSL(sp1, sp2))
      }

    case ParsedAst.Expression.Stm(exp1, exp2, sp2) =>
      val sp1 = leftMostSourcePosition(exp1)
      mapN(visitExp(exp1, senv), visitExp(exp2, senv)) {
        case (e1, e2) => WeededAst.Expression.Stm(e1, e2, mkSL(sp1, sp2))
      }

    case ParsedAst.Expression.Discard(sp1, exp, sp2) =>
      val loc = mkSL(sp1, sp2)
      visitExp(exp, senv) map {
        case e => WeededAst.Expression.Discard(e, loc)
      }

    case ParsedAst.Expression.ForEach(sp1, frags, exp, sp2) =>
      //
      // Rewrites a foreach loop to Iterator.forEach call.
      //

      val loc = mkSL(sp1, sp2)
      val fqnForEach = "Iterator.forEach"
      val fqnIterator = "Iterable.iterator"
      val regIdent = Name.Ident(sp1, "reg" + Flix.Delimiter + flix.genSym.freshId(), sp2)
      val regVar = WeededAst.Expression.Ambiguous(Name.mkQName(regIdent), loc)

      val foreachExp = foldRight(frags)(visitExp(exp, senv)) {
        case (ParsedAst.ForFragment.Generator(sp11, pat, exp1, sp12), exp0) =>
          mapN(visitPattern(pat), visitExp(exp1, senv)) {
            case (p, e1) =>
              val loc = mkSL(sp11, sp12).asSynthetic
              val lambda = mkLambdaMatch(sp11, p, exp0, sp12)
              val iterable = mkApplyFqn(fqnIterator, List(regVar, e1), e1.loc)
              val fparams = List(lambda, iterable)
              mkApplyFqn(fqnForEach, fparams, loc)
          }

        case (ParsedAst.ForFragment.Guard(sp11, exp1, sp12), exp0) =>
          mapN(visitExp(exp1, senv)) { e1 =>
            val loc = mkSL(sp11, sp12).asSynthetic
            WeededAst.Expression.IfThenElse(e1, exp0, WeededAst.Expression.Cst(Ast.Constant.Unit, loc), loc)
          }
      }

      mapN(foreachExp)(WeededAst.Expression.Scope(regIdent, _, loc))
        .softRecoverOne(WeededAst.Expression.Error)

    case ParsedAst.Expression.ForYield(sp1, frags, exp, sp2) =>
      //
      // Rewrites a for-loop to Monad.flatMap.
      //

      val fqnFlatMap = "Monad.flatMap"
      val fqnPoint = "Applicative.point"
      val fqnZero = "MonadZero.empty"
      val yieldExp = mapN(visitExp(exp, senv)) {
        case e =>
          val loc = mkSL(sp1, sp2).asSynthetic
          mkApplyFqn(fqnPoint, List(e), loc)
      }

      foldRight(frags)(yieldExp) {
        case (ParsedAst.ForFragment.Generator(sp11, pat, exp1, sp12), exp0) =>
          mapN(visitPattern(pat), visitExp(exp1, senv)) {
            case (p, e1) =>
              val loc = mkSL(sp11, sp12).asSynthetic
              val lambda = mkLambdaMatch(sp11, p, exp0, sp12)
              val fparams = List(lambda, e1)
              mkApplyFqn(fqnFlatMap, fparams, loc)
          }

        case (ParsedAst.ForFragment.Guard(sp11, exp1, sp12), exp0) =>
          mapN(visitExp(exp1, senv)) {
            case e1 =>
              val loc = mkSL(sp11, sp12).asSynthetic
              val zero = mkApplyFqn(fqnZero, List(WeededAst.Expression.Cst(Ast.Constant.Unit, loc)), loc)
              WeededAst.Expression.IfThenElse(e1, exp0, zero, loc)
          }
      }.softRecoverOne(WeededAst.Expression.Error)

    case ParsedAst.Expression.ForEachYield(sp1, frags, exp, sp2) => {
      //
      // Rewrites a foreach-yield loop into a series of iterators
      // wrapped in a Collectable.collect call:
      //
      //     foreach (x <- xs) yield x
      //
      // desugars to
      //
      //     region rc {
      //         Collectable.collect(
      //             Iterator.flatMap(
      //                 match x -> Iterator.singleton(rc, x),
      //                 Iterable.iterator(rc, xs)
      //             )
      //         )
      //     }
      //
      val baseLoc = mkSL(sp1, sp2).asSynthetic

      // Declare functions
      val fqnEmpty = "Iterator.empty"
      val fqnSingleton = "Iterator.singleton"
      val fqnFlatMap = "Iterator.flatMap"
      val fqnIterator = "Iterable.iterator"
      val fqnCollect = "Collectable.collect"

      // Make region variable
      val regionSym = "forEachYieldIteratorRegion" + Flix.Delimiter + flix.genSym.freshId()
      val regionIdent = Name.Ident(sp1, regionSym, sp2).asSynthetic
      val regionVar = WeededAst.Expression.Ambiguous(Name.mkQName(regionIdent), baseLoc)

      // Check that first fragment is an iterable collection
      // Also implies that there exists at least 1 iterable collection.
      frags.headOption match {
        case Some(ParsedAst.ForFragment.Generator(_, _, _, _)) =>
          // Desugar yield-exp
          //    ... yield x
          // Becomes
          //     Iterator.singleton(rc, x)
          val yieldExp = mapN(visitExp(exp, senv)) {
            case e =>
              mkApplyFqn(fqnSingleton, List(regionVar, e), baseLoc)
          }

          // Desugar loop
          val loop = foldRight(frags)(yieldExp) {
            case (ParsedAst.ForFragment.Generator(sp11, pat1, exp1, sp12), acc) =>
              // Case 1: a generator fragment i.e. `pat <- exp`
              // This should be desugared into
              //     Iterator.flatMap(match pat -> accExp, Iterator.iterator(exp))
              mapN(visitPattern(pat1), visitExp(exp1, senv)) {
                case (p, e1) =>
                  val loc = mkSL(sp11, sp12).asSynthetic

                  // 1. Create iterator from exp1
                  val iter = mkApplyFqn(fqnIterator, List(regionVar, e1), loc)

                  // 2. Create match-lambda with pat1 as params and acc as body
                  val lambda = mkLambdaMatch(sp11, p, acc, sp12)

                  // 3. Wrap in flatmap call
                  val fparams = List(lambda, iter)
                  mkApplyFqn(fqnFlatMap, fparams, loc)
              }

            case (ParsedAst.ForFragment.Guard(sp11, exp1, sp12), acc) =>
              // Case 2: a guard fragment i.e. `if exp`
              // This should be desugared into
              //     if (exp) accExp else Iterator.empty(rc)
              mapN(visitExp(exp1, senv)) {
                case e1 =>
                  val loc = mkSL(sp11, sp12).asSynthetic

                  // 1. Create empty iterator
                  val empty = mkApplyFqn(fqnEmpty, List(regionVar), loc)

                  // 2. Wrap acc in if-then-else exp: if (exp1) acc else Iterator.empty(empty)
                  WeededAst.Expression.IfThenElse(e1, acc, empty, loc)
              }
          }

          // Wrap in Collectable.collect function.
          // The nested calls to Iterator.flatMap are wrapped in
          // this function.
          val resultExp = mapN(loop) {
            case l => mkApplyFqn(fqnCollect, List(l), baseLoc)
          }

          // Wrap in region
          mapN(resultExp) {
            case e => WeededAst.Expression.Scope(regionIdent, e, baseLoc)
          }

        case Some(ParsedAst.ForFragment.Guard(_, _, _)) =>
          val err = WeederError.IllegalForFragment(baseLoc)
          WeededAst.Expression.Error(err).toSoftFailure(err)

        case None => // Unreachable case since parser rejects foreach () yield exp
          throw InternalCompilerException("Unexpected empty ForEachYield loop", baseLoc)
      }
    }

    case ParsedAst.Expression.LetMatch(sp1, mod0, pat, tpe, exp1, exp2, sp2) =>
      //
      // Rewrites a let-match to a regular let-binding or a full-blown pattern match.
      //
      val loc = mkSL(sp1, sp2)

      val patVal = visitPattern(pat)
      val exp1Val = visitExp(exp1, senv)
      val exp2Val = visitExp(exp2, senv)
      val modVal = visitModifiers(mod0, legalModifiers = Set.empty)

      mapN(patVal, exp1Val, exp2Val, modVal) {
        case (WeededAst.Pattern.Var(ident, _), value, body, mod) =>
          // No pattern match.
          WeededAst.Expression.Let(ident, mod, withAscription(value, tpe), body, loc)
        case (pat, value, body, _) =>
          // Full-blown pattern match.
          val rule = WeededAst.MatchRule(pat, None, body)
          WeededAst.Expression.Match(withAscription(value, tpe), List(rule), loc)
      }.softRecoverOne(WeededAst.Expression.Error)

    case ParsedAst.Expression.LetMatchStar(sp1, pat, tpe, exp1, exp2, sp2) =>
      val loc = mkSL(sp1, sp2)

      //
      // Rewrites a monadic let-match to a regular let-binding or a full-blown pattern match inside a flatMap.
      //
      // let* x = exp1; exp2     ==>   flatMap(x -> exp2)(exp1)
      //
      val ident = Name.Ident(sp1, "flatMap", sp2)
      val flatMap = WeededAst.Expression.Ambiguous(Name.mkQName(ident), loc)

      mapN(visitPattern(pat), visitExp(exp1, senv), visitExp(exp2, senv)) {
        case (WeededAst.Pattern.Var(ident, loc), value, body) =>
          // No pattern match.
          val fparam = WeededAst.FormalParam(ident, Ast.Modifiers.Empty, tpe.map(visitType), loc)
          val lambda = WeededAst.Expression.Lambda(fparam, body, loc)
          val inner = WeededAst.Expression.Apply(flatMap, List(lambda), loc)
          WeededAst.Expression.Apply(inner, List(value), loc)
        case (pat, value, body) =>
          // Full-blown pattern match.
          val lambdaIdent = Name.Ident(sp1, "pat" + Flix.Delimiter + flix.genSym.freshId(), sp2)
          val lambdaVar = WeededAst.Expression.Ambiguous(Name.mkQName(lambdaIdent), loc)

          val rule = WeededAst.MatchRule(pat, None, body)
          val lambdaBody = WeededAst.Expression.Match(withAscription(lambdaVar, tpe), List(rule), loc)

          val fparam = WeededAst.FormalParam(lambdaIdent, Ast.Modifiers.Empty, tpe.map(visitType), loc)
          val lambda = WeededAst.Expression.Lambda(fparam, lambdaBody, loc)
          val inner = WeededAst.Expression.Apply(flatMap, List(lambda), loc)
          WeededAst.Expression.Apply(inner, List(value), loc)
      }.softRecoverOne(WeededAst.Expression.Error)

    case ParsedAst.Expression.LetRecDef(sp1, ident, fparams, _, exp1, exp2, sp2) =>
      val mod = Ast.Modifiers.Empty
      val loc = mkSL(sp1, sp2)

      mapN(visitFormalParams(fparams, Presence.Optional), visitExp(exp1, senv), visitExp(exp2, senv)) {
        case (fp, e1, e2) =>
          val lambda = mkCurried(fp, e1, e1.loc)
          WeededAst.Expression.LetRec(ident, mod, lambda, e2, loc)
      }.softRecoverOne(WeededAst.Expression.Error)

    // TODO: Add more here

    case ParsedAst.Expression.LetImport(sp1, impl, exp2, sp2) =>
      val loc = mkSL(sp1, sp2)

      //
      // Visit the inner expression exp2.
      //
      impl match {
        case ParsedAst.JvmOp.Constructor(fqn, sig, tpe0, purAndEff0, ident) =>
          //
          // Introduce a let-bound lambda: (args...) -> InvokeConstructor(args) as tpe & pur
          //
          mapN(visitExp(exp2, senv)) {
            case e2 =>
              // Compute the class name.
              val className = fqn.toString

              val tpe = visitType(tpe0)
              val purAndEff = visitPurityAndEffect(purAndEff0)

              //
              // Case 1: No arguments.
              //
              if (sig.isEmpty) {
                val fparam = WeededAst.FormalParam(Name.Ident(sp1, "_", sp2), Ast.Modifiers.Empty, Some(WeededAst.Type.Unit(loc)), loc)
                val call = WeededAst.Expression.InvokeConstructor(className, Nil, Nil, loc)
                val lambdaBody = WeededAst.Expression.Cast(call, Some(tpe), purAndEff, loc)
                val e1 = WeededAst.Expression.Lambda(fparam, lambdaBody, loc)
                return WeededAst.Expression.Let(ident, Ast.Modifiers.Empty, e1, e2, loc).toSuccess
              }

              // Compute the types of declared parameters.
              val ts = sig.map(visitType).toList

              // Introduce a formal parameter (of appropriate type) for each declared argument.
              val fs = ts.zipWithIndex.map {
                case (tpe, index) =>
                  val id = Name.Ident(sp1, "a" + index, sp2)
                  WeededAst.FormalParam(id, Ast.Modifiers.Empty, Some(tpe), loc)
              }

              // Compute the argument to the method call.
              val as = ts.zipWithIndex.map {
                case (_, index) =>
                  val ident = Name.Ident(sp1, "a" + index, sp2)
                  WeededAst.Expression.Ambiguous(Name.mkQName(ident), loc)
              }

              // Assemble the lambda expression.
              val call = WeededAst.Expression.InvokeConstructor(className, as, ts, loc)
              val lambdaBody = WeededAst.Expression.Cast(call, Some(tpe), purAndEff, loc)
              val e1 = mkCurried(fs, lambdaBody, loc)
              WeededAst.Expression.Let(ident, Ast.Modifiers.Empty, e1, e2, loc)
          }

        case ParsedAst.JvmOp.Method(fqn, sig, tpe0, purAndEff0, identOpt) =>
          //
          // Introduce a let-bound lambda: (obj, args...) -> InvokeMethod(obj, args) as tpe & pur
          //
          mapN(parseClassAndMember(fqn), visitExp(exp2, senv)) {
            case ((className, methodName), e2) =>
              // Compute the name of the let-bound variable.
              val ident = identOpt.getOrElse(Name.Ident(fqn.sp1, methodName, fqn.sp2))

              val receiverType = WeededAst.Type.Native(className, loc)

              val tpe = visitType(tpe0)
              val purAndEff = visitPurityAndEffect(purAndEff0)

              // Compute the types of declared parameters.
              val ts = sig.map(visitType).toList

              // Introduce a formal parameter for the object argument.
              val objId = Name.Ident(sp1, "obj" + Flix.Delimiter, sp2)
              val objParam = WeededAst.FormalParam(objId, Ast.Modifiers.Empty, Some(receiverType), loc)
              val objExp = WeededAst.Expression.Ambiguous(Name.mkQName(objId), loc)

              // Introduce a formal parameter (of appropriate type) for each declared argument.
              val fs = objParam :: ts.zipWithIndex.map {
                case (tpe, index) =>
                  val ident = Name.Ident(sp1, "a" + index + Flix.Delimiter, sp2)
                  WeededAst.FormalParam(ident, Ast.Modifiers.Empty, Some(tpe), loc)
              }

              // Compute the argument to the method call.
              val as = objExp :: ts.zipWithIndex.map {
                case (_, index) =>
                  val ident = Name.Ident(sp1, "a" + index + Flix.Delimiter, sp2)
                  WeededAst.Expression.Ambiguous(Name.mkQName(ident), loc)
              }

              // Assemble the lambda expression.
              val call = WeededAst.Expression.InvokeMethod(className, methodName, as.head, as.tail, ts, tpe, loc)
              val lambdaBody = WeededAst.Expression.Cast(call, Some(tpe), purAndEff, loc)
              val e1 = mkCurried(fs, lambdaBody, loc)
              WeededAst.Expression.Let(ident, Ast.Modifiers.Empty, e1, e2, loc)
          }

        case ParsedAst.JvmOp.StaticMethod(fqn, sig, tpe0, purAndEff0, identOpt) =>
          //
          // Introduce a let-bound lambda: (args...) -> InvokeStaticMethod(args) as tpe & pur
          //
          mapN(parseClassAndMember(fqn), visitExp(exp2, senv)) {
            case ((className, methodName), e2) =>

              // Compute the name of the let-bound variable.
              val ident = identOpt.getOrElse(Name.Ident(fqn.sp1, methodName, fqn.sp2))

              val tpe = visitType(tpe0)
              val purAndEff = visitPurityAndEffect(purAndEff0)

              //
              // Case 1: No arguments.
              //
              if (sig.isEmpty) {
                val fparam = WeededAst.FormalParam(Name.Ident(sp1, "_", sp2), Ast.Modifiers.Empty, Some(WeededAst.Type.Unit(loc)), loc)
                val call = WeededAst.Expression.InvokeStaticMethod(className, methodName, Nil, Nil, tpe, loc)
                val lambdaBody = WeededAst.Expression.Cast(call, Some(tpe), purAndEff, loc)
                val e1 = WeededAst.Expression.Lambda(fparam, lambdaBody, loc)
                return WeededAst.Expression.Let(ident, Ast.Modifiers.Empty, e1, e2, loc).toSuccess
              }

              // Compute the types of declared parameters.
              val ts = sig.map(visitType).toList

              // Introduce a formal parameter (of appropriate type) for each declared argument.
              val fs = ts.zipWithIndex.map {
                case (tpe, index) =>
                  val id = Name.Ident(sp1, "a" + index + Flix.Delimiter, sp2)
                  WeededAst.FormalParam(id, Ast.Modifiers.Empty, Some(tpe), loc)
              }

              // Compute the argument to the method call.
              val as = ts.zipWithIndex.map {
                case (_, index) =>
                  val ident = Name.Ident(sp1, "a" + index + Flix.Delimiter, sp2)
                  WeededAst.Expression.Ambiguous(Name.mkQName(ident), loc)
              }

              // Assemble the lambda expression.
              val call = WeededAst.Expression.InvokeStaticMethod(className, methodName, as, ts, tpe, loc)
              val lambdaBody = WeededAst.Expression.Cast(call, Some(tpe), purAndEff, loc)
              val e1 = mkCurried(fs, lambdaBody, loc)
              WeededAst.Expression.Let(ident, Ast.Modifiers.Empty, e1, e2, loc)
          }

        case ParsedAst.JvmOp.GetField(fqn, tpe0, purAndEff0, ident) =>
          //
          // Introduce a let-bound lambda: o -> GetField(o) as tpe & pur
          //
          mapN(parseClassAndMember(fqn), visitExp(exp2, senv)) {

            case ((className, fieldName), e2) =>
              val tpe = visitType(tpe0)
              val purAndEff = visitPurityAndEffect(purAndEff0)

              val objectId = Name.Ident(sp1, "o" + Flix.Delimiter, sp2)
              val objectExp = WeededAst.Expression.Ambiguous(Name.mkQName(objectId), loc)
              val objectParam = WeededAst.FormalParam(objectId, Ast.Modifiers.Empty, None, loc)
              val call = WeededAst.Expression.GetField(className, fieldName, objectExp, loc)
              val lambdaBody = WeededAst.Expression.Cast(call, Some(tpe), purAndEff, loc)
              val e1 = WeededAst.Expression.Lambda(objectParam, lambdaBody, loc)
              WeededAst.Expression.Let(ident, Ast.Modifiers.Empty, e1, e2, loc)
          }

        case ParsedAst.JvmOp.PutField(fqn, tpe0, purAndEff0, ident) =>
          //
          // Introduce a let-bound lambda: (o, v) -> PutField(o, v) as tpe & pur
          //
          mapN(parseClassAndMember(fqn), visitExp(exp2, senv)) {
            case ((className, fieldName), e2) =>
              val tpe = visitType(tpe0)
              val purAndEff = visitPurityAndEffect(purAndEff0)

              val objectId = Name.Ident(sp1, "o" + Flix.Delimiter, sp2)
              val valueId = Name.Ident(sp1, "v" + Flix.Delimiter, sp2)
              val objectExp = WeededAst.Expression.Ambiguous(Name.mkQName(objectId), loc)
              val valueExp = WeededAst.Expression.Ambiguous(Name.mkQName(valueId), loc)
              val objectParam = WeededAst.FormalParam(objectId, Ast.Modifiers.Empty, None, loc)
              val valueParam = WeededAst.FormalParam(valueId, Ast.Modifiers.Empty, None, loc)
              val call = WeededAst.Expression.PutField(className, fieldName, objectExp, valueExp, loc)
              val lambdaBody = WeededAst.Expression.Cast(call, Some(tpe), purAndEff, loc)
              val e1 = mkCurried(objectParam :: valueParam :: Nil, lambdaBody, loc)
              WeededAst.Expression.Let(ident, Ast.Modifiers.Empty, e1, e2, loc)
          }

        case ParsedAst.JvmOp.GetStaticField(fqn, tpe0, purAndEff0, ident) =>
          //
          // Introduce a let-bound lambda: _: Unit -> GetStaticField.
          //
          mapN(parseClassAndMember(fqn), visitExp(exp2, senv)) {
            case ((className, fieldName), e2) =>
              val tpe = visitType(tpe0)
              val purAndEff = visitPurityAndEffect(purAndEff0)

              val unitId = Name.Ident(sp1, "_", sp2)
              val unitParam = WeededAst.FormalParam(unitId, Ast.Modifiers.Empty, Some(WeededAst.Type.Unit(loc)), loc)
              val call = WeededAst.Expression.GetStaticField(className, fieldName, loc)
              val lambdaBody = WeededAst.Expression.Cast(call, Some(tpe), purAndEff, loc)
              val e1 = WeededAst.Expression.Lambda(unitParam, lambdaBody, loc)
              WeededAst.Expression.Let(ident, Ast.Modifiers.Empty, e1, e2, loc)
          }

        case ParsedAst.JvmOp.PutStaticField(fqn, tpe0, purAndEff0, ident) =>
          //
          // Introduce a let-bound lambda: x -> PutStaticField(x).
          //
          mapN(parseClassAndMember(fqn), visitExp(exp2, senv)) {
            case ((className, fieldName), e2) =>
              val tpe = visitType(tpe0)
              val purAndEff = visitPurityAndEffect(purAndEff0)

              val valueId = Name.Ident(sp1, "v" + Flix.Delimiter, sp2)
              val valueExp = WeededAst.Expression.Ambiguous(Name.mkQName(valueId), loc)
              val valueParam = WeededAst.FormalParam(valueId, Ast.Modifiers.Empty, None, loc)
              val call = WeededAst.Expression.PutStaticField(className, fieldName, valueExp, loc)
              val lambdaBody = WeededAst.Expression.Cast(call, Some(tpe), purAndEff, loc)
              val e1 = WeededAst.Expression.Lambda(valueParam, lambdaBody, loc)
              WeededAst.Expression.Let(ident, Ast.Modifiers.Empty, e1, e2, loc)
          }
      }

    case ParsedAst.Expression.NewObject(sp1, tpe, methods, sp2) =>
      mapN(traverse(methods)(visitJvmMethod(_, senv))) {
        case ms =>
          val t = visitType(tpe)
          WeededAst.Expression.NewObject(t, ms, mkSL(sp1, sp2))
      }

    case ParsedAst.Expression.Static(sp1, sp2) =>
      val loc = mkSL(sp1, sp2)
      val tpe = Type.mkRegion(Type.False, loc)
      WeededAst.Expression.Region(tpe, loc).toSuccess

    case ParsedAst.Expression.Scope(sp1, ident, exp, sp2) =>
      mapN(visitExp(exp, senv)) {
        case e => WeededAst.Expression.Scope(ident, e, mkSL(sp1, sp2))
      }

    case ParsedAst.Expression.Match(sp1, exp, rules, sp2) =>
      val loc = mkSL(sp1, sp2)
      val rulesVal = traverse(rules) {
        case ParsedAst.MatchRule(pat, guard, body) =>
          mapN(visitPattern(pat), traverseOpt(guard)(visitExp(_, senv)), visitExp(body, senv)) {
            case (p, g, b) => WeededAst.MatchRule(p, g, b)
          }
      }
      mapN(visitExp(exp, senv), rulesVal) {
        case (e, rs) => WeededAst.Expression.Match(e, rs, loc)
      }

    case ParsedAst.Expression.TypeMatch(sp1, exp, rules, sp2) =>
      val loc = mkSL(sp1, sp2)
      val rulesVal = traverse(rules) {
        case ParsedAst.MatchTypeRule(ident, tpe, body) =>
          val t = visitType(tpe)
          mapN(visitExp(body, senv)) {
            // Pattern match without guard.
            case e => WeededAst.MatchTypeRule(ident, t, e)
          }
      }
      mapN(visitExp(exp, senv), rulesVal) {
        case (e, rs) => WeededAst.Expression.TypeMatch(e, rs, loc)
      }

    case ParsedAst.Expression.RelationalChoose(sp1, star, exps, rules, sp2) =>
      //
      // Check for mismatched arity of `exps` and `rules`.
      //
      val expectedArity = exps.length
      for (ParsedAst.RelationalChoiceRule(sp1, pat, _, sp2) <- rules) {
        val actualArity = pat.length
        if (actualArity != expectedArity) {
          val err = WeederError.MismatchedArity(expectedArity, actualArity, mkSL(sp1, sp2))
          return WeededAst.Expression.Error(err).toSoftFailure(err)
        }
      }

      val expsVal = traverse(exps)(visitExp(_, senv))
      val rulesVal = traverse(rules) {
        case ParsedAst.RelationalChoiceRule(_, pat, exp, _) =>
          val p = pat.map {
            case ParsedAst.RelationalChoicePattern.Wild(sp1, sp2) => WeededAst.RelationalChoicePattern.Wild(mkSL(sp1, sp2))
            case ParsedAst.RelationalChoicePattern.Absent(sp1, sp2) => WeededAst.RelationalChoicePattern.Absent(mkSL(sp1, sp2))
            case ParsedAst.RelationalChoicePattern.Present(sp1, ident, sp2) => WeededAst.RelationalChoicePattern.Present(ident, mkSL(sp1, sp2))
          }
          mapN(visitExp(exp, senv)) {
            case e => WeededAst.RelationalChoiceRule(p.toList, e)
          }
      }
      mapN(expsVal, rulesVal) {
        case (es, rs) => WeededAst.Expression.RelationalChoose(star, es, rs, mkSL(sp1, sp2))
      }

    case ParsedAst.Expression.RestrictableChoose(sp1, star, exp, rules, sp2) =>
      val expVal = visitExp(exp, senv)
      val rulesVal = traverse(rules) {
        case ParsedAst.MatchRule(pat, guard, body) =>
          flatMapN(visitPattern(pat), traverseOpt(guard)(visitExp(_, senv)), visitExp(body, senv)) {
            case (p, g, b) => createRestrictableChoiceRule(star, p, g, b)
          }
      }
      mapN(expVal, rulesVal) {
        case (e, rs) => WeededAst.Expression.RestrictableChoose(star, e, rs, mkSL(sp1, sp2))
      }

    case ParsedAst.Expression.Tuple(sp1, elms, sp2) =>
      /*
       * Rewrites empty tuples to Unit and eliminate single-element tuples.
       */
      traverse(elms)(visitArgument(_, senv)) map {
        case Nil =>
          val loc = mkSL(sp1, sp2)
          WeededAst.Expression.Cst(Ast.Constant.Unit, loc)
        case x :: Nil => x
        case xs => WeededAst.Expression.Tuple(xs, mkSL(sp1, sp2))
      }

    case ParsedAst.Expression.RecordLit(sp1, fields, sp2) =>
      val fieldsVal = traverse(fields) {
        case ParsedAst.RecordField(_, ident, exp, _) =>
          val expVal = visitExp(exp, senv)

          mapN(expVal) {
            case e => ident -> e
          }
      }

      mapN(fieldsVal) {
        case fs =>
          // Rewrite into a sequence of nested record extensions.
          val zero = WeededAst.Expression.RecordEmpty(mkSL(sp1, sp2))
          fs.foldRight(zero: WeededAst.Expression) {
            case ((ident, e), acc) => WeededAst.Expression.RecordExtend(Name.mkField(ident), e, acc, mkSL(sp1, sp2))
          }
      }

    case ParsedAst.Expression.RecordSelect(exp, ident, sp2) =>
      val sp1 = leftMostSourcePosition(exp)
      mapN(visitExp(exp, senv)) {
        case e => WeededAst.Expression.RecordSelect(e, Name.mkField(ident), mkSL(sp1, sp2))
      }

    case ParsedAst.Expression.RecordSelectLambda(sp1, _, sp2) =>
      val loc = mkSL(sp1, sp2)
      val ident = Name.Ident(sp1, "_rec", sp2)
      val fparam = WeededAst.FormalParam(ident, Ast.Modifiers.Empty, None, loc)
      val varExp = WeededAst.Expression.Ambiguous(Name.mkQName(ident), loc)
      val lambdaBody = WeededAst.Expression.RecordSelect(varExp, Name.mkField(ident), loc)
      WeededAst.Expression.Lambda(fparam, lambdaBody, loc).toSuccess

    case ParsedAst.Expression.RecordOperation(_, ops, rest, _) =>
      // We translate the sequence of record operations into a nested tree using a fold right.
      foldRight(ops)(visitExp(rest, senv)) {
        case (ParsedAst.RecordOp.Extend(sp1, ident, exp, sp2), acc) =>
          mapN(visitExp(exp, senv)) {
            case e =>
              WeededAst.Expression.RecordExtend(Name.mkField(ident), e, acc, mkSL(sp1, sp2))
          }

        case (ParsedAst.RecordOp.Restrict(sp1, ident, sp2), acc) =>
          WeededAst.Expression.RecordRestrict(Name.mkField(ident), acc, mkSL(sp1, sp2)).toSuccess

        case (ParsedAst.RecordOp.Update(sp1, ident, exp, sp2), acc) =>
          mapN(visitExp(exp, senv)) {
            case e =>
              // An update is a restrict followed by an extension.
              val inner = WeededAst.Expression.RecordRestrict(Name.mkField(ident), acc, mkSL(sp1, sp2))
              WeededAst.Expression.RecordExtend(Name.mkField(ident), e, inner, mkSL(sp1, sp2))
          }
      }

    case ParsedAst.Expression.New(sp1, qname, exp, sp2) =>
      mapN(traverseOpt(exp)(visitExp(_, senv))) {
        case e =>
          WeededAst.Expression.New(qname, e, mkSL(qname.sp1, qname.sp2))
      }

    case ParsedAst.Expression.ArrayLit(sp1, exps, exp, sp2) =>
      mapN(traverse(exps)(visitExp(_, senv)), visitExp(exp, senv)) {
        case (es, e) => WeededAst.Expression.ArrayLit(es, e, mkSL(sp1, sp2))
      }

    case ParsedAst.Expression.ArrayLoad(base, index, sp2) =>
      val sp1 = leftMostSourcePosition(base)
      val loc = mkSL(sp1, sp2)

      mapN(visitExp(base, senv), visitExp(index, senv)) {
        case (b, i) => WeededAst.Expression.ArrayLoad(b, i, loc)
      }

    case ParsedAst.Expression.ArrayStore(base, indexes, elm, sp2) =>
      val sp1 = leftMostSourcePosition(base)
      val loc = mkSL(sp1, sp2)

      mapN(visitExp(base, senv), traverse(indexes)(visitExp(_, senv)), visitExp(elm, senv)) {
        case (b, es, e) =>
          val inner = es.init.foldLeft(b) {
            case (acc, e) => WeededAst.Expression.ArrayLoad(acc, e, loc)
          }
          WeededAst.Expression.ArrayStore(inner, es.last, e, loc)
      }

    case ParsedAst.Expression.FCons(exp1, sp1, sp2, exp2) =>
      /*
       * Rewrites a `FCons` expression into a tag expression.
       */
      mapN(visitExp(exp1, senv), visitExp(exp2, senv)) {
        case (e1, e2) =>
          val loc = mkSL(sp1, sp2)
          mkApplyFqn("List.Cons", List(e1, e2), loc)
      }

    case ParsedAst.Expression.FAppend(exp1, sp1, sp2, exp2) =>
      /*
       * Rewrites a `FAppend` expression into a call to `List/append`.
       */
      val loc = mkSL(sp1, sp2).asSynthetic

      mapN(visitExp(exp1, senv), visitExp(exp2, senv)) {
        case (e1, e2) =>
          // NB: We painstakingly construct the qualified name
          // to ensure that source locations are available.
          mkApplyFqn("List.append", List(e1, e2), loc)
      }

    case ParsedAst.Expression.FList(sp1, sp2, exps) =>
      /*
       * Rewrites a `FList` expression into `List.Nil` with `List.Cons`.
       */
      val loc = mkSL(sp1, sp2).asSynthetic

      traverse(exps)(e => visitExp(e, senv)) map {
        case es =>
          val nil: WeededAst.Expression = WeededAst.Expression.Ambiguous(Name.mkQName("List.Nil"), loc)
          es.foldRight(nil) {
            case (elm, acc) =>
              mkApplyFqn("List.Cons", List(elm, acc), loc)
          }
      }

    case ParsedAst.Expression.FSet(sp1, sp2, exps) =>
      /*
       * Rewrites a `FSet` expression into `Set/empty` and a `Set/insert` calls.
       */
      val loc = mkSL(sp1, sp2).asSynthetic

      traverse(exps)(e => visitExp(e, senv)) map {
        case es =>
          val empty = mkApplyFqn("Set.empty", List(WeededAst.Expression.Cst(Ast.Constant.Unit, loc)), loc)
          es.foldLeft(empty) {
            case (acc, elm) => mkApplyFqn("Set.insert", List(elm, acc), loc)
          }
      }

    case ParsedAst.Expression.FMap(sp1, sp2, exps) =>
      /*
       * Rewrites a `FMap` expression into `Map/empty` and a `Map/insert` calls.
       */
      val loc = mkSL(sp1, sp2).asSynthetic

      val elmsVal = traverse(exps) {
        case (key, value) => mapN(visitExp(key, senv), visitExp(value, senv)) {
          case (k, v) => (k, v)
        }
      }

      elmsVal map {
        case es =>
          val empty = mkApplyFqn("Map.empty", List(WeededAst.Expression.Cst(Ast.Constant.Unit, loc)), loc)
          es.foldLeft(empty) {
            case (acc, (k, v)) => mkApplyFqn("Map.insert", List(k, v, acc), loc)
          }
      }

    case ParsedAst.Expression.Interpolation(sp1, parts, sp2) =>

      /**
        * Returns an expression that concatenates the result of the expression `e1` with the expression `e2`.
        */
      def mkConcat(e1: WeededAst.Expression, e2: WeededAst.Expression, loc: SourceLocation): WeededAst.Expression = {
        val sop = SemanticOperator.StringOp.Concat
        val l = loc.asSynthetic
        WeededAst.Expression.Binary(sop, e1, e2, l)
      }

      /**
        * Returns an expression that applies `toString` to the result of the given expression `e`.
        */
      def mkApplyToString(e: WeededAst.Expression, sp1: SourcePosition, sp2: SourcePosition): WeededAst.Expression = {
        val fqn = "ToString.toString"
        val loc = mkSL(sp1, sp2).asSynthetic
        mkApplyFqn(fqn, List(e), loc)
      }

      /**
        * Returns an expression that applies `debugString` to the result of the given expression `e`.
        */
      def mkApplyDebugString(e: WeededAst.Expression, sp1: SourcePosition, sp2: SourcePosition): WeededAst.Expression = {
        val fqn = "Debug.stringify"
        val loc = mkSL(sp1, sp2).asSynthetic
        mkApplyFqn(fqn, List(e), loc)
      }

      val loc = mkSL(sp1, sp2)

      parts match {
        case Seq(ParsedAst.InterpolationPart.StrPart(innerSp1, chars, innerSp2)) =>
          // Special case: We have a constant string. Check the contents and return it.
          weedCharSequence(chars) map {
            string => WeededAst.Expression.Cst(Ast.Constant.Str(string), mkSL(innerSp1, innerSp2))
          }

        case _ =>
          // General Case: Fold the interpolator parts together.
          val init = WeededAst.Expression.Cst(Ast.Constant.Str(""), loc)
          Validation.fold(parts, init: WeededAst.Expression) {
            // Case 1: string part
            case (acc, ParsedAst.InterpolationPart.StrPart(innerSp1, chars, innerSp2)) =>
              weedCharSequence(chars) map {
                string =>
                  val e2 = WeededAst.Expression.Cst(Ast.Constant.Str(string), mkSL(innerSp1, innerSp2))
                  mkConcat(acc, e2, loc)
              }
            // Case 2: interpolated expression
            case (acc, ParsedAst.InterpolationPart.ExpPart(innerSp1, Some(exp), innerSp2)) =>
              mapN(visitExp(exp, senv)) {
                e =>
                  val e2 = mkApplyToString(e, innerSp1, innerSp2)
                  mkConcat(acc, e2, mkSL(innerSp1, innerSp2))
              }
            // Case 3: interpolated debug
            case (acc, ParsedAst.InterpolationPart.DebugPart(innerSp1, Some(exp), innerSp2)) =>
              mapN(visitExp(exp, senv)) {
                e =>
                  val e2 = mkApplyDebugString(e, innerSp1, innerSp2)
                  mkConcat(acc, e2, mkSL(innerSp1, innerSp2))
              }
            // Case 4: empty interpolated expression
            case (_, ParsedAst.InterpolationPart.ExpPart(innerSp1, None, innerSp2)) =>
              val err = WeederError.EmptyInterpolatedExpression(mkSL(innerSp1, innerSp2))
              WeededAst.Expression.Error(err).toSoftFailure(err)
            // Case 5: empty interpolated debug
            case (_, ParsedAst.InterpolationPart.DebugPart(innerSp1, None, innerSp2)) =>
              val err = WeederError.EmptyInterpolatedExpression(mkSL(innerSp1, innerSp2))
              WeededAst.Expression.Error(err).toSoftFailure(err)
          }
      }

    case ParsedAst.Expression.Ref(sp1, exp1, exp2, sp2) =>
      val loc = mkSL(sp1, sp2)
      val exp1Val = visitExp(exp1, senv)
      val exp2Val = traverseOpt(exp2)(visitExp(_, senv))
      mapN(exp1Val, exp2Val) {
        case (e1, e2) => WeededAst.Expression.Ref(e1, e2, loc)
      }

    case ParsedAst.Expression.Deref(sp1, exp, sp2) =>
      for {
        e <- visitExp(exp, senv)
      } yield WeededAst.Expression.Deref(e, mkSL(sp1, sp2))

    case ParsedAst.Expression.Assign(exp1, exp2, sp2) =>
      val sp1 = leftMostSourcePosition(exp1)
      val exp1Val = visitExp(exp1, senv)
      val exp2Val = visitExp(exp2, senv)
      mapN(exp1Val, exp2Val) {
        case (e1, e2) => WeededAst.Expression.Assign(e1, e2, mkSL(sp1, sp2))
      }

    case ParsedAst.Expression.Ascribe(exp, expectedType, expectedEff, sp2) =>
      val t = expectedType.map(visitType)
      val f = visitPurityAndEffect(expectedEff)
      mapN(visitExp(exp, senv)) {
        case e => WeededAst.Expression.Ascribe(e, t, f, mkSL(leftMostSourcePosition(exp), sp2))
      }

    case ParsedAst.Expression.Of(name, exp, sp2) =>
      val sp1 = name.sp1
      mapN(visitExp(exp, senv)) {
        case e => WeededAst.Expression.Of(name, e, mkSL(sp1, sp2))
      }

    case ParsedAst.Expression.Cast(sp1, exp, declaredType, declaredEff, sp2) =>
      val t = declaredType.map(visitType)
      val f = visitPurityAndEffect(declaredEff)
      mapN(visitExp(exp, senv)) {
        case e => WeededAst.Expression.Cast(e, t, f, mkSL(sp1, sp2))
      }

    case ParsedAst.Expression.Mask(sp1, exp, sp2) =>
      mapN(visitExp(exp, senv)) {
        case e => WeededAst.Expression.Mask(e, mkSL(sp1, sp2))
      }

    case ParsedAst.Expression.Upcast(sp1, exp, sp2) =>
      mapN(visitExp(exp, senv)) {
        case e => WeededAst.Expression.Upcast(e, mkSL(sp1, sp2))
      }

    case ParsedAst.Expression.Supercast(sp1, exp, sp2) =>
      mapN(visitExp(exp, senv)) {
        case e => WeededAst.Expression.Supercast(e, mkSL(sp1, sp2))
      }

    case ParsedAst.Expression.Without(exp, effs, sp2) =>
      val loc = mkSL(leftMostSourcePosition(exp), sp2)
      // NB: We only give the innermost expression a real location
      mapN(visitExp(exp, senv)) {
        e =>
          val base = WeededAst.Expression.Without(e, effs.head, loc)
          effs.tail.foldLeft(base) {
            case (acc, eff) => WeededAst.Expression.Without(acc, eff, loc.asSynthetic)
          }
      }

    case ParsedAst.Expression.Do(sp1, op, args0, sp2) =>
      val loc = mkSL(sp1, sp2)
      val argsVal = traverse(args0)(visitArgument(_, senv)).map(getArguments(_, loc))
      mapN(argsVal) {
        args => WeededAst.Expression.Do(op, args, loc)
      }

    case ParsedAst.Expression.Resume(sp1, arg0, sp2) =>
      val loc = mkSL(sp1, sp2)
      val argVal = visitArgument(arg0, senv)
      flatMapN(argVal) {
        case arg =>
          // ensure we are in a handler
          senv match {
            // Case 1: In a handler. All is well.
            case SyntacticEnv.Handler =>
              WeededAst.Expression.Resume(arg, loc).toSuccess
            // Case 2: Not in a handler. Error.
            case SyntacticEnv.Top =>
              val err = WeederError.IllegalResume(loc)
              WeededAst.Expression.Error(err).toSoftFailure(err)
          }
      }

    case ParsedAst.Expression.Try(sp1, exp, ParsedAst.CatchOrHandler.Catch(rules), sp2) =>
      val expVal = visitExp(exp, senv)
      val rulesVal = traverse(rules) {
        case ParsedAst.CatchRule(ident, fqn, body) =>
          visitExp(body, senv) map {
            case b => WeededAst.CatchRule(ident, fqn.toString, b)
          }
      }

      mapN(expVal, rulesVal) {
        case (e, rs) => WeededAst.Expression.TryCatch(e, rs, mkSL(sp1, sp2))
      }

    // not handling these rules yet
    case ParsedAst.Expression.Try(sp1, exp0, ParsedAst.CatchOrHandler.Handler(eff, rules0), sp2) =>
      val expVal = visitExp(exp0, senv)
      val rulesVal = traverse(rules0.getOrElse(Seq.empty)) {
        case ParsedAst.HandlerRule(op, fparams0, body0) =>
          val fparamsVal = visitFormalParams(fparams0, Presence.Forbidden)
          val bodyVal = visitExp(body0, SyntacticEnv.Handler)
          mapN(fparamsVal, bodyVal) {
            case (fparams, body) => WeededAst.HandlerRule(op, fparams, body)
          }
      }
      val loc = mkSL(sp1, sp2)
      mapN(expVal, rulesVal) {
        case (exp, rules) => WeededAst.Expression.TryWith(exp, eff, rules, loc)
      }

    case ParsedAst.Expression.SelectChannel(sp1, rules, default, sp2) =>
      val rulesVal = traverse(rules) {
        case ParsedAst.SelectChannelRule(ident, chan, body) => mapN(visitExp(chan, senv), visitExp(body, senv)) {
          case (c, b) => WeededAst.SelectChannelRule(ident, c, b)
        }
      }

      val defaultVal = default match {
        case Some(exp) => visitExp(exp, senv) map {
          case e => Some(e)
        }
        case None => None.toSuccess
      }

      mapN(rulesVal, defaultVal) {
        case (rs, d) => WeededAst.Expression.SelectChannel(rs, d, mkSL(sp1, sp2))
      }

    case ParsedAst.Expression.Spawn(sp1, exp1, exp2, sp2) =>
      val loc = mkSL(sp1, sp2)
      val exp1Val = visitExp(exp1, senv)
      val exp2Val = visitExp(exp2, senv)
      mapN(exp1Val, exp2Val) {
        case (e1, e2) => WeededAst.Expression.Spawn(e1, e2, loc)
      }

    case ParsedAst.Expression.Par(sp1, exp, sp2) =>
      mapN(visitExp(exp, senv))(WeededAst.Expression.Par(_, mkSL(sp1, sp2)))

    case ParsedAst.Expression.ParYield(sp1, frags, exp, sp2) =>
      val fragVals = traverse(frags) {
        case ParsedAst.ParYieldFragment(fsp1, pat, e, fsp2) => mapN(visitPattern(pat), visitExp(e, senv)) {
          case (p, e1) => WeededAst.ParYieldFragment(p, e1, mkSL(fsp1, fsp2))
        }
      }

      mapN(fragVals, visitExp(exp, senv)) {
        case (fs, e) => WeededAst.Expression.ParYield(fs, e, mkSL(sp1, sp2))
      }

    case ParsedAst.Expression.Lazy(sp1, exp, sp2) =>
      visitExp(exp, senv) map {
        case e => WeededAst.Expression.Lazy(e, mkSL(sp1, sp2))
      }

    case ParsedAst.Expression.Force(sp1, exp, sp2) =>
      visitExp(exp, senv) map {
        case e => WeededAst.Expression.Force(e, mkSL(sp1, sp2))
      }

    case ParsedAst.Expression.FixpointConstraint(sp1, con, sp2) =>
      val loc = mkSL(sp1, sp2)

      mapN(visitConstraint(con, senv)) {
        case c => WeededAst.Expression.FixpointConstraintSet(c :: Nil, loc)
      }

    case ParsedAst.Expression.FixpointConstraintSet(sp1, cs0, sp2) =>
      val loc = mkSL(sp1, sp2)

      traverse(cs0)(visitConstraint(_, senv)) map {
        case cs => WeededAst.Expression.FixpointConstraintSet(cs, loc)
      }

    case ParsedAst.Expression.FixpointLambda(sp1, pparams, exp, sp2) =>
      val ps = pparams.map(visitPredicateParam)
      val loc = mkSL(sp1, sp2)
      mapN(visitExp(exp, senv)) {
        case e => WeededAst.Expression.FixpointLambda(ps.toList, e, loc)
      }

    case ParsedAst.Expression.FixpointCompose(exp1, exp2, sp2) =>
      mapN(visitExp(exp1, senv), visitExp(exp2, senv)) {
        case (e1, e2) =>
          val sp1 = leftMostSourcePosition(exp1)
          WeededAst.Expression.FixpointMerge(e1, e2, mkSL(sp1, sp2))
      }

    case ParsedAst.Expression.FixpointInjectInto(sp1, exps, idents, sp2) =>
      val loc = mkSL(sp1, sp2)

      ///
      /// Check for [[MismatchedArity]].
      ///
      if (exps.length != idents.length) {
        val err = WeederError.MismatchedArity(exps.length, idents.length, loc)
        return WeededAst.Expression.Error(err).toSoftFailure(err)
      }

      mapN(traverse(exps)(visitExp(_, senv))) {
        case es =>
          val init = WeededAst.Expression.FixpointConstraintSet(Nil, loc)
          es.zip(idents.toList).foldRight(init: WeededAst.Expression) {
            case ((exp, ident), acc) =>
              val pred = Name.mkPred(ident)
              val innerExp = WeededAst.Expression.FixpointInject(exp, pred, loc)
              WeededAst.Expression.FixpointMerge(innerExp, acc, loc)
          }
      }

    case ParsedAst.Expression.FixpointSolveWithProject(sp1, exps, optIdents, sp2) =>
      val loc = mkSL(sp1, sp2).asSynthetic
      mapN(traverse(exps)(visitExp(_, senv))) {
        case es =>
          //
          // Performs the following rewrite:
          //
          // solve e1, e2, e3 project P1, P2, P3
          //
          // =>
          //
          // let tmp% = solve (merge e1, 2, e3);
          // merge (project P1 tmp%, project P2 tmp%, project P3 tmp%)

          // Introduce a tmp% variable that holds the minimal model of the merge of the exps.
          val freshVar = flix.genSym.freshId()
          val localVar = Name.Ident(SourcePosition.Unknown, s"tmp" + Flix.Delimiter + freshVar, SourcePosition.Unknown)

          // Merge all the exps into one Datalog program value.
          val mergeExp = es.reduceRight[WeededAst.Expression] {
            case (e, acc) => WeededAst.Expression.FixpointMerge(e, acc, loc)
          }
          val modelExp = WeededAst.Expression.FixpointSolve(mergeExp, loc)

          // Any projections?
          val bodyExp = optIdents match {
            case None =>
              // Case 1: No projections: Simply return the minimal model.
              WeededAst.Expression.Ambiguous(Name.mkQName(localVar), loc)
            case Some(idents) =>
              // Case 2: A non-empty sequence of predicate symbols to project.

              // Construct a list of each projection.
              val projectExps = idents.map {
                case ident =>
                  val varExp = WeededAst.Expression.Ambiguous(Name.mkQName(localVar), loc)
                  WeededAst.Expression.FixpointFilter(Name.Pred(ident.name, loc), varExp, loc)
              }

              // Merge all of the projections into one result.
              projectExps.reduceRight[WeededAst.Expression] {
                case (e, acc) => WeededAst.Expression.FixpointMerge(e, acc, loc)
              }
          }

          // Bind the tmp% variable to the minimal model and combine it with the body expression.
          WeededAst.Expression.Let(localVar, Ast.Modifiers.Empty, modelExp, bodyExp, loc.asReal)
      }

    case ParsedAst.Expression.FixpointQueryWithSelect(sp1, exps0, selects0, from0, whereExp0, sp2) =>
      val loc = mkSL(sp1, sp2).asSynthetic

      mapN(traverse(exps0)(visitExp(_, senv)), traverse(selects0)(visitExp(_, senv)), traverse(from0)(visitPredicateBody(_, senv)), traverse(whereExp0)(visitExp(_, senv))) {
        case (exps, selects, from, where) =>
          //
          // Performs the following rewrite:
          //
          // query e1, e2, e3 select (x, y, z) from A(x, y), B(z) where x > 0
          //
          // =>
          //
          // project out %Result from (solve (merge (merge e1, e2, e3) #{ #Result(x, y, z) :- A(x, y), B(y) if x > 0 } )
          //
          // OBS: The last merge and solve is done in the typer because of trouble when
          // `(merge e1, e2, e3)` is a closed row.

          // The fresh predicate name where to store the result of the query.
          val pred = Name.Pred(Flix.Delimiter + "Result", loc)

          // The head of the pseudo-rule.
          val den = Denotation.Relational
          val head = WeededAst.Predicate.Head.Atom(pred, den, selects, loc)

          // The body of the pseudo-rule.
          val guard = where.map(g => WeededAst.Predicate.Body.Guard(g, loc))

          // Automatically fix all lattices atoms.
          val body = guard ::: from.map {
            case WeededAst.Predicate.Body.Atom(pred, Denotation.Latticenal, polarity, _, terms, loc) =>
              WeededAst.Predicate.Body.Atom(pred, Denotation.Latticenal, polarity, Fixity.Fixed, terms, loc)
            case pred => pred
          }

          // Construct the pseudo-query.
          val pseudoConstraint = WeededAst.Constraint(head, body, loc)

          // Construct a constraint set that contains the single pseudo constraint.
          val queryExp = WeededAst.Expression.FixpointConstraintSet(List(pseudoConstraint), loc)

          // Construct the merge of all the expressions.
          val dbExp = exps.reduceRight[WeededAst.Expression] {
            case (e, acc) => WeededAst.Expression.FixpointMerge(e, acc, loc)
          }

          // Extract the tuples of the result predicate.
          WeededAst.Expression.FixpointProject(pred, queryExp, dbExp, loc)
      }

    case ParsedAst.Expression.Debug(sp1, kind, exp, sp2) =>
      mapN(visitExp(exp, senv)) {
        case e =>
          val loc = mkSL(sp1, sp2)
          val prefix = kind match {
            case ParsedAst.DebugKind.Debug => ""
            case ParsedAst.DebugKind.DebugWithLoc => s"[${loc.formatWithLine}] "
            case ParsedAst.DebugKind.DebugWithLocAndSrc =>
              val locPart = s"[${loc.formatWithLine}]"
              val srcPart = e.loc.text.map(s => s" $s = ").getOrElse("")
              locPart + srcPart
          }
          val e1 = WeededAst.Expression.Cst(Ast.Constant.Str(prefix), loc)
          val call = mkApplyFqn("Debug.debugWithPrefix", List(e1, e), loc)
          WeededAst.Expression.Mask(call, loc)
      }

  }

  /**
    * Returns a restrictable choice rule from an already visited pattern, guard, and body.
    * It is checked that
    *
    * - The guard is absent
    *
    * - The patterns are only tags with possible terms of variables and wildcards
    */
  private def createRestrictableChoiceRule(star: Boolean, p0: WeededAst.Pattern, g0: Option[WeededAst.Expression], b0: WeededAst.Expression): Validation[WeededAst.RestrictableChoiceRule, WeederError] = {
    // Check that guard is not present
    val gVal = g0 match {
      case Some(g) => WeederError.RestrictableChoiceGuard(star, g.loc).toFailure
      case None => ().toSuccess
    }
    // Check that patterns are only tags of variables (or wildcards as variables, or unit)
    val pVal = p0 match {
      case Pattern.Tag(qname, pat, loc) =>
        val innerVal = pat match {
          case Pattern.Tuple(elms, _) =>
            traverse(elms) {
              case Pattern.Wild(loc) => WeededAst.RestrictableChoicePattern.Wild(loc).toSuccess
              case Pattern.Var(ident, loc) => WeededAst.RestrictableChoicePattern.Var(ident, loc).toSuccess
              case Pattern.Cst(Ast.Constant.Unit, loc) => WeededAst.RestrictableChoicePattern.Wild(loc).toSuccess
              case other => WeederError.UnsupportedRestrictedChoicePattern(star, other.loc).toFailure
            }
          case Pattern.Wild(loc) => List(WeededAst.RestrictableChoicePattern.Wild(loc)).toSuccess
          case Pattern.Var(ident, loc) => List(WeededAst.RestrictableChoicePattern.Var(ident, loc)).toSuccess
          case Pattern.Cst(Ast.Constant.Unit, loc) => List(WeededAst.RestrictableChoicePattern.Wild(loc)).toSuccess
          case other => WeederError.UnsupportedRestrictedChoicePattern(star, other.loc).toFailure
        }
        mapN(innerVal) {
          case inner => WeededAst.RestrictableChoicePattern.Tag(qname, inner, loc)
        }
      case other => WeederError.UnsupportedRestrictedChoicePattern(star, p0.loc).toFailure
    }
    mapN(gVal, pVal) {
      case (_, p) => WeededAst.RestrictableChoiceRule(p, b0)
    }
  }

  /**
    * Returns a match lambda, i.e. a lambda with a pattern match on its arguments.
    *
    * This is also known as `ParsedAst.Expression.LambdaMatch`
    *
    * @param sp1 the position of the first character in the expression
    * @param p   the pattern of the parameter
    * @param e   the body of the lambda
    * @param sp2 the position of the last character in the expression
    * @return A lambda that matches on its parameter i.e. a `WeededAst.Expression.Lambda` that has a pattern match in its body.
    */
  private def mkLambdaMatch(sp1: SourcePosition, p: WeededAst.Pattern, e: WeededAst.Expression, sp2: SourcePosition)(implicit flix: Flix): WeededAst.Expression.Lambda = {
    val loc = mkSL(sp1, sp2).asSynthetic

    // The name of the lambda parameter.
    val ident = Name.Ident(sp1, "pat" + Flix.Delimiter + flix.genSym.freshId(), sp2).asSynthetic

    // Construct the body of the lambda expression.
    val varOrRef = WeededAst.Expression.Ambiguous(Name.mkQName(ident), loc)
    val rule = WeededAst.MatchRule(p, None, e)

    val fparam = WeededAst.FormalParam(ident, Ast.Modifiers.Empty, None, loc)
    val body = WeededAst.Expression.Match(varOrRef, List(rule), loc)
    WeededAst.Expression.Lambda(fparam, body, loc)
  }

  /**
    * Performs weeding on the given argument.
    *
    * Named arguments are transformed into records.
    * `f(arg = x)` becomes `f({arg = x})`
    */
  private def visitArgument(arg: ParsedAst.Argument, senv: SyntacticEnv)(implicit flix: Flix): Validation[WeededAst.Expression, WeederError] = arg match {
    // Case 1: Named parameter. Turn it into a record.
    case ParsedAst.Argument.Named(name, exp0, sp2) =>
      visitExp(exp0, senv) map {
        exp =>
          val loc = mkSL(name.sp1, sp2)
          WeededAst.Expression.RecordExtend(Name.mkField(name), exp, WeededAst.Expression.RecordEmpty(loc), loc)
      }
    // Case 2: Unnamed parameter. Just return it.
    case ParsedAst.Argument.Unnamed(exp) => visitExp(exp, senv)
  }

  /**
    * The result of weeding an operator.
    */
  private sealed trait OperatorResult

  private object OperatorResult {
    /**
      * The operator represents a signature or definition from the core library.
      */
    case class BuiltIn(name: Name.QName) extends OperatorResult

    /**
      * The operator represents a semantic operator.
      */
    case class Operator(op: SemanticOperator) extends OperatorResult

    /**
      * The operator is unrecognized: it must have been defined elsewhere.
      */
    case class Unrecognized(ident: Name.Ident) extends OperatorResult
  }

  /**
    * Performs weeding on the given unary operator.
    */
  private def visitUnaryOperator(o: ParsedAst.Operator)(implicit flix: Flix): OperatorResult = o match {
    case ParsedAst.Operator(sp1, op, sp2) =>
      op match {
        case "not" => OperatorResult.Operator(SemanticOperator.BoolOp.Not)
        case "-" => OperatorResult.BuiltIn(Name.mkQName("Neg.neg", sp1, sp2))
        case "~~~" => OperatorResult.BuiltIn(Name.mkQName("BitwiseNot.not", sp1, sp2))
        case _ => OperatorResult.Unrecognized(Name.Ident(sp1, op, sp2))
      }
  }

  /**
    * Performs weeding on the given binary operator.
    */
  private def visitBinaryOperator(o: ParsedAst.Operator)(implicit flix: Flix): OperatorResult = o match {
    case ParsedAst.Operator(sp1, op, sp2) =>
      op match {
        case "+" => OperatorResult.BuiltIn(Name.mkQName("Add.add", sp1, sp2))
        case "-" => OperatorResult.BuiltIn(Name.mkQName("Sub.sub", sp1, sp2))
        case "*" => OperatorResult.BuiltIn(Name.mkQName("Mul.mul", sp1, sp2))
        case "/" => OperatorResult.BuiltIn(Name.mkQName("Div.div", sp1, sp2))
        case "**" => OperatorResult.BuiltIn(Name.mkQName("Exp.exp", sp1, sp2))
        case "<" => OperatorResult.BuiltIn(Name.mkQName("Order.less", sp1, sp2))
        case "<=" => OperatorResult.BuiltIn(Name.mkQName("Order.lessEqual", sp1, sp2))
        case ">" => OperatorResult.BuiltIn(Name.mkQName("Order.greater", sp1, sp2))
        case ">=" => OperatorResult.BuiltIn(Name.mkQName("Order.greaterEqual", sp1, sp2))
        case "==" => OperatorResult.BuiltIn(Name.mkQName("Eq.eq", sp1, sp2))
        case "!=" => OperatorResult.BuiltIn(Name.mkQName("Eq.neq", sp1, sp2))
        case "<=>" => OperatorResult.BuiltIn(Name.mkQName("Order.compare", sp1, sp2))
        case "and" => OperatorResult.Operator(SemanticOperator.BoolOp.And)
        case "or" => OperatorResult.Operator(SemanticOperator.BoolOp.Or)
        case "&&&" => OperatorResult.BuiltIn(Name.mkQName("BitwiseAnd.and", sp1, sp2))
        case "|||" => OperatorResult.BuiltIn(Name.mkQName("BitwiseOr.or", sp1, sp2))
        case "^^^" => OperatorResult.BuiltIn(Name.mkQName("BitwiseXor.xor", sp1, sp2))
        case "<<<" => OperatorResult.BuiltIn(Name.mkQName("BitwiseShl.shl", sp1, sp2))
        case ">>>" => OperatorResult.BuiltIn(Name.mkQName("BitwiseShr.shr", sp1, sp2))
        case _ => OperatorResult.Unrecognized(Name.Ident(sp1, op, sp2))
      }
  }

  /**
    * Translates the hex code into the corresponding character.
    * Returns an error if the code is not hexadecimal.
    */
  private def translateHexCode(code: String, loc: SourceLocation): Validation[Char, WeederError.MalformedUnicodeEscapeSequence] = {
    try {
      Integer.parseInt(code, 16).toChar.toSuccess
    } catch {
      case _: NumberFormatException => WeederError.MalformedUnicodeEscapeSequence(code, loc).toFailure
    }
  }

  /**
    * Performs weeding on the given sequence of CharCodes.
    */
  private def weedCharSequence(chars0: Seq[ParsedAst.CharCode]): Validation[String, WeederError.IllegalLiteral] = {

    @tailrec
    def visit(chars: List[ParsedAst.CharCode], acc: List[Char]): Validation[String, WeederError.IllegalLiteral] = {
      chars match {
        // Case 1: End of the sequence
        case Nil => acc.reverse.mkString.toSuccess
        // Case 2: Simple character literal
        case ParsedAst.CharCode.Literal(_, char, _) :: rest => visit(rest, char.head :: acc)
        // Case 3: Escape sequence
        case (esc@ParsedAst.CharCode.Escape(sp1, char, sp2)) :: rest => char match {
          // Cases 3.1: Standard escapes
          case "n" => visit(rest, '\n' :: acc)
          case "r" => visit(rest, '\r' :: acc)
          case "\\" => visit(rest, '\\' :: acc)
          case "\"" => visit(rest, '\"' :: acc)
          case "\'" => visit(rest, '\'' :: acc)
          case "t" => visit(rest, '\t' :: acc)

          // Case 3.2: Interpolation escape
          case "$" => rest match {
            case ParsedAst.CharCode.Literal(_, "{", _) :: rest2 => visit(rest2, '{' :: '$' :: acc)
            case _ => WeederError.InvalidEscapeSequence('$', mkSL(sp1, sp2)).toFailure
          }

          // Case 3.3 Debug escape
          case "%" => rest match {
            case ParsedAst.CharCode.Literal(_, "{", _) :: rest2 => visit(rest2, '{' :: '%' :: acc)
            case _ => WeederError.InvalidEscapeSequence('%', mkSL(sp1, sp2)).toFailure
          }

          // Case 3.3: Unicode escape
          case "u" => rest match {
            // Case 3.3.1: `\\u` followed by 4 or more literals
            case ParsedAst.CharCode.Literal(sp1, d0, _) ::
              ParsedAst.CharCode.Literal(_, d1, _) ::
              ParsedAst.CharCode.Literal(_, d2, _) ::
              ParsedAst.CharCode.Literal(_, d3, sp2) ::
              rest2 =>
              val code = List(d0, d1, d2, d3).mkString
              // Doing a manual flatMap to keep the function tail-recursive
              translateHexCode(code, mkSL(sp1, sp2)) match {
                case Validation.Success(char) => visit(rest2, char :: acc)
                case failure => Validation.Failure(failure.errors)
              }
            // Case 3.3.2: `\\u` followed by less than 4 literals
            case rest2 =>
              val code = rest2.takeWhile(_.isInstanceOf[ParsedAst.CharCode.Literal])
              val sp2 = code.lastOption.getOrElse(esc).sp2
              WeederError.MalformedUnicodeEscapeSequence(code.mkString, mkSL(esc.sp1, sp2)).toFailure
          }

          // Case 3.4: Invalid escape character
          case _ => WeederError.InvalidEscapeSequence(char.head, mkSL(sp1, sp2)).toFailure
        }
      }
    }

    visit(chars0.toList, Nil)
  }

  /**
    * Performs weeding on the given literal.
    */
  private def weedLiteral(lit0: ParsedAst.Literal)(implicit flix: Flix): Validation[Ast.Constant, WeederError.IllegalLiteral] = lit0 match {
    case ParsedAst.Literal.Unit(_, _) =>
      Ast.Constant.Unit.toSuccess

    case ParsedAst.Literal.Null(_, _) =>
      Ast.Constant.Null.toSuccess

    case ParsedAst.Literal.True(_, _) =>
      Ast.Constant.Bool(true).toSuccess

    case ParsedAst.Literal.False(_, _) =>
      Ast.Constant.Bool(false).toSuccess

    case ParsedAst.Literal.Char(sp1, chars, sp2) =>
      flatMapN(weedCharSequence(chars)) {
        case string if string.lengthIs == 1 => Ast.Constant.Char(string.head).toSuccess
        case string => WeederError.NonSingleCharacter(string, mkSL(sp1, sp2)).toFailure
      }

    case ParsedAst.Literal.Float32(sp1, sign, before, after, sp2) =>
      toFloat32(sign, before, after, mkSL(sp1, sp2)) map {
        case lit => Ast.Constant.Float32(lit)
      }

    case ParsedAst.Literal.Float64(sp1, sign, before, after, sp2) =>
      toFloat64(sign, before, after, mkSL(sp1, sp2)) map {
        case lit => Ast.Constant.Float64(lit)
      }

    case ParsedAst.Literal.BigDecimal(sp1, sign, before, after, power, sp2) =>
      toBigDecimal(sign, before, after, power, mkSL(sp1, sp2)) map {
        case lit => Ast.Constant.BigDecimal(lit)
      }

    case ParsedAst.Literal.Int8(sp1, sign, radix, digits, sp2) =>
      toInt8(sign, radix, digits, mkSL(sp1, sp2)) map {
        case lit => Ast.Constant.Int8(lit)
      }

    case ParsedAst.Literal.Int16(sp1, sign, radix, digits, sp2) =>
      toInt16(sign, radix, digits, mkSL(sp1, sp2)) map {
        case lit => Ast.Constant.Int16(lit)
      }

    case ParsedAst.Literal.Int32(sp1, sign, radix, digits, sp2) =>
      toInt32(sign, radix, digits, mkSL(sp1, sp2)) map {
        case lit => Ast.Constant.Int32(lit)
      }

    case ParsedAst.Literal.Int64(sp1, sign, radix, digits, sp2) =>
      toInt64(sign, radix, digits, mkSL(sp1, sp2)) map {
        case lit => Ast.Constant.Int64(lit)
      }

    case ParsedAst.Literal.BigInt(sp1, sign, radix, digits, sp2) =>
      toBigInt(sign, radix, digits, mkSL(sp1, sp2)) map {
        case lit => Ast.Constant.BigInt(lit)
      }

    case ParsedAst.Literal.Str(_, chars, _) =>
      weedCharSequence(chars) map {
        string => Ast.Constant.Str(string)
      }
  }

  /**
    * Compiles a parsed pattern into a weeded pattern.
    */
  private def visitPattern(pattern: ParsedAst.Pattern)(implicit flix: Flix): Validation[WeededAst.Pattern, WeederError] = {
    /*
     *  Check for non-linear pattern, i.e. if a variable occurs multiple times.
     */
    val seen = mutable.Map.empty[String, Name.Ident]

    /*
     * Local visitor.
     */
    def visit(pattern: ParsedAst.Pattern): Validation[WeededAst.Pattern, WeederError] = pattern match {
      case ParsedAst.Pattern.Var(sp1, ident, sp2) =>
        // Check if the identifier is a wildcard.
        if (ident.name == "_") {
          WeededAst.Pattern.Wild(mkSL(sp1, sp2)).toSuccess
        } else {
          seen.get(ident.name) match {
            case None =>
              seen += (ident.name -> ident)
              WeededAst.Pattern.Var(ident, mkSL(sp1, sp2)).toSuccess
            case Some(otherIdent) =>
              NonLinearPattern(ident.name, otherIdent.loc, mkSL(sp1, sp2)).toFailure
          }
        }

      case ParsedAst.Pattern.Lit(sp1, lit, sp2) =>
        flatMapN(weedLiteral(lit): Validation[Ast.Constant, WeederError]) {
          case Ast.Constant.Null => WeederError.IllegalNullPattern(mkSL(sp1, sp2)).toFailure
          case l => WeededAst.Pattern.Cst(l, mkSL(sp1, sp2)).toSuccess
        }

      case ParsedAst.Pattern.Tag(sp1, qname, o, sp2) =>
        /*
         * Introduce implicit unit, if needed.
         */
        o match {
          case None =>
            val loc = mkSL(sp1, sp2)
            val lit = WeededAst.Pattern.Cst(Ast.Constant.Unit, loc.asSynthetic)
            WeededAst.Pattern.Tag(qname, lit, loc).toSuccess
          case Some(pat) => visit(pat) map {
            case p => WeededAst.Pattern.Tag(qname, p, mkSL(sp1, sp2))
          }
        }

      case ParsedAst.Pattern.Tuple(sp1, pats, sp2) =>
        val loc = mkSL(sp1, sp2)

        /*
         * Rewrites empty tuples to Unit and eliminate single-element tuples.
         */
        traverse(pats)(visit) map {
          case Nil => WeededAst.Pattern.Cst(Ast.Constant.Unit, loc)
          case x :: Nil => x
          case xs => WeededAst.Pattern.Tuple(xs, loc)
        }

      case ParsedAst.Pattern.Array(sp1, pats, sp2) =>
        traverse(pats)(visit) map {
          case xs => WeededAst.Pattern.Array(xs, mkSL(sp1, sp2))
        }

      case ParsedAst.Pattern.ArrayTailSpread(sp1, pats, ident, sp2) =>
        flatMapN(traverse(pats)(visit)) {
          case elms if ident.name == "_" => WeededAst.Pattern.ArrayTailSpread(elms, None, mkSL(sp2, sp2)).toSuccess
          case elms =>
            seen.get(ident.name) match {
              case None =>
                seen += (ident.name -> ident)
                WeededAst.Pattern.ArrayTailSpread(elms, Some(ident), mkSL(sp1, sp2)).toSuccess
              case Some(otherIdent) =>
                NonLinearPattern(ident.name, otherIdent.loc, mkSL(sp1, sp2)).toFailure
            }
        }

      case ParsedAst.Pattern.ArrayHeadSpread(sp1, ident, pats, sp2) =>
        flatMapN(traverse(pats)(visit)) {
          case elms if ident.name == "_" => WeededAst.Pattern.ArrayHeadSpread(None, elms, mkSL(sp1, sp2)).toSuccess
          case elms =>
            seen.get(ident.name) match {
              case None =>
                seen += (ident.name -> ident)
                WeededAst.Pattern.ArrayHeadSpread(Some(ident), elms, mkSL(sp1, sp2)).toSuccess
              case Some(otherIdent) =>
                NonLinearPattern(ident.name, otherIdent.loc, mkSL(sp1, sp2)).toFailure
            }
        }

      case ParsedAst.Pattern.FCons(pat1, sp1, sp2, pat2) =>
        /*
         * Rewrites a `FCons` pattern into a tag pattern.
         */
        mapN(visitPattern(pat1), visitPattern(pat2)) {
          case (hd, tl) =>
            val loc = mkSL(sp1, sp2)
            val qname = Name.mkQName("List.Cons", sp1, sp2)
            val pat = WeededAst.Pattern.Tuple(List(hd, tl), loc)
            WeededAst.Pattern.Tag(qname, pat, loc)
        }

    }

    visit(pattern)
  }

  /**
    * Performs weeding on the given constraint `c0`.
    */
  private def visitConstraint(c0: ParsedAst.Constraint, senv: SyntacticEnv)(implicit flix: Flix): Validation[WeededAst.Constraint, WeederError] = c0 match {
    case ParsedAst.Constraint(sp1, head0, body0, sp2) =>
      val headVal = visitHeadPredicate(head0, senv)
      val bodyVal = traverse(body0)(visitPredicateBody(_, senv))

      mapN(headVal, bodyVal) {
        case (h, bs) => WeededAst.Constraint(h, bs, mkSL(sp1, sp2))
      }
  }

  /**
    * Weeds the given head predicate.
    */
  private def visitHeadPredicate(past: ParsedAst.Predicate.Head, senv: SyntacticEnv)(implicit flix: Flix): Validation[WeededAst.Predicate.Head, WeederError] = past match {
    case ParsedAst.Predicate.Head.Atom(sp1, ident, terms, None, sp2) =>
      // Case 1: the atom has a relational denotation (because of the absence of the optional lattice term).
      val loc = mkSL(sp1, sp2)
      mapN(traverse(terms)(visitExp(_, senv))) {
        case ts => WeededAst.Predicate.Head.Atom(Name.mkPred(ident), Denotation.Relational, ts, loc)
      }

    case ParsedAst.Predicate.Head.Atom(sp1, ident, terms, Some(term), sp2) =>
      // Case 2: the atom has a latticenal denotation (because of the presence of the optional lattice term).
      val loc = mkSL(sp1, sp2)
      mapN(traverse(terms)(visitExp(_, senv)), visitExp(term, senv)) {
        case (ts, t) => WeededAst.Predicate.Head.Atom(Name.Pred(ident.name, mkSL(ident.sp1, ident.sp2)), Denotation.Latticenal, ts ::: t :: Nil, loc)
      }
  }

  /**
    * Weeds the given body predicate.
    */
  private def visitPredicateBody(b: ParsedAst.Predicate.Body, senv: SyntacticEnv)(implicit flix: Flix): Validation[WeededAst.Predicate.Body, WeederError] = b match {
    case ParsedAst.Predicate.Body.Atom(sp1, polarity, fixity, ident, terms, None, sp2) =>
      //
      // Check for `[[IllegalFixedAtom]]`.
      //
      if (polarity == Ast.Polarity.Negative && fixity == Ast.Fixity.Fixed) {
        return WeederError.IllegalFixedAtom(mkSL(sp1, sp2)).toFailure
      }

      // Case 1: the atom has a relational denotation (because of the absence of the optional lattice term).
      val loc = mkSL(sp1, sp2)
      mapN(traverse(terms)(visitPattern)) {
        case ts =>
          WeededAst.Predicate.Body.Atom(Name.mkPred(ident), Denotation.Relational, polarity, fixity, ts, loc)
      }

    case ParsedAst.Predicate.Body.Atom(sp1, polarity, fixity, ident, terms, Some(term), sp2) =>
      // Case 2: the atom has a latticenal denotation (because of the presence of the optional lattice term).
      val loc = mkSL(sp1, sp2)
      mapN(traverse(terms)(visitPattern), visitPattern(term)) {
        case (ts, t) =>
          WeededAst.Predicate.Body.Atom(Name.mkPred(ident), Denotation.Latticenal, polarity, fixity, ts ::: t :: Nil, loc)
      }

    case ParsedAst.Predicate.Body.Guard(sp1, exp, sp2) =>
      mapN(visitExp(exp, senv)) {
        case e => WeededAst.Predicate.Body.Guard(e, mkSL(sp1, sp2))
      }

    case ParsedAst.Predicate.Body.Loop(sp1, idents, exp, sp2) =>
      mapN(visitExp(exp, senv)) {
        case e => WeededAst.Predicate.Body.Loop(idents.toList, e, mkSL(sp1, sp2))
      }

  }

  /**
    * Weeds the given sequence of parsed annotation `xs`.
    */
  private def visitAnnotations(xs: Seq[ParsedAst.Annotation])(implicit flix: Flix): Validation[Ast.Annotations, WeederError] = {
    // collect seen annotations.
    val seen = mutable.Map.empty[String, ParsedAst.Annotation]

    // loop through each annotation.
    val result = xs.toList.collect {
      case x: ParsedAst.Annotation => seen.get(x.ident.name) match {
        case None =>
          seen += (x.ident.name -> x)
          visitAnnotation(x.ident)
        case Some(otherAnn) =>
          val name = x.ident.name
          val loc1 = mkSL(otherAnn.sp1, otherAnn.sp2)
          val loc2 = mkSL(x.sp1, x.sp2)
          Failure(LazyList(
            // NB: We report an error at both source locations.
            DuplicateAnnotation(name, loc1, loc2),
            DuplicateAnnotation(name, loc2, loc1),
          ))
      }
    }

    sequence(result) map {
      case anns => Ast.Annotations(anns)
    }
  }

  /**
    * Performs weeding on the given annotation.
    */
  private def visitAnnotation(ident: Name.Ident)(implicit flix: Flix): Validation[Ast.Annotation, WeederError] = ident.name match {
    case "benchmark" => Ast.Annotation.Benchmark(ident.loc).toSuccess
    case "test" => Ast.Annotation.Test(ident.loc).toSuccess
    case "Test" => Ast.Annotation.Test(ident.loc).toSuccess
    case "Deprecated" => Ast.Annotation.Deprecated(ident.loc).toSuccess
    case "Experimental" => Ast.Annotation.Experimental(ident.loc).toSuccess
    case "Internal" => Ast.Annotation.Internal(ident.loc).toSuccess
    case "Parallel" => Ast.Annotation.Parallel(ident.loc).toSuccess
    case "ParallelWhenPure" => Ast.Annotation.ParallelWhenPure(ident.loc).toSuccess
    case "Lazy" => Ast.Annotation.Lazy(ident.loc).toSuccess
    case "LazyWhenPure" => Ast.Annotation.LazyWhenPure(ident.loc).toSuccess
    case "MustUse" => Ast.Annotation.MustUse(ident.loc).toSuccess
    case "Skip" => Ast.Annotation.Skip(ident.loc).toSuccess
    case "Unsafe" => Ast.Annotation.Unsafe(ident.loc).toSuccess
    case name => WeederError.UndefinedAnnotation(name, ident.loc).toFailure
  }

  /**
    * Weeds the given sequence of parsed modifiers `xs`.
    */
  private def visitModifiers(xs: Seq[ParsedAst.Modifier], legalModifiers: Set[Ast.Modifier]): Validation[Ast.Modifiers, WeederError] = {
    val seen = mutable.Map.empty[String, ParsedAst.Modifier]
    val modifiersVal = traverse(xs) {
      modifier =>
        seen.get(modifier.name) match {
          case None =>
            seen += (modifier.name -> modifier)
            visitModifier(modifier, legalModifiers)
          case Some(other) =>
            val name = modifier.name
            val loc1 = mkSL(other.sp1, other.sp2)
            val loc2 = mkSL(modifier.sp1, modifier.sp2)
            Failure(LazyList(
              // NB: We report an error at both source locations.
              WeederError.DuplicateModifier(name, loc1, loc2),
              WeederError.DuplicateModifier(name, loc2, loc1)
            ))
        }
    }

    modifiersVal.map(ms => Ast.Modifiers(ms))
  }

  /**
    * Weeds the given parsed modifier `m`.
    */
  private def visitModifier(m: ParsedAst.Modifier, legalModifiers: Set[Ast.Modifier]): Validation[Ast.Modifier, WeederError] = {
    val modifier = m.name match {
      case "lawful" => Ast.Modifier.Lawful
      case "opaque" => Ast.Modifier.Opaque
      case "override" => Ast.Modifier.Override
      case "pub" => Ast.Modifier.Public
      case "sealed" => Ast.Modifier.Sealed
      case s => throw InternalCompilerException(s"Unknown modifier '$s'.", mkSL(m.sp1, m.sp2))
    }

    //
    // Check for `IllegalModifier`.
    //
    if (legalModifiers contains modifier)
      modifier.toSuccess
    else
      IllegalModifier(mkSL(m.sp1, m.sp2)).toFailure
  }

  /**
    * Returns an error if `public` is not among the modifiers in `mods`.
    */
  private def requirePublic(mods: Seq[ParsedAst.Modifier], ident: Name.Ident): Validation[Unit, WeederError] = {
    if (mods.exists(_.name == "pub")) {
      ().toSuccess
    } else {
      WeederError.IllegalPrivateDeclaration(ident, ident.loc).toFailure
    }
  }

  /**
    * Returns an error if type parameters are present.
    */
  private def requireNoTypeParams(tparams0: ParsedAst.TypeParams): Validation[Unit, WeederError] = tparams0 match {
    case TypeParams.Elided => ().toSuccess
    case TypeParams.Explicit(tparams) =>
      // safe to take head and tail since parsing ensures nonempty type parameters if explicit
      val sp1 = tparams.head.sp1
      val sp2 = tparams.last.sp2
      WeederError.IllegalEffectTypeParams(mkSL(sp1, sp2)).toFailure
  }

  /**
    * Returns an error if an effect is present.
    */
  private def requireNoEffect(purAndEff: ParsedAst.PurityAndEffect, loc: SourceLocation): Validation[Unit, WeederError] = purAndEff match {
    case ParsedAst.PurityAndEffect(None, None) => ().toSuccess
    case ParsedAst.PurityAndEffect(_, _) => WeederError.IllegalOperationEffect(loc).toFailure
  }

  /**
    * Returns an error if the type is not Unit.
    */
  private def requireUnit(tpe: ParsedAst.Type, loc: SourceLocation): Validation[Unit, WeederError] = tpe match {
    case ParsedAst.Type.Ambiguous(_, name, _) if name.isUnqualified && name.ident.name == "Unit" => ().toSuccess
    case _ => WeederError.NonUnitOperationType(loc).toFailure
  }

  /**
    * Weeds the given parsed type `tpe`.
    */
  private def visitType(tpe: ParsedAst.Type): WeededAst.Type = tpe match {
    case ParsedAst.Type.Var(sp1, ident, sp2) => visitEffectIdent(ident)

    case ParsedAst.Type.Ambiguous(sp1, qname, sp2) => WeededAst.Type.Ambiguous(qname, mkSL(sp1, sp2))

    case ParsedAst.Type.Tuple(sp1, elms, sp2) => WeededAst.Type.Tuple(elms.toList.map(visitType), mkSL(sp1, sp2))

    case ParsedAst.Type.Record(sp1, fields, restOpt, sp2) =>
      val row = buildRecordRow(fields, restOpt, mkSL(sp1, sp2))
      WeededAst.Type.Record(row, mkSL(sp1, sp2))

    case ParsedAst.Type.RecordRow(sp1, fields, restOpt, sp2) =>
      buildRecordRow(fields, restOpt, mkSL(sp1, sp2))

    case ParsedAst.Type.Schema(sp1, predicates, restOpt, sp2) =>
      val row = buildSchemaRow(predicates, restOpt, mkSL(sp1, sp2))
      WeededAst.Type.Schema(row, mkSL(sp1, sp2))

    case ParsedAst.Type.SchemaRow(sp1, predicates, restOpt, sp2) =>
      buildSchemaRow(predicates, restOpt, mkSL(sp1, sp2))

    case ParsedAst.Type.UnaryPolymorphicArrow(tpe1, tpe2, purAndEff0, sp2) =>
      val loc = mkSL(leftMostSourcePosition(tpe1), sp2)
      val t1 = visitType(tpe1)
      val t2 = visitType(tpe2)
      val purAndEff = visitPurityAndEffect(purAndEff0)
      mkArrow(t1, purAndEff, t2, loc)

    case ParsedAst.Type.PolymorphicArrow(sp1, tparams, tresult, purAndEff0, sp2) =>
      val loc = mkSL(sp1, sp2)
      val ts = tparams.map(visitType)
      val tr = visitType(tresult)
      val purAndEff = visitPurityAndEffect(purAndEff0)
      mkCurriedArrow(ts, purAndEff, tr, loc)

    case ParsedAst.Type.Native(sp1, fqn, sp2) =>
      WeededAst.Type.Native(fqn.toString, mkSL(sp1, sp2))

    case ParsedAst.Type.Apply(t1, args, sp2) =>
      // Curry the type arguments.
      val sp1 = leftMostSourcePosition(t1)
      args.foldLeft(visitType(t1)) {
        case (acc, t2) => WeededAst.Type.Apply(acc, visitType(t2), mkSL(sp1, sp2))
      }

    case ParsedAst.Type.True(sp1, sp2) =>
      WeededAst.Type.True(mkSL(sp1, sp2))

    case ParsedAst.Type.False(sp1, sp2) =>
      WeededAst.Type.False(mkSL(sp1, sp2))

    case ParsedAst.Type.Not(sp1, tpe, sp2) =>
      val t = visitType(tpe)
      WeededAst.Type.Not(t, mkSL(sp1, sp2))

    case ParsedAst.Type.And(tpe1, tpe2, sp2) =>
      val sp1 = leftMostSourcePosition(tpe1)
      val t1 = visitType(tpe1)
      val t2 = visitType(tpe2)
      WeededAst.Type.And(t1, t2, mkSL(sp1, sp2))

    case ParsedAst.Type.Or(tpe1, tpe2, sp2) =>
      val sp1 = leftMostSourcePosition(tpe1)
      val t1 = visitType(tpe1)
      val t2 = visitType(tpe2)
      WeededAst.Type.Or(t1, t2, mkSL(sp1, sp2))

    case ParsedAst.Type.Effect(sp1, eff0, sp2) =>
      val loc = mkSL(sp1, sp2)
      val effs = visitEffectSet(eff0)
      // NB: safe to reduce since effs is never empty
      val effOpt = effs.reduceLeftOption({
        case (acc, eff) => WeededAst.Type.Union(acc, eff, loc)
      }: (WeededAst.Type, WeededAst.Type) => WeededAst.Type)
      effOpt.getOrElse(WeededAst.Type.Empty(loc))

    case ParsedAst.Type.CaseSet(sp1, cases, sp2) =>
      val loc = mkSL(sp1, sp2)
      WeededAst.Type.CaseSet(cases.toList, loc)

    case ParsedAst.Type.CaseUnion(tpe1, tpe2, sp2) =>
      val sp1 = leftMostSourcePosition(tpe1)
      val loc = mkSL(sp1, sp2)
      val t1 = visitType(tpe1)
      val t2 = visitType(tpe2)
      WeededAst.Type.CaseUnion(t1, t2, loc)

    case ParsedAst.Type.CaseIntersection(tpe1, tpe2, sp2) =>
      val sp1 = leftMostSourcePosition(tpe1)
      val loc = mkSL(sp1, sp2)
      val t1 = visitType(tpe1)
      val t2 = visitType(tpe2)
      WeededAst.Type.CaseIntersection(t1, t2, loc)

    case ParsedAst.Type.CaseDifference(tpe1, tpe2, sp2) =>
      val sp1 = leftMostSourcePosition(tpe1)
      val loc = mkSL(sp1, sp2)
      val t1 = visitType(tpe1)
      val t2 = visitType(tpe2)
      WeededAst.Type.CaseIntersection(t1, WeededAst.Type.CaseComplement(t2, loc), loc)

    case ParsedAst.Type.CaseComplement(sp1, tpe, sp2) =>
      val loc = mkSL(sp1, sp2)
      val t = visitType(tpe)
      WeededAst.Type.CaseComplement(t, loc)

    case ParsedAst.Type.Ascribe(tpe, kind, sp2) =>
      val sp1 = leftMostSourcePosition(tpe)
      val t = visitType(tpe)
      val k = visitKind(kind)
      WeededAst.Type.Ascribe(t, k, mkSL(sp1, sp2))
  }

  /**
    * Builds a record row from the given fields and optional rest variable.
    */
  private def buildRecordRow(fields: Seq[ParsedAst.RecordFieldType], restOpt: Option[Name.Ident], loc: SourceLocation): WeededAst.Type = {
    // If rest is absent, then it is the empty record row
    val rest = restOpt match {
      case None => WeededAst.Type.RecordRowEmpty(loc)
      case Some(name) => WeededAst.Type.Var(name, name.loc)
    }

    fields.foldRight(rest) {
      case (ParsedAst.RecordFieldType(ssp1, ident, t, ssp2), acc) =>
        WeededAst.Type.RecordRowExtend(Name.mkField(ident), visitType(t), acc, mkSL(ssp1, ssp2))
    }
  }

  /**
    * Builds a schema row from the given predicates and optional rest identifier.
    */
  private def buildSchemaRow(predicates: Seq[ParsedAst.PredicateType], restOpt: Option[Name.Ident], loc: SourceLocation): WeededAst.Type = {
    // If rest is absent, then it is the empty schema row
    val rest = restOpt match {
      case None => WeededAst.Type.SchemaRowEmpty(loc)
      case Some(name) => WeededAst.Type.Var(name, name.loc)
    }

    predicates.foldRight(rest) {
      case (ParsedAst.PredicateType.PredicateWithAlias(ssp1, qname, targs, ssp2), acc) =>
        val ts = targs match {
          case None => Nil
          case Some(xs) => xs.map(visitType).toList
        }
        WeededAst.Type.SchemaRowExtendByAlias(qname, ts, acc, mkSL(ssp1, ssp2))

      case (ParsedAst.PredicateType.RelPredicateWithTypes(ssp1, name, ts, ssp2), acc) =>
        WeededAst.Type.SchemaRowExtendByTypes(name, Ast.Denotation.Relational, ts.toList.map(visitType), acc, mkSL(ssp1, ssp2))

      case (ParsedAst.PredicateType.LatPredicateWithTypes(ssp1, name, ts, tpe, ssp2), acc) =>
        WeededAst.Type.SchemaRowExtendByTypes(name, Ast.Denotation.Latticenal, ts.toList.map(visitType) ::: visitType(tpe) :: Nil, acc, mkSL(ssp1, ssp2))
    }
  }

  /**
    * Returns an arrow type from `tpe1` to `tpe2` with effect `eff`.
    *
    * In other words, the type is of the form `tpe1 ->{eff} tpe2`
    */
  private def mkArrow(tpe1: WeededAst.Type, purAndEff: WeededAst.PurityAndEffect, tpe2: WeededAst.Type, loc: SourceLocation): WeededAst.Type =
    WeededAst.Type.Arrow(List(tpe1), purAndEff, tpe2, loc.asSynthetic)

  /**
    * Returns a sequence of arrow types type from `tparams` to `tresult` where every arrow is pure except the last which has effect `eff`.
    *
    * In other words, the type is of the form `tpe1 ->> tpe2 ->> ... ->{eff} tresult`.
    */
  private def mkCurriedArrow(tparams: Seq[WeededAst.Type], purAndEff: WeededAst.PurityAndEffect, tresult: WeededAst.Type, loc: SourceLocation): WeededAst.Type = {
    val l = loc.asSynthetic
    val base = mkArrow(tparams.last, purAndEff, tresult, l)
    tparams.init.foldRight(base)(mkArrow(_, WeededAst.PurityAndEffect(None, None), _, l))
  }

  /**
    * Constructs the type equivalent to the type (tpe1 - tpe2)
    */
  private def mkDifference(tpe1: WeededAst.Type, tpe2: WeededAst.Type, loc: SourceLocation): WeededAst.Type = {
    // (ef1 - ef2) is sugar for (ef1 && (~ef2))
    WeededAst.Type.Intersection(
      tpe1,
      WeededAst.Type.Complement(tpe2, loc),
      loc
    )
  }

  /**
    * Weeds the given parsed optional purity and effect `purAndEff`.
    */
  private def visitPurityAndEffect(purAndEff: ParsedAst.PurityAndEffect): WeededAst.PurityAndEffect = purAndEff match {
    case ParsedAst.PurityAndEffect(pur0, eff0) =>
      val pur = pur0.map(visitType)
      val eff = eff0.map(visitEffectSet)
      WeededAst.PurityAndEffect(pur, eff)
  }

  /**
    * Weeds the given effect set.
    */
  private def visitEffectSet(eff0: ParsedAst.EffectSet): List[WeededAst.Type] = eff0 match {
    case EffectSet.Singleton(_, eff, _) => List(visitSingleEffect(eff))
    case EffectSet.Pure(sp1, sp2) => Nil
    case EffectSet.Set(sp1, effs0, sp2) => effs0.map(visitSingleEffect).toList
  }

  /**
    * Weeds the given single effect.
    */
  private def visitSingleEffect(eff0: ParsedAst.Effect): WeededAst.Type = {
    val leftSp = leftMostSourcePosition(eff0)
    val loc = mkSL(leftSp, rightMostSourcePosition(eff0))

    eff0 match {
      case ParsedAst.Effect.Var(sp1, ident, sp2) => visitEffectIdent(ident)

      case ParsedAst.Effect.Read(sp1, idents, sp2) =>
        idents.map(ident => WeededAst.Type.Read(WeededAst.Type.Var(ident, ident.loc), ident.loc): WeededAst.Type)
          .reduceOption(WeededAst.Type.And(_, _, loc))
          .getOrElse(WeededAst.Type.True(loc))

      case ParsedAst.Effect.Write(sp1, idents, sp2) =>
        idents.map(ident => WeededAst.Type.Write(WeededAst.Type.Var(ident, ident.loc), ident.loc): WeededAst.Type)
          .reduceOption(WeededAst.Type.And(_, _, loc))
          .getOrElse(WeededAst.Type.True(loc))

      case ParsedAst.Effect.Impure(sp1, sp2) => WeededAst.Type.False(mkSL(sp1, sp2))

      case ParsedAst.Effect.Eff(sp1, name, sp2) => WeededAst.Type.Ambiguous(name, loc)

      case ParsedAst.Effect.Complement(sp1, eff, sp2) =>
        val innerEff = visitSingleEffect(eff)
        WeededAst.Type.Complement(innerEff, loc)

      case ParsedAst.Effect.Union(eff1, effs) =>
        val innerEff1 = visitSingleEffect(eff1)
        effs.foldLeft(innerEff1) {
          case (acc, innerEff0) =>
            val innerEff = visitSingleEffect(innerEff0)
            val innerLoc = mkSL(leftSp, rightMostSourcePosition(innerEff0))
            WeededAst.Type.Union(acc, innerEff, innerLoc)
        }

      case ParsedAst.Effect.Intersection(eff1, effs) =>
        val innerEff1 = visitSingleEffect(eff1)
        effs.foldLeft(innerEff1) {
          case (acc, innerEff0) =>
            val innerEff = visitSingleEffect(innerEff0)
            val innerLoc = mkSL(leftSp, rightMostSourcePosition(innerEff0))
            WeededAst.Type.Intersection(acc, innerEff, innerLoc)
        }

      case ParsedAst.Effect.Difference(eff1, effs) =>
        val innerEff1 = visitSingleEffect(eff1)
        effs.foldLeft(innerEff1) {
          case (acc, innerEff0) =>
            val innerEff = visitSingleEffect(innerEff0)
            val innerLoc = mkSL(leftSp, rightMostSourcePosition(innerEff0))
            mkDifference(acc, innerEff, innerLoc)
        }
    }
  }

  /**
    * Weeds the given list of formal parameter `fparams`.
    *
    * Checks for [[MissingFormalParamAscription]] and [[DuplicateFormalParam]].
    */
  private def visitFormalParams(fparams: Seq[ParsedAst.FormalParam], typePresence: Presence): Validation[List[WeededAst.FormalParam], WeederError] = {
    //
    // Special Case: Check if no formal parameters are present. If so, introduce a unit parameter.
    //
    if (fparams.isEmpty) {
      val sp1 = SourcePosition.Unknown
      val sp2 = SourcePosition.Unknown
      val loc = mkSL(sp1, sp2)
      val ident = Name.Ident(sp1, "_unit", sp2)
      val tpe = Some(WeededAst.Type.Unit(loc))
      return List(WeededAst.FormalParam(ident, Ast.Modifiers.Empty, tpe, loc)).toSuccess
    }

    val seen = mutable.Map.empty[String, ParsedAst.FormalParam]

    traverse(fparams) {
      case param@ParsedAst.FormalParam(sp1, mods, ident, typeOpt, sp2) => seen.get(ident.name) match {
        case None =>
          if (!ident.name.startsWith("_")) {
            // Wildcards cannot be duplicate.
            seen += (ident.name -> param)
          }

          flatMapN(visitModifiers(mods, legalModifiers = Set.empty)) {
            case mod =>
              (typeOpt, typePresence) match {
                // Case 1: Required but missing. Error.
                case (None, Presence.Required) => MissingFormalParamAscription(ident.name, mkSL(sp1, sp2)).toFailure
                // Case 2: Forbidden but present. Error.
                case (Some(tpe), Presence.Forbidden) => IllegalFormalParamAscription(mkSL(sp1, sp2)).toFailure
                // Case 3: No violation. Good to go.
                case _ => WeededAst.FormalParam(ident, mod, typeOpt.map(visitType), mkSL(sp1, sp2)).toSuccess
              }
          }
        case Some(otherParam) =>
          val name = ident.name
          val loc1 = mkSL(otherParam.sp1, otherParam.sp2)
          val loc2 = mkSL(param.sp1, param.sp2)
          Failure(LazyList(
            // NB: We report an error at both source locations.
            DuplicateFormalParam(name, loc1, loc2),
            DuplicateFormalParam(name, loc2, loc1)
          ))
      }
    }
  }

  /**
    * Weeds the given predicate param `pparam`.
    */
  private def visitPredicateParam(pparam: ParsedAst.PredicateParam): WeededAst.PredicateParam = pparam match {
    case ParsedAst.PredicateParam.UntypedPredicateParam(sp1, ident, sp2) =>
      val pred = Name.mkPred(ident)
      WeededAst.PredicateParam.PredicateParamUntyped(pred, mkSL(sp1, sp2))

    case ParsedAst.PredicateParam.RelPredicateParam(sp1, ident, tpes, sp2) =>
      val pred = Name.mkPred(ident)
      val den = Ast.Denotation.Relational
      val ts = tpes.map(visitType).toList
      WeededAst.PredicateParam.PredicateParamWithType(pred, den, ts, mkSL(sp1, sp2))

    case ParsedAst.PredicateParam.LatPredicateParam(sp1, ident, tpes, tpe, sp2) =>
      val pred = Name.mkPred(ident)
      val den = Ast.Denotation.Latticenal
      val ts = tpes.map(visitType).toList
      val t = visitType(tpe)
      WeededAst.PredicateParam.PredicateParamWithType(pred, den, ts ::: t :: Nil, mkSL(sp1, sp2))
  }

  /**
    * Weeds the given documentation.
    */
  private def visitDoc(doc0: ParsedAst.Doc): Ast.Doc = {
    val trimmedLines = doc0.lines.map(_.trim)
    val trimmedBeginning = trimmedLines.dropWhile(_ == "")
    val trimmedEnd = trimmedBeginning.reverse.dropWhile(_ == "").reverse
    Ast.Doc(trimmedEnd.toList, mkSL(doc0.sp1, doc0.sp2))
  }

  /**
    * Weeds the given type parameters `tparams0`.
    */
  private def visitTypeParams(tparams0: ParsedAst.TypeParams): Validation[WeededAst.TypeParams, WeederError] = tparams0 match {
    case ParsedAst.TypeParams.Elided => WeededAst.TypeParams.Elided.toSuccess
    case ParsedAst.TypeParams.Explicit(tparams) =>
      val newTparams = tparams.map(visitTypeParam)
      val kindedTypeParams = newTparams.collect { case t: WeededAst.TypeParam.Kinded => t }
      val unkindedTypeParams = newTparams.collect { case t: WeededAst.TypeParam.Unkinded => t }
      (kindedTypeParams, unkindedTypeParams) match {
        // Case 1: only unkinded type parameters
        case (Nil, _ :: _) => WeededAst.TypeParams.Unkinded(unkindedTypeParams).toSuccess
        // Case 2: only kinded type parameters
        case (_ :: _, Nil) => WeededAst.TypeParams.Kinded(kindedTypeParams).toSuccess
        // Case 3: some unkinded and some kinded
        case (_ :: _, _ :: _) =>
          val loc = mkSL(tparams.head.sp1, tparams.last.sp2)
          WeederError.InconsistentTypeParameters(loc).toFailure
        // Case 4: no type parameters: should be prevented by parser
        case (Nil, Nil) => throw InternalCompilerException("Unexpected empty type parameters.", SourceLocation.Unknown)
      }
  }

  /**
    * Weeds the type params, requiring that they be explicitly kinded.
    */
  private def visitKindedTypeParams(tparams0: ParsedAst.TypeParams): Validation[WeededAst.KindedTypeParams, WeederError] = tparams0 match {
    case ParsedAst.TypeParams.Elided => WeededAst.TypeParams.Elided.toSuccess
    case ParsedAst.TypeParams.Explicit(tparams) =>
      val newTparams = tparams.map(visitTypeParam)
      val kindedTypeParams = newTparams.collect { case t: WeededAst.TypeParam.Kinded => t }
      val unkindedTypeParams = newTparams.collect { case t: WeededAst.TypeParam.Unkinded => t }
      (kindedTypeParams, unkindedTypeParams) match {
        // Case 1: some unkinded type params
        case (_, _ :: _) =>
          val loc = mkSL(tparams.head.sp1, tparams.last.sp2)
          WeederError.UnkindedTypeParameters(loc).toFailure
        // Case 2: only kinded type parameters
        case (_ :: _, Nil) => WeededAst.TypeParams.Kinded(kindedTypeParams).toSuccess
        // Case 3: no type parameters: should be prevented by parser
        case (Nil, Nil) => throw InternalCompilerException("Unexpected empty type parameters.", SourceLocation.Unknown)
      }
  }

  /**
    * Weeds the given type param `tparam`.
    */
  private def visitTypeParam(tparam0: ParsedAst.TypeParam): WeededAst.TypeParam = tparam0 match {
    case ParsedAst.TypeParam(_, ident, kind0, _) =>
      kind0.map(visitKind) match {
        case None => WeededAst.TypeParam.Unkinded(ident)
        case Some(kind) => WeededAst.TypeParam.Kinded(ident, kind)
      }
  }

  /**
    * Weeds the given kind `kind`.
    */
  private def visitKind(kind: ParsedAst.Kind): WeededAst.Kind = kind match {
    case ParsedAst.Kind.QName(sp1, qname, sp2) => WeededAst.Kind.Ambiguous(qname, mkSL(sp1, sp2))
    case ParsedAst.Kind.Arrow(k1, k2, sp2) =>
      val sp1 = leftMostSourcePosition(k1)
      WeededAst.Kind.Arrow(visitKind(k1), visitKind(k2), mkSL(sp1, sp2))
  }

  /**
    * Weeds the given type constraint `tconstr`.
    */
  private def visitTypeConstraint(tconstr: ParsedAst.TypeConstraint): Validation[WeededAst.TypeConstraint, WeederError] = tconstr match {
    case ParsedAst.TypeConstraint(sp1, clazz, tparam0, sp2) =>
      val tpe = visitType(tparam0)
      if (isAllVars(tpe)) {
        WeededAst.TypeConstraint(clazz, tpe, mkSL(sp1, sp2)).toSuccess
      } else {
        WeederError.IllegalTypeConstraintParameter(mkSL(sp1, sp2)).toFailure
      }
  }

  /**
    * Performs weeding on the given name `ident`.
    */
  private def visitName(ident: Name.Ident): Validation[Unit, WeederError] = {
    if (ReservedWords.contains(ident.name)) {
      WeederError.ReservedName(ident, ident.loc).toFailure
    } else {
      ().toSuccess
    }
  }

  /**
    * Performs weeding on the given effect `ident`.
    * Checks whether it is actually the keyword `Static`.
    */
  private def visitEffectIdent(ident: Name.Ident): WeededAst.Type = {
    if (ident.name == "Static")
      WeededAst.Type.False(ident.loc)
    else
      WeededAst.Type.Var(ident, ident.loc)
  }

  /**
    * Performs weeding on the given JvmMethod
    */
  private def visitJvmMethod(method: ParsedAst.JvmMethod, senv: SyntacticEnv)(implicit flix: Flix): Validation[WeededAst.JvmMethod, WeederError] = method match {
    case ParsedAst.JvmMethod(sp1, ident, fparams0, tpe, purAndEff, exp0, sp2) =>
      val tpeVal = visitType(tpe)
      val purAndEffVal = visitPurityAndEffect(purAndEff)
      mapN(visitFormalParams(fparams0, Presence.Required), visitExp(exp0, senv)) {
        case (fparams, exp) => WeededAst.JvmMethod(ident, fparams, exp, tpeVal, purAndEffVal, mkSL(sp1, sp2))
      }
  }

  /**
    * Returns true iff the type is composed only of type variables possibly applied to other type variables.
    */
  private def isAllVars(tpe: WeededAst.Type): Boolean = tpe match {
    case _: WeededAst.Type.Var => true
    case WeededAst.Type.Apply(tpe1, tpe2, _) => isAllVars(tpe1) && isAllVars(tpe2)
    case _ => false
  }

  /**
    * Returns an apply expression for the given fully-qualified name `fqn` and the given arguments `args`.
    */
  private def mkApplyFqn(fqn: String, args: List[WeededAst.Expression], loc: SourceLocation): WeededAst.Expression = {
    val l = loc.asSynthetic
    val lambda = WeededAst.Expression.Ambiguous(Name.mkQName(fqn), l)
    WeededAst.Expression.Apply(lambda, args, l)
  }

  /**
    * Returns a curried version of the given expression `e` for each formal parameter in `fparams0`.
    */
  private def mkCurried(fparams0: List[WeededAst.FormalParam], e: WeededAst.Expression, loc: SourceLocation): WeededAst.Expression = {
    val l = loc.asSynthetic
    fparams0.foldRight(e) {
      case (fparam, acc) => WeededAst.Expression.Lambda(fparam, acc, l)
    }
  }

  /**
    * Returns the list of expressions `args0` unless the list is empty.
    *
    * If so, returns a list with a single unit expression.
    */
  private def getArguments(args0: List[WeededAst.Expression], loc: SourceLocation): List[WeededAst.Expression] = {
    val l = loc.asSynthetic
    args0 match {
      case Nil => List(WeededAst.Expression.Cst(Ast.Constant.Unit, l))
      case as => as
    }
  }

  /**
    * Returns the given expression `exp0` optionally wrapped in a type ascription if `tpe0` is `Some`.
    */
  private def withAscription(exp0: WeededAst.Expression, tpe0: Option[ParsedAst.Type])(implicit flix: Flix): WeededAst.Expression = {
    val l = exp0.loc.asSynthetic
    tpe0 match {
      case None => exp0
      case Some(t) => WeededAst.Expression.Ascribe(exp0, Some(visitType(t)), WeededAst.PurityAndEffect(None, None), l)
    }
  }

  /**
    * Removes underscores from the given string of digits.
    */
  private def stripUnderscores(digits: String): String = {
    digits.filterNot(_ == '_')
  }

  /**
    * Attempts to parse the given float32 with `sign` digits `before` and `after` the comma.
    */
  private def toFloat32(sign: String, before: String, after: String, loc: SourceLocation): Validation[Float, WeederError.IllegalFloat] = try {
    val s = s"$sign$before.$after"
    stripUnderscores(s).toFloat.toSuccess
  } catch {
    case _: NumberFormatException => IllegalFloat(loc).toFailure
  }

  /**
    * Attempts to parse the given float64 with `sign` digits `before` and `after` the comma.
    */
  private def toFloat64(sign: String, before: String, after: String, loc: SourceLocation): Validation[Double, WeederError.IllegalFloat] = try {
    val s = s"$sign$before.$after"
    stripUnderscores(s).toDouble.toSuccess
  } catch {
    case _: NumberFormatException => IllegalFloat(loc).toFailure
  }

  /**
    * Attempts to parse the given big decimal with `sign` digits `before` and `after` the comma.
    */
  private def toBigDecimal(sign: String, before: String, after: Option[String], power: Option[String], loc: SourceLocation): Validation[BigDecimal, WeederError.IllegalFloat] = try {
    val frac = after match {
      case Some(digits) => "." + digits
      case None => ""
    }
    val pow = power match {
      case Some(digits) => "e" + digits
      case None => ""
    }
    val s = s"$sign$before$frac$pow"
    new BigDecimal(stripUnderscores(s)).toSuccess
  } catch {
    case _: NumberFormatException => IllegalFloat(loc).toFailure
  }

  /**
    * Attempts to parse the given int8 with `sign` and `digits`.
    */
  private def toInt8(sign: String, radix: Int, digits: String, loc: SourceLocation): Validation[Byte, WeederError.IllegalInt] = try {
    val s = sign + digits
    JByte.parseByte(stripUnderscores(s), radix).toSuccess
  } catch {
    case _: NumberFormatException => IllegalInt(loc).toFailure
  }

  /**
    * Attempts to parse the given int16 with `sign` and `digits`.
    */
  private def toInt16(sign: String, radix: Int, digits: String, loc: SourceLocation): Validation[Short, WeederError.IllegalInt] = try {
    val s = sign + digits
    JShort.parseShort(stripUnderscores(s), radix).toSuccess
  } catch {
    case _: NumberFormatException => IllegalInt(loc).toFailure
  }

  /**
    * Attempts to parse the given int32 with `sign` and `digits`.
    */
  private def toInt32(sign: String, radix: Int, digits: String, loc: SourceLocation): Validation[Int, WeederError.IllegalInt] = try {
    val s = sign + digits
    JInt.parseInt(stripUnderscores(s), radix).toSuccess
  } catch {
    case _: NumberFormatException => IllegalInt(loc).toFailure
  }

  /**
    * Attempts to parse the given int64 with `sign` and `digits`.
    */
  private def toInt64(sign: String, radix: Int, digits: String, loc: SourceLocation): Validation[Long, WeederError.IllegalInt] = try {
    val s = sign + digits
    JLong.parseLong(stripUnderscores(s), radix).toSuccess
  } catch {
    case _: NumberFormatException => IllegalInt(loc).toFailure
  }

  /**
    * Attempts to parse the given BigInt with `sign` and `digits`.
    */
  private def toBigInt(sign: String, radix: Int, digits: String, loc: SourceLocation): Validation[BigInteger, WeederError.IllegalInt] = try {
    val s = sign + digits
    new BigInteger(stripUnderscores(s), radix).toSuccess
  } catch {
    case _: NumberFormatException => IllegalInt(loc).toFailure
  }

  /**
    * Alias for SourceLocation.mk
    */
  private def mkSL(sp1: SourcePosition, sp2: SourcePosition): SourceLocation = SourceLocation.mk(sp1, sp2)

  /**
    * Returns the left most source position in the sub-tree of the expression `e`.
    */
  @tailrec
  private def leftMostSourcePosition(e: ParsedAst.Expression): SourcePosition = e match {
    case ParsedAst.Expression.QName(sp1, _, _) => sp1
    case ParsedAst.Expression.Open(sp1, _, _) => sp1
    case ParsedAst.Expression.OpenAs(sp1, _, _, _) => sp1
    case ParsedAst.Expression.Hole(sp1, _, _) => sp1
    case ParsedAst.Expression.HolyName(ident, _) => ident.sp1
    case ParsedAst.Expression.Use(sp1, _, _, _) => sp1
    case ParsedAst.Expression.Lit(sp1, _, _) => sp1
    case ParsedAst.Expression.Intrinsic(sp1, _, _, _) => sp1
    case ParsedAst.Expression.Apply(e1, _, _) => leftMostSourcePosition(e1)
    case ParsedAst.Expression.Infix(e1, _, _, _) => leftMostSourcePosition(e1)
    case ParsedAst.Expression.Lambda(sp1, _, _, _) => sp1
    case ParsedAst.Expression.LambdaMatch(sp1, _, _, _) => sp1
    case ParsedAst.Expression.Unary(sp1, _, _, _) => sp1
    case ParsedAst.Expression.Binary(e1, _, _, _) => leftMostSourcePosition(e1)
    case ParsedAst.Expression.IfThenElse(sp1, _, _, _, _) => sp1
    case ParsedAst.Expression.Stm(e1, _, _) => leftMostSourcePosition(e1)
    case ParsedAst.Expression.Discard(sp1, _, _) => sp1
    case ParsedAst.Expression.ForEach(sp1, _, _, _) => sp1
    case ParsedAst.Expression.ForYield(sp1, _, _, _) => sp1
    case ParsedAst.Expression.ForEachYield(sp1, _, _, _) => sp1
    case ParsedAst.Expression.LetMatch(sp1, _, _, _, _, _, _) => sp1
    case ParsedAst.Expression.LetMatchStar(sp1, _, _, _, _, _) => sp1
    case ParsedAst.Expression.LetRecDef(sp1, _, _, _, _, _, _) => sp1
    case ParsedAst.Expression.LetImport(sp1, _, _, _) => sp1
    case ParsedAst.Expression.NewObject(sp1, _, _, _) => sp1
    case ParsedAst.Expression.Static(sp1, _) => sp1
    case ParsedAst.Expression.Scope(sp1, _, _, _) => sp1
    case ParsedAst.Expression.Match(sp1, _, _, _) => sp1
    case ParsedAst.Expression.RelationalChoose(sp1, _, _, _, _) => sp1
    case ParsedAst.Expression.RestrictableChoose(sp1, _, _, _, _) => sp1
    case ParsedAst.Expression.TypeMatch(sp1, _, _, _) => sp1
    case ParsedAst.Expression.Tuple(sp1, _, _) => sp1
    case ParsedAst.Expression.RecordLit(sp1, _, _) => sp1
    case ParsedAst.Expression.RecordSelect(base, _, _) => leftMostSourcePosition(base)
    case ParsedAst.Expression.RecordSelectLambda(sp1, _, _) => sp1
    case ParsedAst.Expression.RecordOperation(sp1, _, _, _) => sp1
    case ParsedAst.Expression.New(sp1, _, _, _) => sp1
    case ParsedAst.Expression.ArrayLoad(base, _, _) => leftMostSourcePosition(base)
    case ParsedAst.Expression.ArrayStore(base, _, _, _) => leftMostSourcePosition(base)
    case ParsedAst.Expression.FCons(hd, _, _, _) => leftMostSourcePosition(hd)
    case ParsedAst.Expression.FAppend(fst, _, _, _) => leftMostSourcePosition(fst)
    case ParsedAst.Expression.ArrayLit(sp1, _, _, _) => sp1
    case ParsedAst.Expression.FList(sp1, _, _) => sp1
    case ParsedAst.Expression.FSet(sp1, _, _) => sp1
    case ParsedAst.Expression.FMap(sp1, _, _) => sp1
    case ParsedAst.Expression.Interpolation(sp1, _, _) => sp1
    case ParsedAst.Expression.Ref(sp1, _, _, _) => sp1
    case ParsedAst.Expression.Deref(sp1, _, _) => sp1
    case ParsedAst.Expression.Assign(e1, _, _) => leftMostSourcePosition(e1)
    case ParsedAst.Expression.Ascribe(e1, _, _, _) => leftMostSourcePosition(e1)
    case ParsedAst.Expression.Of(qname, _, _) => qname.sp1
    case ParsedAst.Expression.Cast(sp1, _, _, _, _) => sp1
    case ParsedAst.Expression.Mask(sp1, _, _) => sp1
    case ParsedAst.Expression.Upcast(sp1, _, _) => sp1
    case ParsedAst.Expression.Supercast(sp1, _, _) => sp1
    case ParsedAst.Expression.Without(e1, _, _) => leftMostSourcePosition(e1)
    case ParsedAst.Expression.Do(sp1, _, _, _) => sp1
    case ParsedAst.Expression.Resume(sp1, _, _) => sp1
    case ParsedAst.Expression.Try(sp1, _, _, _) => sp1
    case ParsedAst.Expression.SelectChannel(sp1, _, _, _) => sp1
    case ParsedAst.Expression.Spawn(sp1, _, _, _) => sp1
    case ParsedAst.Expression.Par(sp1, _, _) => sp1
    case ParsedAst.Expression.ParYield(sp1, _, _, _) => sp1
    case ParsedAst.Expression.Lazy(sp1, _, _) => sp1
    case ParsedAst.Expression.Force(sp1, _, _) => sp1
    case ParsedAst.Expression.FixpointConstraint(sp1, _, _) => sp1
    case ParsedAst.Expression.FixpointConstraintSet(sp1, _, _) => sp1
    case ParsedAst.Expression.FixpointLambda(sp1, _, _, _) => sp1
    case ParsedAst.Expression.FixpointCompose(e1, _, _) => leftMostSourcePosition(e1)
    case ParsedAst.Expression.FixpointInjectInto(sp1, _, _, _) => sp1
    case ParsedAst.Expression.FixpointSolveWithProject(sp1, _, _, _) => sp1
    case ParsedAst.Expression.FixpointQueryWithSelect(sp1, _, _, _, _, _) => sp1
    case ParsedAst.Expression.Debug(sp1, _, _, _) => sp1
  }

  /**
    * Returns the left most source position in the sub-tree of the type `tpe`.
    */
  @tailrec
  private def leftMostSourcePosition(tpe: ParsedAst.Type): SourcePosition = tpe match {
    case ParsedAst.Type.Var(sp1, _, _) => sp1
    case ParsedAst.Type.Ambiguous(sp1, _, _) => sp1
    case ParsedAst.Type.Tuple(sp1, _, _) => sp1
    case ParsedAst.Type.Record(sp1, _, _, _) => sp1
    case ParsedAst.Type.RecordRow(sp1, _, _, _) => sp1
    case ParsedAst.Type.Schema(sp1, _, _, _) => sp1
    case ParsedAst.Type.SchemaRow(sp1, _, _, _) => sp1
    case ParsedAst.Type.UnaryPolymorphicArrow(tpe1, _, _, _) => leftMostSourcePosition(tpe1)
    case ParsedAst.Type.PolymorphicArrow(sp1, _, _, _, _) => sp1
    case ParsedAst.Type.Native(sp1, _, _) => sp1
    case ParsedAst.Type.Apply(tpe1, _, _) => leftMostSourcePosition(tpe1)
    case ParsedAst.Type.True(sp1, _) => sp1
    case ParsedAst.Type.False(sp1, _) => sp1
    case ParsedAst.Type.Not(sp1, _, _) => sp1
    case ParsedAst.Type.And(tpe1, _, _) => leftMostSourcePosition(tpe1)
    case ParsedAst.Type.Or(tpe1, _, _) => leftMostSourcePosition(tpe1)
    case ParsedAst.Type.Effect(sp1, _, _) => sp1
    case ParsedAst.Type.CaseComplement(sp1, _, _) => sp1
    case ParsedAst.Type.CaseDifference(tpe1, _, _) => leftMostSourcePosition(tpe1)
    case ParsedAst.Type.CaseIntersection(tpe1, _, _) => leftMostSourcePosition(tpe1)
    case ParsedAst.Type.CaseSet(sp1, _, _) => sp1
    case ParsedAst.Type.CaseUnion(tpe1, _, _) => leftMostSourcePosition(tpe1)
    case ParsedAst.Type.Ascribe(tpe, _, _) => leftMostSourcePosition(tpe)
  }

  @tailrec
  private def leftMostSourcePosition(eff: ParsedAst.Effect): SourcePosition = eff match {
    case Effect.Var(sp1, _, _) => sp1
    case Effect.Read(sp1, _, _) => sp1
    case Effect.Write(sp1, _, _) => sp1
    case Effect.Impure(sp1, _) => sp1
    case Effect.Eff(sp1, _, _) => sp1
    case Effect.Complement(sp1, _, _) => sp1
    case Effect.Union(eff1, _) => leftMostSourcePosition(eff1)
    case Effect.Intersection(eff1, _) => leftMostSourcePosition(eff1)
    case Effect.Difference(eff1, _) => leftMostSourcePosition(eff1)
  }

  @tailrec
  private def rightMostSourcePosition(eff: ParsedAst.Effect): SourcePosition = eff match {
    case Effect.Var(_, _, sp2) => sp2
    case Effect.Read(_, _, sp2) => sp2
    case Effect.Write(_, _, sp2) => sp2
    case Effect.Impure(_, sp2) => sp2
    case Effect.Eff(_, _, sp2) => sp2
    case Effect.Complement(_, _, sp2) => sp2
    case Effect.Union(eff1, effs) => rightMostSourcePosition(effs.lastOption.getOrElse(eff1))
    case Effect.Intersection(eff1, effs) => rightMostSourcePosition(effs.lastOption.getOrElse(eff1))
    case Effect.Difference(eff1, effs) => rightMostSourcePosition(effs.lastOption.getOrElse(eff1))
  }

  /**
    * Returns the left most source position in the sub-tree of the kind `kind`.
    */
  @tailrec
  private def leftMostSourcePosition(kind: ParsedAst.Kind): SourcePosition = kind match {
    case ParsedAst.Kind.QName(sp1, _, _) => sp1
    case ParsedAst.Kind.Arrow(k1, _, _) => leftMostSourcePosition(k1)
  }

  /**
    * Returns the class and member name constructed from the given fully-qualified name `fqn`.
    */
  private def parseClassAndMember(fqn: Name.JavaName): Validation[(String, String), WeederError] = fqn match {
    case Name.JavaName(sp1, components, sp2) =>
      // Ensure that the fqn has at least two components.
      if (components.length == 1) {
        return WeederError.IllegalJvmFieldOrMethodName(mkSL(sp1, sp2)).toFailure
      }

      // Compute the class and member name.
      val className = components.dropRight(1).mkString(".")
      val memberName = components.last

      (className, memberName).toSuccess
  }

  /**
    * The syntactic environment of an expression.
    *
    * Used to indicate which expressions are allowed at the given point in the syntax tree.
    */
  private sealed trait SyntacticEnv

  private object SyntacticEnv {
    /**
      * Indicates a top-level expression, not inside a handler.
      */
    case object Top extends SyntacticEnv

    /**
      * Indicates an expression inside a handler.
      */
    case object Handler extends SyntacticEnv
  }

  /**
    * Ternary enumeration of constraints on the presence of something.
    */
  private sealed trait Presence

  private object Presence {
    /**
      * Indicates that the thing is required.
      */
    case object Required extends Presence

    /**
      * Indicates that the thing is optional.
      */
    case object Optional extends Presence

    /**
      * Indicates that the thing is forbidden.
      */
    case object Forbidden extends Presence
  }
}<|MERGE_RESOLUTION|>--- conflicted
+++ resolved
@@ -563,13 +563,9 @@
     case ParsedAst.Expression.Lit(sp1, lit, sp2) =>
       mapN(weedLiteral(lit)) {
         case l => WeededAst.Expression.Cst(l, mkSL(sp1, sp2))
-<<<<<<< HEAD
-      }.softRecoverOne(WeededAst.Expression.Error)
-=======
       }.recoverOne {
         case err: WeederError.IllegalLiteral => WeededAst.Expression.Error(err)
       }
->>>>>>> 757c98b1
 
     case ParsedAst.Expression.Intrinsic(sp1, op, exps, sp2) =>
       val loc = mkSL(sp1, sp2)
