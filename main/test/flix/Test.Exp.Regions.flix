--- conflicted
+++ resolved
@@ -764,65 +764,40 @@
     def testRegions1RegionReferences03(): Bool =
         region rc {
             let a = Array.repeat(rc, 8, Ref.fresh(rc, 1));
-<<<<<<< HEAD
             Ref.get(Array.get(0, a)) == 1
-=======
-            deref Array.get(0, a) == 1
->>>>>>> e23a8a48
         }
 
     @test
     def testRegions1RegionReferences04(): Bool =
         region rc {
             let l = Ref.fresh(rc, MutList.empty(rc));
-<<<<<<< HEAD
             MutList.push!(1, Ref.get(l));
             MutList.pop!(Ref.get(l)) == Some(1)
-=======
-            MutList.push!(1, deref l);
-            MutList.pop!(deref l) == Some(1)
->>>>>>> e23a8a48
         }
 
     @test
     def testRegions1RegionReferences05(): Bool =
         region rc {
             let m = Ref.fresh(rc, MutMap.empty(rc));
-<<<<<<< HEAD
             MutMap.put!(1, 1, Ref.get(m));
             MutMap.get(1, Ref.get(m)) == Some(1)
-=======
-            MutMap.put!(1, 1, deref m);
-            MutMap.get(1, deref m) == Some(1)
->>>>>>> e23a8a48
         }
 
     @test
     def testRegions1Region1NestedReferences01(): Bool =
         region rc {
             let a = Ref.fresh(rc, Array.repeat(rc, 8, MutMap.empty(rc)));
-<<<<<<< HEAD
             MutMap.put!(1, 1, Array.get(0, Ref.get(a)));
             MutMap.get(1, Array.get(0, Ref.get(a))) == Some(1)
-=======
-            MutMap.put!(1, 1, Array.get(0, deref a));
-            MutMap.get(1, Array.get(0, deref a)) == Some(1)
->>>>>>> e23a8a48
         }
 
     @test
     def testRegions1Region1NestedReferences02(): Bool =
         region rc {
             let l = Ref.fresh(rc, MutList.empty(rc));
-<<<<<<< HEAD
             MutList.push!(Ref.fresh(rc, Array.repeat(rc, 8, 1)), Ref.get(l));
             match MutList.pop!(Ref.get(l)) {
                 case Some(a) => (Ref.get(a)) `Array.sameElements` Array.repeat(rc, 8, 1)
-=======
-            MutList.push!(Ref.fresh(rc, Array.repeat(rc, 8, 1)), deref l);
-            match MutList.pop!(deref l) {
-                case Some(a) => (deref a) `Array.sameElements` Array.repeat(rc, 8, 1)
->>>>>>> e23a8a48
                 case _       => unreachable!()
             }
         }
@@ -832,11 +807,7 @@
         region rc {
             let m = MutMap.empty(rc);
             let l = Ref.fresh(rc, MutList.empty(rc));
-<<<<<<< HEAD
             MutList.push!(1, Ref.get(l));
-=======
-            MutList.push!(1, deref l);
->>>>>>> e23a8a48
             MutMap.put!(1, l, m);
             match MutMap.get(1, m) {
                 case Some(x) => Ref.get(x) `MutList.sameElements` Ref.get(l)
@@ -848,26 +819,16 @@
     def testRegions1Region1NestedReferences04(): Bool =
         region rc {
             let a = Ref.fresh(rc, Array.repeat(rc, 8, Ref.fresh(rc, MutMap.empty(rc))));
-<<<<<<< HEAD
             MutMap.put!(1, 1, Ref.get(Array.get(0, Ref.get(a))));
             MutMap.get(1, Ref.get(Array.get(0, Ref.get(a)))) == Some(1)
-=======
-            MutMap.put!(1, 1, deref (Array.get(0, deref a)));
-            MutMap.get(1, deref (Array.get(0, deref a))) == Some(1)
->>>>>>> e23a8a48
         }
 
     @test
     def testRegions1Region1NestedReferences05(): Bool =
         region rc {
             let l = Ref.fresh(rc, MutList.empty(rc));
-<<<<<<< HEAD
             MutList.push!(Array.repeat(rc, 8, 1), Ref.get(l));
             match MutList.pop!(Ref.get(l)) {
-=======
-            MutList.push!(Array.repeat(rc, 8, 1), deref l);
-            match MutList.pop!(deref l) {
->>>>>>> e23a8a48
                 case Some(a) => a `Array.sameElements` Array.repeat(rc, 8, 1)
                 case _       => unreachable!()
             }
@@ -878,17 +839,10 @@
         region rc {
             let a = Ref.fresh(rc, Array.repeat(rc, 8, Ref.fresh(rc, MutMap.empty(rc))));
             let l = Ref.fresh(rc, MutList.empty(rc));
-<<<<<<< HEAD
             MutList.push!(1, Ref.get(l));
             MutMap.put!(1, l, Ref.get(Array.get(0, Ref.get(a))));
             match MutMap.get(1, Ref.get(Array.get(0, Ref.get(a)))) {
                 case Some(k) => MutList.pop!(Ref.get(k)) == Some(1)
-=======
-            MutList.push!(1, deref l);
-            MutMap.put!(1, l, deref Array.get(0, deref a));
-            match MutMap.get(1, deref Array.get(0, deref a)) {
-                case Some(k) => MutList.pop!(deref k) == Some(1)
->>>>>>> e23a8a48
                 case _       => unreachable!()
             }
         }
@@ -898,17 +852,10 @@
         region rc {
             let l = Ref.fresh(rc, MutList.empty(rc));
             let a = Ref.fresh(rc, Array.repeat(rc, 8, Ref.fresh(rc, MutMap.empty(rc))));
-<<<<<<< HEAD
             MutMap.put!(1, 1, Ref.get(Array.get(0, Ref.get(a))));
             MutList.push!(a, Ref.get(l));
             match MutList.pop!(Ref.get(l)) {
                 case Some(b) => MutMap.get(1, Ref.get(Array.get(0, Ref.get(b)))) == Some(1)
-=======
-            MutMap.put!(1, 1, deref Array.get(0, deref a));
-            MutList.push!(a, deref l);
-            match MutList.pop!(deref l) {
-                case Some(b) => MutMap.get(1, deref Array.get(0, deref b)) == Some(1)
->>>>>>> e23a8a48
                 case _       => unreachable!()
             }
         }
@@ -918,19 +865,11 @@
         region rc {
             let m = Ref.fresh(rc, MutMap.empty(rc));
             let l = Ref.fresh(rc, MutList.empty(rc));
-<<<<<<< HEAD
             MutList.push!(Ref.fresh(rc, Array.repeat(rc, 8, 1)), Ref.get(l));
             MutMap.put!(1, l, Ref.get(m));
             match MutMap.get(1, Ref.get(m)) {
                 case Some(k) => match MutList.pop!(Ref.get(k)) {
                     case Some(a) => Array.get(0, Ref.get(a)) == 1
-=======
-            MutList.push!(Ref.fresh(rc, Array.repeat(rc, 8, 1)), deref l);
-            MutMap.put!(1, l, deref m);
-            match MutMap.get(1, deref m) {
-                case Some(k) => match MutList.pop!(deref k) {
-                    case Some(a) => Array.get(0, deref a) == 1
->>>>>>> e23a8a48
                     case _       => unreachable!()
                 }
                 case _       => unreachable!()
@@ -942,19 +881,11 @@
         region rc {
             let a = Ref.fresh(rc, Array.repeat(rc, 8, Ref.fresh(rc, MutMap.empty(rc))));
             let l = Ref.fresh(rc, MutList.empty(rc));
-<<<<<<< HEAD
             MutList.push!(Ref.fresh(rc, Array.repeat(rc, 8, 1)), Ref.get(l));
             MutMap.put!(1, l, Ref.get(Array.get(0, Ref.get(a))));
             match MutMap.get(1, Ref.get(Array.get(0, Ref.get(a)))) {
                 case Some(k) => match MutList.pop!(Ref.get(k)) {
                     case Some(b) => Array.get(0, Ref.get(b)) == 1
-=======
-            MutList.push!(Ref.fresh(rc, Array.repeat(rc, 8, 1)), deref l);
-            MutMap.put!(1, l, deref Array.get(0, deref a));
-            match MutMap.get(1, deref Array.get(0, deref a)) {
-                case Some(k) => match MutList.pop!(deref k) {
-                    case Some(b) => Array.get(0, deref b) == 1
->>>>>>> e23a8a48
                     case _       => unreachable!()
                 }
                 case _       => unreachable!()
@@ -967,21 +898,12 @@
             let l = Ref.fresh(rc, MutList.empty(rc));
             let a = Ref.fresh(rc, Array.repeat(rc, 8, Ref.fresh(rc, MutMap.empty(rc))));
             let l1 = Ref.fresh(rc, MutList.empty(rc));
-<<<<<<< HEAD
             MutList.push!(1, Ref.get(l1));
             MutMap.put!(1, l1, Ref.get(Array.get(0, Ref.get(a))));
             MutList.push!(a, Ref.get(l));
             match MutList.pop!(Ref.get(l)) {
                 case Some(b) => match MutMap.get(1, Ref.get(Array.get(0, Ref.get(b)))) {
                     case Some(k) => MutList.pop!(Ref.get(k)) == Some(1)
-=======
-            MutList.push!(1, deref l1);
-            MutMap.put!(1, l1, deref Array.get(0, deref a));
-            MutList.push!(a, deref l);
-            match MutList.pop!(deref l) {
-                case Some(b) => match MutMap.get(1, deref Array.get(0, deref b)) {
-                    case Some(k) => MutList.pop!(deref k) == Some(1)
->>>>>>> e23a8a48
                     case _       => unreachable!()
                 }
                 case _       => unreachable!()
@@ -994,21 +916,12 @@
             let m = Ref.fresh(rc, MutMap.empty(rc));
             let l = Ref.fresh(rc, MutList.empty(rc));
             let a = Ref.fresh(rc, Array.repeat(rc, 8, Ref.fresh(rc, MutMap.empty(rc))));
-<<<<<<< HEAD
             MutMap.put!(1, 1, Ref.get(Array.get(0, Ref.get(a))));
             MutList.push!(a, Ref.get(l));
             MutMap.put!(1, l, Ref.get(m));
             match MutMap.get(1, Ref.get(m)) {
                 case Some(k) => match MutList.pop!(Ref.get(k)) {
                     case Some(b) => MutMap.get(1, Ref.get(Array.get(0, Ref.get(b)))) == Some(1)
-=======
-            MutMap.put!(1, 1, deref Array.get(0, deref a));
-            MutList.push!(a, deref l);
-            MutMap.put!(1, l, deref m);
-            match MutMap.get(1, deref m) {
-                case Some(k) => match MutList.pop!(deref k) {
-                    case Some(b) => MutMap.get(1, deref Array.get(0, deref b)) == Some(1)
->>>>>>> e23a8a48
                     case _       => unreachable!()
                 }
                 case _       => unreachable!()
@@ -1019,17 +932,10 @@
     def testRegions2RegionsReferences01(): Bool =
         region rc1 {
             let a1 = Ref.fresh(rc1, Array.repeat(rc1, 8, 1));
-<<<<<<< HEAD
             Array.get(0, Ref.get(a1)) == 1 and 1 ==
             region rc2 {
                 let a2 = Ref.fresh(rc1, Array.repeat(rc2, 8, 1));
                 Array.get(0, Ref.get(a2))
-=======
-            Array.get(0, deref a1) == 1 and 1 ==
-            region rc2 {
-                let a2 = Ref.fresh(rc1, Array.repeat(rc2, 8, 1));
-                Array.get(0, deref a2)
->>>>>>> e23a8a48
             }
         }
 
@@ -1037,21 +943,12 @@
     def testRegions2RegionsReferences02(): Bool =
         region rc1 {
             let l1 = Ref.fresh(rc1, MutList.empty(rc1));
-<<<<<<< HEAD
             MutList.push!(1, Ref.get(l1));
             MutList.pop!(Ref.get(l1)) == Some(1) and Some(1) ==
             region rc2 {
                 let l2 = Ref.fresh(rc2, MutList.empty(rc2));
                 MutList.push!(1, Ref.get(l2));
                 MutList.pop!(Ref.get(l2))
-=======
-            MutList.push!(1, deref l1);
-            MutList.pop!(deref l1) == Some(1) and Some(1) ==
-            region rc2 {
-                let l2 = Ref.fresh(rc2, MutList.empty(rc2));
-                MutList.push!(1, deref l2);
-                MutList.pop!(deref l2)
->>>>>>> e23a8a48
             }
         }
 
@@ -1061,15 +958,9 @@
             region rc2 {
                 let l1 = Ref.fresh(rc1, MutList.empty(rc1));
                 let l2 = Ref.fresh(rc2, MutList.empty(rc2));
-<<<<<<< HEAD
                 MutList.push!(1, Ref.get(l1));
                 MutList.push!(1, Ref.get(l2));
                 MutList.pop!(Ref.get(l1)) == Some(1) and Some(1) == MutList.pop!(Ref.get(l2))
-=======
-                MutList.push!(1, deref l1);
-                MutList.push!(1, deref l2);
-                MutList.pop!(deref l1) == Some(1) and Some(1) == MutList.pop!(deref l2)
->>>>>>> e23a8a48
             }
         }
 
@@ -1079,15 +970,9 @@
             region rc2 {
                 let m1 = Ref.fresh(rc2, MutMap.empty(rc1));
                 let m2 = Ref.fresh(rc1, MutMap.empty(rc2));
-<<<<<<< HEAD
                 MutMap.put!(1, 1, Ref.get(m1));
                 MutMap.put!(1, 1, Ref.get(m2));
                 MutMap.get(1, Ref.get(m1)) == Some(1) and Some(1) == MutMap.get(1, Ref.get(m2))
-=======
-                MutMap.put!(1, 1, deref m1);
-                MutMap.put!(1, 1, deref m2);
-                MutMap.get(1, deref m1) == Some(1) and Some(1) == MutMap.get(1, deref m2)
->>>>>>> e23a8a48
             }
         }
 
@@ -1097,11 +982,7 @@
             region rc2 {
                 let a1 = Ref.fresh(rc2, Array.repeat(rc1, 8, 1));
                 let a2 = Ref.fresh(rc2, Array.repeat(rc2, 8, 1));
-<<<<<<< HEAD
                 Array.get(0, Ref.get(a1)) == 1 and 1 == Array.get(0, Ref.get(a2))
-=======
-                Array.get(0, deref a1) == 1 and 1 == Array.get(0, deref a2)
->>>>>>> e23a8a48
             }
         }
 
@@ -1111,15 +992,9 @@
             region rc2 {
                 let l1 = Ref.fresh(rc1, MutList.empty(rc1));
                 let l2 = Ref.fresh(rc1, MutList.empty(rc2));
-<<<<<<< HEAD
                 MutList.push!(1, Ref.get(l1));
                 MutList.push!(1, Ref.get(l2));
                 MutList.pop!(Ref.get(l1)) == Some(1) and Some(1) == MutList.pop!(Ref.get(l2))
-=======
-                MutList.push!(1, deref l1);
-                MutList.push!(1, deref l2);
-                MutList.pop!(deref l1) == Some(1) and Some(1) == MutList.pop!(deref l2)
->>>>>>> e23a8a48
             }
         }
 
@@ -1128,13 +1003,8 @@
         region rc1 {
             region rc2 {
                 let a: Ref[Array[Ref[MutMap[Int32, Int32, rc2], rc1], rc1], rc2] = Ref.fresh(rc2, Array.repeat(rc1, 8, Ref.fresh(rc1, MutMap.empty(rc2))));
-<<<<<<< HEAD
                 MutMap.put!(1, 1, Ref.get(Array.get(0, Ref.get(a))));
                 MutMap.get(1, Ref.get(Array.get(0, Ref.get(a)))) == Some(1)
-=======
-                MutMap.put!(1, 1, deref Array.get(0, deref a));
-                MutMap.get(1, deref Array.get(0, deref a)) == Some(1)
->>>>>>> e23a8a48
             }
         }
 
@@ -1143,15 +1013,9 @@
         region rc1 {
             region rc2 {
                 let l: Ref[MutList[Ref[Array[Int32, rc2], rc1], rc1], rc1] = Ref.fresh(rc1, MutList.empty(rc1));
-<<<<<<< HEAD
                 MutList.push!(Ref.fresh(rc1, Array.repeat(rc2, 8, 1)), Ref.get(l));
                 match MutList.pop!(Ref.get(l)) {
                     case Some(a) => Array.get(0, Ref.get(a)) == 1
-=======
-                MutList.push!(Ref.fresh(rc1, Array.repeat(rc2, 8, 1)), deref l);
-                match MutList.pop!(deref l) {
-                    case Some(a) => Array.get(0, deref a) == 1
->>>>>>> e23a8a48
                     case _       => unreachable!()
                 }
             }
@@ -1163,17 +1027,10 @@
             region rc2 {
                 let m: Ref[Ref[MutMap[Int32, Ref[MutList[Int32, rc2], rc1], rc1], rc1], rc2] = Ref.fresh(rc2, Ref.fresh(rc1, MutMap.empty(rc1)));
                 let l = Ref.fresh(rc1, MutList.empty(rc2));
-<<<<<<< HEAD
                 MutList.push!(1, Ref.get(l));
                 MutMap.put!(1, l, Ref.get(Ref.get(m)));
                 match MutMap.get(1, Ref.get(Ref.get(m))) {
                     case Some(k) => MutList.pop!(Ref.get(k)) == Some(1)
-=======
-                MutList.push!(1, deref l);
-                MutMap.put!(1, l, deref deref m);
-                match MutMap.get(1, deref deref m) {
-                    case Some(k) => MutList.pop!(deref k) == Some(1)
->>>>>>> e23a8a48
                     case _       => unreachable!()
                 }
             }
@@ -1184,13 +1041,8 @@
         region rc1 {
             region rc2 {
                 let a: Ref[Array[Ref[MutMap[Int32, Int32, rc1], rc2], rc2], rc2] = Ref.fresh(rc2, Array.repeat(rc2, 8, Ref.fresh(rc2, MutMap.empty(rc1))));
-<<<<<<< HEAD
                 MutMap.put!(1, 1, Ref.get(Array.get(0, Ref.get(a))));
                 MutMap.get(1, Ref.get(Array.get(0, Ref.get(a)))) == Some(1)
-=======
-                MutMap.put!(1, 1, deref Array.get(0, deref a));
-                MutMap.get(1, deref Array.get(0, deref a)) == Some(1)
->>>>>>> e23a8a48
             }
         }
 
@@ -1200,17 +1052,10 @@
             region rc2 {
                 let a: Ref[Array[Ref[MutMap[Int32, Ref[MutList[Int32, rc1], rc1], rc2], rc2], rc2], rc2] = Ref.fresh(rc2, Array.repeat(rc2, 8, Ref.fresh(rc2, MutMap.empty(rc2))));
                 let l = Ref.fresh(rc1, MutList.empty(rc1));
-<<<<<<< HEAD
                 MutList.push!(1, Ref.get(l));
                 MutMap.put!(1, l, Ref.get(Array.get(0, Ref.get(a))));
                 match MutMap.get(1, Ref.get(Array.get(0, Ref.get(a)))) {
                     case Some(k) => MutList.nth(0, Ref.get(k)) == Some(1)
-=======
-                MutList.push!(1, deref l);
-                MutMap.put!(1, l, deref Array.get(0, deref a));
-                match MutMap.get(1, deref Array.get(0, deref a)) {
-                    case Some(k) => MutList.nth(0, deref k) == Some(1)
->>>>>>> e23a8a48
                     case _       => unreachable!()
                 }
             }
@@ -1222,17 +1067,10 @@
             region rc2 {
                 let l: Ref[MutList[Ref[Array[Ref[MutMap[Int32, Int32, rc2], rc1], rc2], rc1], rc2], rc1] = Ref.fresh(rc1, MutList.empty(rc2));
                 let a = Ref.fresh(rc1, Array.repeat(rc2, 8, Ref.fresh(rc1, MutMap.empty(rc2))));
-<<<<<<< HEAD
                 MutList.push!(a, Ref.get(l));
                 MutMap.put!(1, 1, Ref.get(Array.get(0, Ref.get(a)))); // Mutate a[0], the MutList `l` above should also be updated by this
                 match MutList.pop!(Ref.get(l)) {
                     case Some(b) => MutMap.get(1, Ref.get(Array.get(0, Ref.get(b)))) == Some(1)
-=======
-                MutList.push!(a, deref l);
-                MutMap.put!(1, 1, deref Array.get(0, deref a)); // Mutate a[0], the MutList `l` above should also be updated by this
-                match MutList.pop!(deref l) {
-                    case Some(b) => MutMap.get(1, deref Array.get(0, deref b)) == Some(1)
->>>>>>> e23a8a48
                     case _       => unreachable!()
                 }
             }
@@ -1244,17 +1082,10 @@
             region rc2 {
                 let m: Ref[MutMap[Int32, Ref[MutList[Ref[Array[Int32, rc2], rc2], rc1], rc2], rc1], rc2] = Ref.fresh(rc2, MutMap.empty(rc1));
                 let l = Ref.fresh(rc2, MutList.empty(rc1));
-<<<<<<< HEAD
                 MutList.push!(Ref.fresh(rc2, Array.repeat(rc2, 8, 1)), Ref.get(l));
                 MutMap.put!(1, l, Ref.get(m));
                 match MutMap.get(1, Ref.get(m)) {
                     case Some(k) => MutList.nth(0, Ref.get(k)) |> Option.flatMap(arr -> Array.nth(0, Ref.get(arr))) == Some(1)
-=======
-                MutList.push!(Ref.fresh(rc2, Array.repeat(rc2, 8, 1)), deref l);
-                MutMap.put!(1, l, deref m);
-                match MutMap.get(1, deref m) {
-                    case Some(k) => MutList.nth(0, deref k) |> Option.flatMap(arr -> Array.nth(0, deref arr)) == Some(1)
->>>>>>> e23a8a48
                     case _       => unreachable!()
                 }
             }
@@ -1266,17 +1097,10 @@
             region rc2 {
                 let a: Ref[Array[Ref[MutMap[Int32, Ref[MutList[Ref[Array[Int32, rc1], rc1], rc1], rc1], rc2], rc2], rc2], rc2] = Ref.fresh(rc2, Array.repeat(rc2, 8, Ref.fresh(rc2, MutMap.empty(rc2))));
                 let l = Ref.fresh(rc1, MutList.empty(rc1));
-<<<<<<< HEAD
                 MutList.push!(Ref.fresh(rc1, Array.repeat(rc1, 8, 1)), Ref.get(l));
                 MutMap.put!(1, l, Ref.get(Array.get(0, Ref.get(a))));
                 match MutMap.get(1, Ref.get(Array.get(0, Ref.get(a)))) {
                     case Some(k) => MutList.nth(0, Ref.get(k)) |> Option.flatMap(arr -> Array.nth(0, Ref.get(arr))) == Some(1)
-=======
-                MutList.push!(Ref.fresh(rc1, Array.repeat(rc1, 8, 1)), deref l);
-                MutMap.put!(1, l, deref Array.get(0, deref a));
-                match MutMap.get(1, deref Array.get(0, deref a)) {
-                    case Some(k) => MutList.nth(0, deref k) |> Option.flatMap(arr -> Array.nth(0, deref arr)) == Some(1)
->>>>>>> e23a8a48
                     case _       => unreachable!()
                 }
             }
@@ -1288,7 +1112,6 @@
             region rc2 {
                 let l: Ref[MutList[Ref[Array[Ref[MutMap[Int32, Ref[MutList[Int32, rc2], rc1], rc2], rc1], rc1], rc2], rc2], rc1] = Ref.fresh(rc1, MutList.empty(rc2));
                 let a = Ref.fresh(rc2, Array.repeat(rc1, 8, Ref.fresh(rc1, MutMap.empty(rc2))));
-<<<<<<< HEAD
                 MutList.push!(a, Ref.get(l));
                 let l2 = Ref.fresh(rc1, MutList.empty(rc2));
                 MutMap.put!(1, l2, Ref.get(Array.get(0, Ref.get(a)))); // Mutate a[0], the MutList `l` above should also be updated by this
@@ -1296,15 +1119,6 @@
                 match MutList.pop!(Ref.get(l)) {
                     case Some(b) => match MutMap.get(1, Ref.get(Array.get(0, Ref.get(b)))) {
                         case Some(k) => MutList.nth(0, Ref.get(k)) == Some(1)
-=======
-                MutList.push!(a, deref l);
-                let l2 = Ref.fresh(rc1, MutList.empty(rc2));
-                MutMap.put!(1, l2, deref Array.get(0, deref a)); // Mutate a[0], the MutList `l` above should also be updated by this
-                MutList.push!(1, deref l2);
-                match MutList.pop!(deref l) {
-                    case Some(b) => match MutMap.get(1, deref Array.get(0, deref b)) {
-                        case Some(k) => MutList.nth(0, deref k) == Some(1)
->>>>>>> e23a8a48
                         case _       => unreachable!()
                     }
                     case _       => unreachable!()
@@ -1319,21 +1133,12 @@
                 let m: Ref[MutMap[Int32, Ref[MutList[Ref[Array[Ref[MutMap[Int32, Int32, rc2], rc1], rc2], rc1], rc1], rc2], rc1], rc2] = Ref.fresh(rc2, MutMap.empty(rc1));
                 let l = Ref.fresh(rc2, MutList.empty(rc1));
                 let a = Ref.fresh(rc1, Array.repeat(rc2, 8, Ref.fresh(rc1, MutMap.empty(rc2))));
-<<<<<<< HEAD
                 MutList.push!(a, Ref.get(l));
                 MutMap.put!(1, 1, Ref.get(Array.get(0, Ref.get(a)))); // Mutate the innermost nested MutMap
                 MutMap.put!(1, l, Ref.get(m));
                 match MutMap.get(1, Ref.get(m)) {
                     case Some(k) => MutList.nth(0, Ref.get(k)) |> Option.flatMap(arr -> Array.nth(0, Ref.get(arr)))
-                                                            |> Option.flatMap(m1 -> MutMap.get(1, Ref.get(m1))) == Some(1)
-=======
-                MutList.push!(a, deref l);
-                MutMap.put!(1, 1, deref Array.get(0, deref a)); // Mutate the innermost nested MutMap
-                MutMap.put!(1, l, deref m);
-                match MutMap.get(1, deref m) {
-                    case Some(k) => MutList.nth(0, deref k) |> Option.flatMap(arr -> Array.nth(0, deref arr))
-                                                            |> Option.flatMap(m1 -> MutMap.get(1, deref m1)) == Some(1)
->>>>>>> e23a8a48
+                                                               |> Option.flatMap(m1 -> MutMap.get(1, Ref.get(m1))) == Some(1)
                     case _       => unreachable!()
                 }
             }
@@ -1347,15 +1152,9 @@
                 let l = Ref.fresh(rc1, MutList.empty(rc2));
                 region _ {
                     let m = Ref.fresh(rc2, MutMap.empty(rc2));
-<<<<<<< HEAD
                     MutList.push!(1, Ref.get(l));
                     MutMap.put!(1, 1, Ref.get(m));
                     Array.get(0, Ref.get(a)) == 1 and MutList.pop!(Ref.get(l)) == Some(1) and MutMap.get(1, Ref.get(m)) == Some(1)
-=======
-                    MutList.push!(1, deref l);
-                    MutMap.put!(1, 1, deref m);
-                    Array.get(0, deref a) == 1 and MutList.pop!(deref l) == Some(1) and MutMap.get(1, deref m) == Some(1)
->>>>>>> e23a8a48
                 }
             }
         }
@@ -1368,15 +1167,9 @@
                 let l = Ref.fresh(rc2, MutList.empty(rc2));
                 region rc3 {
                     let m = Ref.fresh(rc3, MutMap.empty(rc3));
-<<<<<<< HEAD
                     MutList.push!(1, Ref.get(l));
                     MutMap.put!(1, 1, Ref.get(m));
                     Array.get(0, Ref.get(a)) == 1 and MutList.pop!(Ref.get(l)) == Some(1) and MutMap.get(1, Ref.get(m)) == Some(1)
-=======
-                    MutList.push!(1, deref l);
-                    MutMap.put!(1, 1, deref m);
-                    Array.get(0, deref a) == 1 and MutList.pop!(deref l) == Some(1) and MutMap.get(1, deref m) == Some(1)
->>>>>>> e23a8a48
                 }
             }
         }
@@ -1389,15 +1182,9 @@
                 let l = Ref.fresh(rc1, MutList.empty(rc2));
                 region rc3 {
                     let m = Ref.fresh(rc1, MutMap.empty(rc3));
-<<<<<<< HEAD
                     MutList.push!(1, Ref.get(l));
                     MutMap.put!(1, 1, Ref.get(m));
                     Array.get(0, Ref.get(a)) == 1 and MutList.pop!(Ref.get(l)) == Some(1) and MutMap.get(1, Ref.get(m)) == Some(1)
-=======
-                    MutList.push!(1, deref l);
-                    MutMap.put!(1, 1, deref m);
-                    Array.get(0, deref a) == 1 and MutList.pop!(deref l) == Some(1) and MutMap.get(1, deref m) == Some(1)
->>>>>>> e23a8a48
                 }
             }
         }
@@ -1410,15 +1197,9 @@
                 let l = Ref.fresh(rc2, MutList.empty(rc2));
                 region rc3 {
                     let m = Ref.fresh(rc3, MutMap.empty(rc3));
-<<<<<<< HEAD
                     MutList.push!(1, Ref.get(l));
                     MutMap.put!(1, 1, Ref.get(m));
                     Array.get(0, Ref.get(a)) == 1 and MutList.pop!(Ref.get(l)) == Some(1) and MutMap.get(1, Ref.get(m)) == Some(1)
-=======
-                    MutList.push!(1, deref l);
-                    MutMap.put!(1, 1, deref m);
-                    Array.get(0, deref a) == 1 and MutList.pop!(deref l) == Some(1) and MutMap.get(1, deref m) == Some(1)
->>>>>>> e23a8a48
                 }
             }
         }
@@ -1442,17 +1223,10 @@
                 let l: Ref[MutList[Ref[MutMap[Int32, Int32, rc1], rc2], rc2], rc1] = Ref.fresh(rc1, MutList.empty(rc2));
                 region _ {
                     let m = Ref.fresh(rc2, MutMap.empty(rc1));
-<<<<<<< HEAD
                     MutList.push!(m, Ref.get(l));
                     MutMap.put!(1, 1, Ref.get(m));
                     match MutList.pop!(Ref.get(l)) {
                         case Some(n) => MutMap.get(1, Ref.get(n)) == Some(1)
-=======
-                    MutList.push!(m, deref l);
-                    MutMap.put!(1, 1, deref m);
-                    match MutList.pop!(deref l) {
-                        case Some(n) => MutMap.get(1, deref n) == Some(1)
->>>>>>> e23a8a48
                         case _       => unreachable!()
                     }
                 }
@@ -1466,17 +1240,10 @@
                 region rc3 {
                     let m: Ref[MutMap[Int32, Ref[MutList[Int32, rc3], rc3], rc2], rc2] = Ref.fresh(rc2, MutMap.empty(rc2));
                     let l = Ref.fresh(rc3, MutList.empty(rc3));
-<<<<<<< HEAD
                     MutList.push!(1, Ref.get(l));
                     MutMap.put!(1, l, Ref.get(m));
                     match MutMap.get(1, Ref.get(m)) {
                         case Some(k) => MutList.pop!(Ref.get(k)) == Some(1)
-=======
-                    MutList.push!(1, deref l);
-                    MutMap.put!(1, l, deref m);
-                    match MutMap.get(1, deref m) {
-                        case Some(k) => MutList.pop!(deref k) == Some(1)
->>>>>>> e23a8a48
                         case _       => unreachable!()
                     } and MutList.pop!(Ref.get(l)) == None
                 }
@@ -1491,19 +1258,11 @@
                     let a: Ref[Array[Ref[MutMap[Int32, Ref[MutList[Int32, rc3], rc1], rc2], rc3], rc1], rc2] = Ref.fresh(rc2, Array.empty(rc1, 8));
                     let m = Ref.fresh(rc3, MutMap.empty(rc2));
                     let l = Ref.fresh(rc1, MutList.empty(rc3));
-<<<<<<< HEAD
                     MutList.push!(1, Ref.get(l));
                     MutMap.put!(1, l, Ref.get(m));
                     Array.put(m, 0, Ref.get(a));
                     match MutMap.get(1, Ref.get(Array.get(0, Ref.get(a)))) {
                         case Some(k) => MutList.pop!(Ref.get(k)) == Some(1)
-=======
-                    MutList.push!(1, deref l);
-                    MutMap.put!(1, l, deref m);
-                    Array.put(m, 0, deref a);
-                    match MutMap.get(1, deref Array.get(0, deref a)) {
-                        case Some(k) => MutList.pop!(deref k) == Some(1)
->>>>>>> e23a8a48
                         case _       => unreachable!()
                     } and MutList.pop!(Ref.get(l)) == None
                 }
@@ -1517,17 +1276,10 @@
                 region rc3 {
                     let l: Ref[MutList[Ref[Array[Ref[MutMap[Int32, Int32, rc1], rc3], rc2], rc1], rc3], rc2] = Ref.fresh(rc2, MutList.empty(rc3));
                     let a = Ref.fresh(rc1, Array.repeat(rc2, 8, Ref.fresh(rc3, MutMap.empty(rc1))));
-<<<<<<< HEAD
                     MutList.push!(a, Ref.get(l));
                     MutMap.put!(1, 1, Ref.get(Array.get(0, Ref.get(a))));
                     match MutList.pop!(Ref.get(l)) {
                         case Some(b) => MutMap.get(1, Ref.get(Array.get(0, Ref.get(b)))) == Some(1)
-=======
-                    MutList.push!(a, deref l);
-                    MutMap.put!(1, 1, deref Array.get(0, deref a));
-                    match MutList.pop!(deref l) {
-                        case Some(b) => MutMap.get(1, deref Array.get(0, deref b)) == Some(1)
->>>>>>> e23a8a48
                         case _       => unreachable!()
                     }
                 }
@@ -1541,17 +1293,10 @@
                 region rc3 {
                     let m: Ref[MutMap[Int32, Ref[MutList[Ref[Array[Int32, rc1], rc2], rc3], rc1], rc2], rc3] = Ref.fresh(rc3, MutMap.empty(rc2));
                     let l = Ref.fresh(rc1, MutList.empty(rc3));
-<<<<<<< HEAD
                     MutMap.put!(1, l, Ref.get(m));
                     MutList.push!(Ref.fresh(rc2, Array.repeat(rc1, 8, 1)), Ref.get(l));
                     match MutMap.get(1, Ref.get(m)) {
                         case Some(k) => MutList.nth(0, Ref.get(k)) |> Option.flatMap(arr -> Array.nth(0, Ref.get(arr))) == Some(1)
-=======
-                    MutMap.put!(1, l, deref m);
-                    MutList.push!(Ref.fresh(rc2, Array.repeat(rc1, 8, 1)), deref l);
-                    match MutMap.get(1, deref m) {
-                        case Some(k) => MutList.nth(0, deref k) |> Option.flatMap(arr -> Array.nth(0, deref arr)) == Some(1)
->>>>>>> e23a8a48
                         case _       => unreachable!()
                     }
                 }
@@ -1565,17 +1310,10 @@
                 let l = Ref.fresh(rc2, MutList.empty(rc1));
                 region rc3 {
                     let a: Ref[Array[Ref[MutMap[Int32, Ref[MutList[Ref[Array[Int32, rc1], rc1], rc1], rc2], rc2], rc3], rc3], rc1] = Ref.fresh(rc1, Array.repeat(rc3, 8, Ref.fresh(rc3, MutMap.empty(rc2))));
-<<<<<<< HEAD
                     MutMap.put!(1, l, Ref.get(Array.get(0, Ref.get(a))));
                     MutList.push!(Ref.fresh(rc1, Array.repeat(rc1, 8, 1)), Ref.get(l));
                     match MutMap.get(1, Ref.get(Array.get(0, Ref.get(a)))) {
                         case Some(k) => MutList.nth(0, Ref.get(k)) |> Option.flatMap(arr -> Array.nth(0, Ref.get(arr))) == Some(1)
-=======
-                    MutMap.put!(1, l, deref Array.get(0, deref a));
-                    MutList.push!(Ref.fresh(rc1, Array.repeat(rc1, 8, 1)), deref l);
-                    match MutMap.get(1, deref Array.get(0, deref a)) {
-                        case Some(k) => MutList.nth(0, deref k) |> Option.flatMap(arr -> Array.nth(0, deref arr)) == Some(1)
->>>>>>> e23a8a48
                         case _       => unreachable!()
                     }
                 }
@@ -1590,21 +1328,12 @@
                     let l: Ref[MutList[Ref[Array[Ref[MutMap[Int32, Ref[MutList[Int32, rc2], rc2], rc3], rc3], rc1], rc1], rc2], rc2] = Ref.fresh(rc2, MutList.empty(rc2));
                     let a = Ref.fresh(rc1, Array.repeat(rc1, 8, Ref.fresh(rc3, MutMap.empty(rc3))));
                     let l2 = Ref.fresh(rc2, MutList.empty(rc2));
-<<<<<<< HEAD
                     MutList.push!(a, Ref.get(l));
                     MutMap.put!(1, l2, Ref.get(Array.get(0, Ref.get(a))));
                     MutList.push!(1, Ref.get(l2));
                     match MutList.pop!(Ref.get(l)) {
                         case Some(b) => match MutMap.get(1, Ref.get(Array.get(0, Ref.get(b)))) {
                             case Some(k) => MutList.pop!(Ref.get(k)) == Some(1)
-=======
-                    MutList.push!(a, deref l);
-                    MutMap.put!(1, l2, deref Array.get(0, deref a));
-                    MutList.push!(1, deref l2);
-                    match MutList.pop!(deref l) {
-                        case Some(b) => match MutMap.get(1, deref Array.get(0, deref b)) {
-                            case Some(k) => MutList.pop!(deref k) == Some(1)
->>>>>>> e23a8a48
                             case _       => unreachable!()
                         }
                         case _       => unreachable!()
@@ -1621,21 +1350,12 @@
                     let m: Ref[MutMap[Int32, Ref[MutList[Ref[Array[Ref[MutMap[Int32, Int32, rc1], rc3], rc3], rc2], rc1], rc1], rc2], rc1] = Ref.fresh(rc1, MutMap.empty(rc2));
                     let l = Ref.fresh(rc1, MutList.empty(rc1));
                     let a = Ref.fresh(rc2, Array.repeat(rc3, 8, Ref.fresh(rc3, MutMap.empty(rc1))));
-<<<<<<< HEAD
                     MutMap.put!(1, l, Ref.get(m));
                     MutList.push!(a, Ref.get(l));
                     MutMap.put!(1, 1, Ref.get(Array.get(0, Ref.get(a))));
                     match MutMap.get(1, Ref.get(m)) {
                         case Some(k) => MutList.nth(0, Ref.get(k)) |> Option.flatMap(arr -> Array.nth(0, Ref.get(arr)))
-                                                                |> Option.flatMap(m1 -> MutMap.get(1, Ref.get(m1))) == Some(1)
-=======
-                    MutMap.put!(1, l, deref m);
-                    MutList.push!(a, deref l);
-                    MutMap.put!(1, 1, deref Array.get(0, deref a));
-                    match MutMap.get(1, deref m) {
-                        case Some(k) => MutList.nth(0, deref k) |> Option.flatMap(arr -> Array.nth(0, deref arr))
-                                                                |> Option.flatMap(m1 -> MutMap.get(1, deref m1)) == Some(1)
->>>>>>> e23a8a48
+                                                                   |> Option.flatMap(m1 -> MutMap.get(1, Ref.get(m1))) == Some(1)
                         case _       => unreachable!()
                     }
                 }
@@ -1651,21 +1371,12 @@
                         Ref.fresh(rc3, Ref.fresh(rc2, Ref.fresh(rc3, Ref.fresh(rc1, MutMap.empty(rc2)))));
                     let l = Ref.fresh(rc1, MutList.empty(rc1));
                     let a = Ref.fresh(rc2, Array.repeat(rc3, 8, Ref.fresh(rc3, Ref.fresh(rc1, Ref.fresh(rc2, Ref.fresh(rc3, MutMap.empty(rc1)))))));
-<<<<<<< HEAD
                     MutMap.put!(1, l, Ref.get(Ref.get(Ref.get(Ref.get(m)))));
                     MutList.push!(a, Ref.get(l));
                     MutMap.put!(1, 1, Ref.get(Ref.get(Ref.get(Ref.get(Array.get(0, Ref.get(a)))))));
                     match MutMap.get(1, Ref.get(Ref.get(Ref.get(Ref.get(m)))))                    {
                         case Some(k) => MutList.nth(0, Ref.get(k)) |> Option.flatMap(arr -> Array.nth(0, Ref.get(arr)))
                                                                    |> Option.flatMap(m1 -> MutMap.get(1, Ref.get(Ref.get(Ref.get(Ref.get(m1)))))) == Some(1)
-=======
-                    MutMap.put!(1, l, deref deref deref deref m);
-                    MutList.push!(a, deref l);
-                    MutMap.put!(1, 1, deref deref deref deref Array.get(0, deref a));
-                    match MutMap.get(1, deref deref deref deref m) {
-                        case Some(k) => MutList.nth(0, deref k) |> Option.flatMap(arr -> Array.nth(0, deref arr))
-                                                                |> Option.flatMap(m1 -> MutMap.get(1, deref deref deref deref m1)) == Some(1)
->>>>>>> e23a8a48
                         case _       => unreachable!()
                     }
                 }
