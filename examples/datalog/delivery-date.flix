/// An example using Datalog constraints enriched with lattice semantics to
/// compute the delivery date of a part based on delivery dates of its components.
def main(_args: Array[String]) : Int32 & Impure =
    let p = #{
        /// Parts and the components they depend on.
        PartDepends("Car",       "Chassis").
        PartDepends("Car",       "Engine").
        PartDepends("Engine",    "Piston").
        PartDepends("Engine",    "Ignition").

        /// The time required to assemble a part from its components.
        AssemblyTime("Car",     7).
        AssemblyTime("Engine",  2).

        /// The expected delivery date for certain components.
        DeliveryDate("Chassis";  2).
        DeliveryDate("Piston";   1).
        DeliveryDate("Ignition"; 7).

        /// A part is ready when it is delivered.
        ReadyDate(part; date) :-
            DeliveryDate(part; date).

        /// Or when it can be assembled from its components.
        ReadyDate(part; assemblyTime + componentDate) :-
            PartDepends(part, component),
            AssemblyTime(part, assemblyTime),
            ReadyDate(component; componentDate).
    };

    // Computes a map from parts to delivery dates.
    let m = query p select (c; d) from ReadyDate(c; d) |> Foldable.toMap;

    // Looks up the delivery date for the car and prints it.
    Map.getWithDefault("Car", 0, m) |> println;

    // Exit code
    0

instance PartialOrder[Int32] {
    pub def partialCompare(x: Int32, y: Int32): Bool = x <= y
}

<<<<<<< HEAD
instance JoinLattice[Int32] {
    pub def leastUpperBound(x: Int32, y: Int32): Int32 = Order.max(x, y)
=======
instance MeetLattice[Int32] {
    pub def greatestLowerBound(x: Int32, y: Int32): Int32 = Order.min(x, y)
>>>>>>> 54ecb8a8
}<|MERGE_RESOLUTION|>--- conflicted
+++ resolved
@@ -39,13 +39,4 @@
 
 instance PartialOrder[Int32] {
     pub def partialCompare(x: Int32, y: Int32): Bool = x <= y
-}
-
-<<<<<<< HEAD
-instance JoinLattice[Int32] {
-    pub def leastUpperBound(x: Int32, y: Int32): Int32 = Order.max(x, y)
-=======
-instance MeetLattice[Int32] {
-    pub def greatestLowerBound(x: Int32, y: Int32): Int32 = Order.min(x, y)
->>>>>>> 54ecb8a8
 }