/*
 * Copyright 2015-2016 Magnus Madsen
 *
 * Licensed under the Apache License, Version 2.0 (the "License");
 * you may not use this file except in compliance with the License.
 * You may obtain a copy of the License at
 *
 *   http://www.apache.org/licenses/LICENSE-2.0
 *
 * Unless required by applicable law or agreed to in writing, software
 * distributed under the License is distributed on an "AS IS" BASIS,
 * WITHOUT WARRANTIES OR CONDITIONS OF ANY KIND, either express or implied.
 * See the License for the specific language governing permissions and
 * limitations under the License.
 */

package ca.uwaterloo.flix.language.phase

import ca.uwaterloo.flix.api.Flix
import ca.uwaterloo.flix.language.ast.Ast.{Constant, Denotation}
import ca.uwaterloo.flix.language.ast.ParsedAst.TypeParams
import ca.uwaterloo.flix.language.ast.WeededAst.Pattern
import ca.uwaterloo.flix.language.ast._
import ca.uwaterloo.flix.language.errors.WeederError._
import ca.uwaterloo.flix.language.errors._
import ca.uwaterloo.flix.util.Validation._
import ca.uwaterloo.flix.util.collection.Chain
import ca.uwaterloo.flix.util.{InternalCompilerException, ParOps, Result, Validation}

import java.lang.{Byte => JByte, Integer => JInt, Long => JLong, Short => JShort}
import java.math.{BigDecimal, BigInteger}
import java.util.regex.{PatternSyntaxException, Pattern => JPattern}
import scala.annotation.tailrec
import scala.collection.mutable

/**
  * The Weeder phase performs simple syntactic checks and rewritings.
  */
object Weeder {

  /**
    * Words that the Flix compiler reserves for special expressions.
    * Users must not define fields or variables with these names.
    */
  private val ReservedWords = Set(
    "!=", "*", "**", "+", "-", "..", "/", ":", "::", ":::", ":=", "<", "<+>", "<-", "<=",
    "<=>", "==", "=>", ">", ">=", "???", "@", "Absent", "Bool", "Univ", "Nil", "Predicate", "Present", "Pure",
    "RecordRow", "Region", "SchemaRow", "Type", "alias", "case", "catch", "chan",
    "class", "def", "deref", "else", "enum", "false", "fix", "force",
    "if", "import", "inline", "instance", "instanceof", "into", "law", "lawful", "lazy", "let", "let*", "match",
    "null", "override", "pub", "ref", "region",
    "sealed", "set", "spawn", "Static", "trait", "true",
    "type", "use", "where", "with", "discard", "object"
  )


  // NB: The following words should be reserved, but are currently allowed because of their presence in the standard library:
  // as, and, choose, choose*, forall, from, get, new, not, or, project, query, select, solve, try


  /**
    * Weeds the whole program.
    */
  def run(root: ParsedAst.Root, oldRoot: WeededAst.Root, changeSet: ChangeSet)(implicit flix: Flix): Validation[WeededAst.Root, WeederError] =
    flix.phase("Weeder") {
      // Compute the stale and fresh sources.
      val (stale, fresh) = changeSet.partition(root.units, oldRoot.units)

      mapN(ParOps.parTraverseValues(stale)(visitCompilationUnit)) {
        result =>
          val m = fresh ++ result
          WeededAst.Root(m, root.entryPoint, root.names)
      }
    }

  /**
    * Weeds the given abstract syntax tree.
    */
  private def visitCompilationUnit(unit: ParsedAst.CompilationUnit)(implicit flix: Flix): Validation[WeededAst.CompilationUnit, WeederError] = {
    val usesAndImportsVal = traverse(unit.usesOrImports)(visitUseOrImport)
    val declarationsVal = traverse(unit.decls)(visitDecl)
    val loc = mkSL(unit.sp1, unit.sp2)

    mapN(usesAndImportsVal, declarationsVal) {
      case (usesAndImports, decls) =>
        WeededAst.CompilationUnit(usesAndImports.flatten, decls.flatten, loc)
    }
  }

  /**
    * Is successful if all parts in `names` begin with uppercase letters.
    * Returns a SoftFailure otherwise.
    */
  private def visitModuleName(names: Name.NName): Validation[Unit, IllegalModuleName] = {
    names.idents.foldLeft(Validation.success(()): Validation[Unit, IllegalModuleName]) {
      case (acc, i) => flatMapN(acc) {
        _ =>
          val s = i.name
          val first = s.substring(0, 1)
          if (first.toUpperCase != first)
            Validation.toSoftFailure((), IllegalModuleName(s, i.loc))
          else
            Validation.success(())
      }
    }
  }

  /**
    * Compiles the given parsed declaration `past` to a list of weeded declarations.
    */
  private def visitDecl(decl: ParsedAst.Declaration)(implicit flix: Flix): Validation[List[WeededAst.Declaration], WeederError] = decl match {
    case ParsedAst.Declaration.Namespace(sp1, names, usesOrImports, decls, sp2) =>
      flatMapN(visitModuleName(names): Validation[Unit, WeederError]) {
        case _ =>
          val usesAndImportsVal = traverse(usesOrImports)(visitUseOrImport)

          val declarationsVal = traverse(decls)(visitDecl)

          mapN(usesAndImportsVal, declarationsVal) {
            case (us, ds) =>
              // TODO can improve SL by starting from ident
              val loc = mkSL(sp1, sp2)

              val base = WeededAst.Declaration.Namespace(names.idents.last, us.flatten, ds.flatten, mkSL(sp1, sp2))
              val ns = names.idents.init.foldRight(base: WeededAst.Declaration) {
                case (ident, acc) => WeededAst.Declaration.Namespace(ident, Nil, List(acc), loc)
              }
              List(ns)
          }
      }

    case d: ParsedAst.Declaration.Def => visitTopDef(d)

    case d: ParsedAst.Declaration.Law => visitLaw(d)

    case d: ParsedAst.Declaration.Enum => visitEnum(d)

    case d: ParsedAst.Declaration.RestrictableEnum => visitRestrictableEnum(d)

    case d: ParsedAst.Declaration.TypeAlias => visitTypeAlias(d)

    case d: ParsedAst.Declaration.Class => visitClass(d)

    case d: ParsedAst.Declaration.Instance => visitInstance(d)

    case d: ParsedAst.Declaration.Effect => visitEffect(d)
  }

  /**
    * Performs weeding on the given class declaration `c0`.
    */
  private def visitClass(c0: ParsedAst.Declaration.Class)(implicit flix: Flix): Validation[List[WeededAst.Declaration.Class], WeederError] = c0 match {
    case ParsedAst.Declaration.Class(doc0, ann0, mods0, sp1, ident, tparam0, superClasses0, assocs0, lawsAndSigs, sp2) =>
      val loc = mkSL(sp1, sp2)
      val doc = visitDoc(doc0)
      val laws0 = lawsAndSigs.collect { case law: ParsedAst.Declaration.Law => law }
      val sigs0 = lawsAndSigs.collect { case sig: ParsedAst.Declaration.Sig => sig }

      val annVal = visitAnnotations(ann0)
      val modsVal = visitModifiers(mods0, legalModifiers = Set(Ast.Modifier.Lawful, Ast.Modifier.Public, Ast.Modifier.Sealed))
      val tparam = visitTypeParam(tparam0)
      val superClassesVal = traverse(superClasses0)(visitTypeConstraint)
      val assocsVal = traverse(assocs0)(visitAssocTypeSig(_, tparam))
      val sigsVal = traverse(sigs0)(visitSig)
      val lawsVal = traverse(laws0)(visitLaw)

      mapN(annVal, modsVal, superClassesVal, assocsVal, sigsVal, lawsVal) {
        case (ann, mods, superClasses, assocs, sigs, laws) =>
          List(WeededAst.Declaration.Class(doc, ann, mods, ident, tparam, superClasses, assocs.flatten, sigs.flatten, laws.flatten, loc))
      }
  }

  /**
    * Performs weeding on the given sig declaration `s0`.
    */
  private def visitSig(s0: ParsedAst.Declaration.Sig)(implicit flix: Flix): Validation[List[WeededAst.Declaration.Sig], WeederError] = s0 match {
    case ParsedAst.Declaration.Sig(doc0, ann, mods, sp1, ident, tparams0, fparams0, tpe0, eff0, tconstrs0, econstrs0, exp0, sp2) =>
      val doc = visitDoc(doc0)

      val annVal = visitAnnotations(ann)
      val modVal = visitModifiers(mods, legalModifiers = Set(Ast.Modifier.Public))
      val pubVal = requirePublic(mods, ident)
      val identVal = visitIdent(ident)
      val tparamsVal = visitKindedTypeParams(tparams0)
      val formalsVal = visitFormalParams(fparams0, Presence.Required)
      val tpeVal = visitType(tpe0)
      val effVal = traverseOpt(eff0)(visitType)
      val tconstrsVal = traverse(tconstrs0)(visitTypeConstraint)
      val econstrsVal = traverse(econstrs0)(visitEqualityConstraint)
      val expVal = traverseOpt(exp0)(visitExp)

      mapN(annVal, modVal, pubVal, identVal, tparamsVal, formalsVal, tpeVal, effVal, tconstrsVal, econstrsVal, expVal) {
        case (as, mod, _, id, tparams, fparams, tpe, eff, tconstrs, econstrs, exp) =>
          List(WeededAst.Declaration.Sig(doc, as, mod, id, tparams, fparams, exp, tpe, eff, tconstrs, econstrs, mkSL(sp1, sp2)))
      }
  }

  /**
    * Performs weeding on the given instance declaration `i0`.
    */
  private def visitInstance(i0: ParsedAst.Declaration.Instance)(implicit flix: Flix): Validation[List[WeededAst.Declaration.Instance], WeederError] = i0 match {
    case ParsedAst.Declaration.Instance(doc0, ann0, mods0, sp1, clazz, tpe0, tconstrs0, assocs0, defs0, sp2) =>
      val doc = visitDoc(doc0)

      val annVal = visitAnnotations(ann0)
      val modsVal = visitModifiers(mods0, legalModifiers = Set.empty)
      val tpeVal = visitType(tpe0)
      val tconstrsVal = traverse(tconstrs0)(visitTypeConstraint)
      val defsVal = traverse(defs0)(visitInstanceDef)

      flatMapN(annVal, modsVal, tpeVal, defsVal, tconstrsVal) {
        case (ann, mods, tpe, defs, tconstrs) =>
          val assocsVal = traverse(assocs0)(visitAssocTypeDef(_, tpe))
          mapN(assocsVal) {
            case assocs => List(WeededAst.Declaration.Instance(doc, ann, mods, clazz, tpe, tconstrs, assocs.flatten, defs.flatten, mkSL(sp1, sp2)))
          }
      }

  }

  /**
    * Performs weeding on the given top-level def declaration `d0`.
    */
  private def visitTopDef(d0: ParsedAst.Declaration.Def)(implicit flix: Flix): Validation[List[WeededAst.Declaration.Def], WeederError] = {
    visitDef(d0, Set(Ast.Modifier.Public), requiresPublic = false)
  }

  /**
    * Performs weeding on the given instance def declaration `d0`.
    */
  private def visitInstanceDef(d0: ParsedAst.Declaration.Def)(implicit flix: Flix): Validation[List[WeededAst.Declaration.Def], WeederError] = {
    visitDef(d0, Set(Ast.Modifier.Public, Ast.Modifier.Override), requiresPublic = true)
  }

  /**
    * Performs weeding on the given def declaration `d0`.
    */
  private def visitDef(d0: ParsedAst.Declaration.Def, legalModifiers: Set[Ast.Modifier], requiresPublic: Boolean)(implicit flix: Flix): Validation[List[WeededAst.Declaration.Def], WeederError] = d0 match {
    case ParsedAst.Declaration.Def(doc0, ann, mods, sp1, ident, tparams0, fparams0, tpe0, eff0, tconstrs0, econstrs0, exp0, sp2) =>
      flix.subtask(ident.name, sample = true)

      val doc = visitDoc(doc0)
      val annVal = visitAnnotations(ann)
      val modVal = visitModifiers(mods, legalModifiers)
      val pubVal = if (requiresPublic) requirePublic(mods, ident) else Validation.success(()) // conditionally require a public modifier
      val identVal = visitIdent(ident)
      val expVal = visitExp(exp0)
      val tparamsVal = visitKindedTypeParams(tparams0)
      val formalsVal = visitFormalParams(fparams0, Presence.Required)
      val tpeVal = visitType(tpe0)
      val effVal = traverseOpt(eff0)(visitType)
      val tconstrsVal = traverse(tconstrs0)(visitTypeConstraint)
      val econstrsVal = traverse(econstrs0)(visitEqualityConstraint)

      mapN(annVal, modVal, pubVal, identVal, tparamsVal, formalsVal, tpeVal, effVal, expVal, tconstrsVal, econstrsVal) {
        case (as, mod, _, id, tparams, fparams, tpe, eff, exp, tconstrs, econstrs) =>
          List(WeededAst.Declaration.Def(doc, as, mod, id, tparams, fparams, exp, tpe, eff, tconstrs, econstrs, mkSL(sp1, sp2)))
      }
  }

  /**
    * Performs weeding on the given law declaration `d0`.
    */
  private def visitLaw(d0: ParsedAst.Declaration.Law)(implicit flix: Flix): Validation[List[WeededAst.Declaration.Def], WeederError] = d0 match {
    case ParsedAst.Declaration.Law(doc0, ann0, mod0, sp1, ident, tparams0, fparams0, tconstrs0, exp0, sp2) =>
      val doc = visitDoc(doc0)
      val annVal = visitAnnotations(ann0)
      val modVal = visitModifiers(mod0, legalModifiers = Set.empty)
      val identVal = visitIdent(ident)
      val expVal = visitExp(exp0)
      val tparamsVal = visitKindedTypeParams(tparams0)
      val formalsVal = visitFormalParams(fparams0, Presence.Required)
      val tconstrsVal = Validation.traverse(tconstrs0)(visitTypeConstraint)

      mapN(annVal, modVal, identVal, tparamsVal, formalsVal, expVal, tconstrsVal) {
        case (ann, mod, id, tparams, fs, exp, tconstrs) =>
          val eff = None
          val tpe = WeededAst.Type.Ambiguous(Name.mkQName("Bool"), ident.loc)
          val econstrs = Nil // TODO ASSOC-TYPES allow econstrs here
          List(WeededAst.Declaration.Def(doc, ann, mod, id, tparams, fs, exp, tpe, eff, tconstrs, econstrs, mkSL(sp1, sp2)))
      }
  }

  /**
    * Performs weeding on the given effect declaration.
    */
  private def visitEffect(d0: ParsedAst.Declaration.Effect)(implicit flix: Flix): Validation[List[WeededAst.Declaration.Effect], WeederError] = d0 match {
    case ParsedAst.Declaration.Effect(doc0, ann0, mod0, sp1, ident, tparams0, ops0, sp2) =>
      val doc = visitDoc(doc0)
      val annVal = visitAnnotations(ann0)
      val modVal = visitModifiers(mod0, legalModifiers = Set(Ast.Modifier.Public))
      val identVal = visitIdent(ident)
      val tparamsVal = requireNoTypeParams(tparams0)
      val opsVal = traverse(ops0)(visitOp)
      mapN(annVal, modVal, identVal, tparamsVal, opsVal) {
        case (ann, mod, id, _, ops) =>
          List(WeededAst.Declaration.Effect(doc, ann, mod, id, ops, mkSL(sp1, sp2)))
      }
  }

  /**
    * Performs weeding on the given effect operation.
    */
  private def visitOp(d0: ParsedAst.Declaration.Op)(implicit flix: Flix): Validation[WeededAst.Declaration.Op, WeederError] = d0 match {
    case ParsedAst.Declaration.Op(doc0, ann0, mod0, sp1, ident, tparams0, fparamsOpt0, tpe0, eff0, tconstrs0, sp2) =>
      val doc = visitDoc(doc0)
      val annVal = visitAnnotations(ann0)
      val modVal = visitModifiers(mod0, legalModifiers = Set(Ast.Modifier.Public))
      val pubVal = requirePublic(mod0, ident)
      val identVal = visitIdent(ident)
      val tparamsVal = requireNoTypeParams(tparams0)
      val fparamsVal = visitFormalParams(fparamsOpt0, Presence.Required)
      val tpeVal = visitType(tpe0)
      val effVal = requireNoEffect(eff0, ident.loc)
      val tconstrsVal = traverse(tconstrs0)(visitTypeConstraint)
      mapN(annVal, modVal, pubVal, identVal, tparamsVal, fparamsVal, tpeVal, effVal, tconstrsVal) {
        case (ann, mod, _, id, _, fparams, tpe, _, tconstrs) =>
          WeededAst.Declaration.Op(doc, ann, mod, id, fparams, tpe, tconstrs, mkSL(sp1, sp2));
      }
  }

  /**
    * Performs weeding on the given enum declaration `d0`.
    */
  private def visitEnum(d0: ParsedAst.Declaration.Enum)(implicit flix: Flix): Validation[List[WeededAst.Declaration.Enum], WeederError] = d0 match {
    case ParsedAst.Declaration.Enum(doc0, ann0, mods, sp1, ident, tparams0, tpe0, derives0, cases0, sp2) =>
      val doc = visitDoc(doc0)
      val annVal = visitAnnotations(ann0)
      val modVal = visitModifiers(mods, legalModifiers = Set(Ast.Modifier.Public))
      val tparamsVal = visitTypeParams(tparams0)
      val derives = visitDerivations(derives0)

      val casesVal = (tpe0, cases0) match {
        // Case 1: empty enum
        case (None, None) => Validation.success(Map.empty)
        // Case 2: singleton enum
        case (Some(t0), None) =>
          val tVal = visitType(t0)
          mapN(tVal) {
            case t => Map(ident -> WeededAst.Case(ident, t, mkSL(sp1, sp2)))
          }
        // Case 3: multiton enum
        case (None, Some(cs0)) =>
          // Check for [[DuplicateTag]].
          val errors = mutable.ArrayBuffer.empty[DuplicateTag]
          val seen = mutable.Map.empty[Name.Ident, ParsedAst.Case]
          for (caze <- cs0) {
            val enumName = ident.name
            val tagName = caze.ident
            seen.get(tagName) match {
              case None =>
                seen += (tagName -> caze)
              case Some(otherTag) =>
                // NB: We report an error at both source locations.
                val loc1 = otherTag.ident.loc
                val loc2 = mkSL(tagName.sp1, tagName.sp2)
                errors += DuplicateTag(enumName, tagName, loc1, loc2)
                errors += DuplicateTag(enumName, tagName, loc2, loc1)
            }
          }

          // We construct a Map[Name.Ident, ParsedAst.Case]. The map is constructed in reverse order,
          // such that the *first* duplicate tag is retained (if there are duplicate tags).
          val cases = cs0.reverse.map(c => c.ident -> c).toMap

          // We traverse the cases in the map and add the (potential) errors.
          traverseValues(cases)(visitCase).withSoftFailures(errors)

        // Case 4: both singleton and multiton syntax used: Error.
        case (Some(_), Some(_)) =>
          Validation.toHardFailure(IllegalEnum(ident.loc))
      }

      mapN(annVal, modVal, tparamsVal, casesVal) {
        case (ann, mod, tparams, cases) =>
<<<<<<< HEAD
          val sortedCases = cases.values.toList.sortBy(_.loc)
          List(WeededAst.Declaration.Enum(doc, ann, mod, ident, tparams, derives, sortedCases, mkSL(sp1, sp2)))
=======
          List(WeededAst.Declaration.Enum(doc, ann, mod, ident, tparams, derives, cases.values.toList.sortBy(_.loc), mkSL(sp1, sp2)))
>>>>>>> d7acfc74
      }
  }

  /**
    * Performs weeding on the given enum declaration `d0`.
    */
  private def visitRestrictableEnum(d0: ParsedAst.Declaration.RestrictableEnum)(implicit flix: Flix): Validation[List[WeededAst.Declaration.RestrictableEnum], WeederError] = d0 match {
    case ParsedAst.Declaration.RestrictableEnum(doc0, ann0, mods, sp1, ident, index0, tparams0, tpe0, derives0, cases0, sp2) =>
      val doc = visitDoc(doc0)
      val annVal = visitAnnotations(ann0)
      val modVal = visitModifiers(mods, legalModifiers = Set(Ast.Modifier.Public))
      val index = visitTypeParam(index0)
      val tparamsVal = visitTypeParams(tparams0)
      val derives = visitDerivations(derives0)

      val casesVal = (tpe0, cases0) match {
        // Case 1: empty enum
        case (None, None) => Validation.success(Map.empty)
        // Case 2: singleton enum
        case (Some(t0), None) =>
          val tVal = visitType(t0)
          mapN(tVal) {
            case t => Map(ident -> WeededAst.RestrictableCase(ident, t, mkSL(sp1, sp2)))
          }
        // Case 3: multiton enum
        case (None, Some(cs0)) =>
          /*
           * Check for `DuplicateTag`.
           */
          Validation.fold[ParsedAst.RestrictableCase, Map[Name.Ident, WeededAst.RestrictableCase], WeederError](cs0, Map.empty) {
            case (macc, caze: ParsedAst.RestrictableCase) =>
              val tagName = caze.ident
              macc.get(tagName) match {
                case None =>
                  val cazeVal = visitRestrictableCase(caze)
                  mapN(cazeVal) {
                    case caze => (macc + (tagName -> caze))
                  }
                case Some(otherTag) =>
                  val enumName = ident.name
                  val loc1 = otherTag.ident.loc
                  val loc2 = mkSL(caze.ident.sp1, caze.ident.sp2)
                  HardFailure(Chain(
                    // NB: We report an error at both source locations.
                    DuplicateTag(enumName, tagName, loc1, loc2),
                    DuplicateTag(enumName, tagName, loc2, loc1)
                  ))
              }
          }
        // Case 4: both singleton and multiton syntax used: Error.
        case (Some(_), Some(_)) =>
          Validation.toHardFailure(IllegalEnum(ident.loc))
      }

      mapN(annVal, modVal, tparamsVal, casesVal) {
        case (ann, mod, tparams, cases) =>
          List(WeededAst.Declaration.RestrictableEnum(doc, ann, mod, ident, index, tparams, derives, cases.values.toList.sortBy(_.loc), mkSL(sp1, sp2)))
      }
  }

  /**
    * Performs weeding on the given enum derivations `derives0`.
    */
  private def visitDerivations(derives0: ParsedAst.Derivations): WeededAst.Derivations = derives0 match {
    case ParsedAst.Derivations(sp1, classes, sp2) =>
      WeededAst.Derivations(classes.toList, mkSL(sp1, sp2))
  }

  /**
    * Performs weeding on the given enum case `c0`.
    */
  private def visitCase(c0: ParsedAst.Case)(implicit flix: Flix): Validation[WeededAst.Case, WeederError] = c0 match {
    case ParsedAst.Case(sp1, ident, tpe0, sp2) =>
      val tpeVal = traverseOpt(tpe0)(visitType)
      mapN(tpeVal) {
        case tpeOpt =>
          val tpe = tpeOpt.getOrElse(WeededAst.Type.Unit(ident.loc))
          WeededAst.Case(ident, tpe, mkSL(sp1, sp2))
      }
  }

  /**
    * Performs weeding on the given enum case `c0`.
    */
  private def visitRestrictableCase(c0: ParsedAst.RestrictableCase)(implicit flix: Flix): Validation[WeededAst.RestrictableCase, WeederError] = c0 match {
    case ParsedAst.RestrictableCase(sp1, ident, tpe0, sp2) =>
      val tpeVal = traverseOpt(tpe0)(visitType)
      mapN(tpeVal) {
        case tpeOpt =>
          val tpe = tpeOpt.getOrElse(WeededAst.Type.Unit(ident.loc))
          WeededAst.RestrictableCase(ident, tpe, mkSL(sp1, sp2))
      }
  }

  /**
    * Performs weeding on the given type alias declaration `d0`.
    */
  private def visitTypeAlias(d0: ParsedAst.Declaration.TypeAlias)(implicit flix: Flix): Validation[List[WeededAst.Declaration.TypeAlias], WeederError] = d0 match {
    case ParsedAst.Declaration.TypeAlias(doc0, ann0, mod0, sp1, ident, tparams0, tpe0, sp2) =>
      val doc = visitDoc(doc0)
      val annVal = visitAnnotations(ann0)
      val modVal = visitModifiers(mod0, legalModifiers = Set(Ast.Modifier.Public))
      val tparamsVal = visitTypeParams(tparams0)
      val tpeVal = visitType(tpe0)

      mapN(annVal, modVal, tparamsVal, tpeVal) {
        case (ann, mod, tparams, tpe) =>
          List(WeededAst.Declaration.TypeAlias(doc, ann, mod, ident, tparams, tpe, mkSL(sp1, sp2)))
      }
  }

  /**
    * Performs weeding on the given associated type signature `d0`.
    */
  private def visitAssocTypeSig(d0: ParsedAst.Declaration.AssocTypeSig, clazzTparam: WeededAst.TypeParam): Validation[List[WeededAst.Declaration.AssocTypeSig], WeederError] = d0 match {
    case ParsedAst.Declaration.AssocTypeSig(doc0, mod0, sp1, ident, tparams0, kind0, sp2) =>

      val doc = visitDoc(doc0)
      val modVal = visitModifiers(mod0, legalModifiers = Set(Ast.Modifier.Public))
      val tparamsVal = visitTypeParams(tparams0)
      val kind = kind0 match {
        case Some(k) => visitKind(k)
        case None => WeededAst.Kind.Ambiguous(Name.mkQName("Type"), ident.loc.asSynthetic)
      }
      val loc = mkSL(sp1, sp2)

      flatMapN(modVal, tparamsVal) {
        case (mod, tparams) =>
          val tparamVal = tparams match {
            // Case 1: Elided. Use the class tparam.
            case WeededAst.TypeParams.Elided => Validation.success(clazzTparam)

            // Case 2: Singleton parameter.
            case WeededAst.TypeParams.Kinded(hd :: Nil) => Validation.success(hd)
            case WeededAst.TypeParams.Unkinded(hd :: Nil) => Validation.success(hd)

            // Case 3: Multiple params.
            // We recover by (arbitrarily) using the first parameter. The Parser guarantees that ts cannot be empty.
            case WeededAst.TypeParams.Kinded(ts) => Validation.toSoftFailure(ts.head, NonUnaryAssocType(ts.length, ident.loc))
            case WeededAst.TypeParams.Unkinded(ts) => Validation.toSoftFailure(ts.head, NonUnaryAssocType(ts.length, ident.loc))
          }
          mapN(tparamVal) {
            case tparam => List(WeededAst.Declaration.AssocTypeSig(doc, mod, ident, tparam, kind, loc))
          }
      }
  }

  /**
    * Performs weeding on the given associated type definition `d0`.
    */
  private def visitAssocTypeDef(d0: ParsedAst.Declaration.AssocTypeDef, instTpe: WeededAst.Type): Validation[List[WeededAst.Declaration.AssocTypeDef], WeederError] = d0 match {
    case ParsedAst.Declaration.AssocTypeDef(doc0, mod0, sp1, ident, args0, tpe0, sp2) =>
      val doc = visitDoc(doc0)
      val modVal = visitModifiers(mod0, legalModifiers = Set(Ast.Modifier.Public))
      val argVal = args0.map(_.toList) match {
        // Case 1: Elided type. Use the type from the instance
        case None => Validation.success(instTpe)
        // Case 2: One argument. Visit it.
        case Some(hd :: Nil) => visitType(hd)
        // Case 3: Multiple arguments.
        // We recover by (arbitrarily) using the first parameter. The Parser guarantees that ts cannot be empty.
        case Some(ts) =>
          visitType(ts.head).withSoftFailure(NonUnaryAssocType(ts.length, ident.loc))
      }
      val tpeVal = visitType(tpe0)
      val loc = mkSL(sp1, sp2)

      mapN(modVal, argVal, tpeVal) {
        case (mod, arg, tpe) =>
          List(WeededAst.Declaration.AssocTypeDef(doc, mod, ident, arg, tpe, loc))
      }
  }

  /**
    * Performs weeding on the given use or import `u0`.
    */
  private def visitUseOrImport(u0: ParsedAst.UseOrImport): Validation[List[WeededAst.UseOrImport], WeederError] = u0 match {
    case ParsedAst.Use.UseOne(sp1, qname, sp2) =>
      if (qname.isQualified) {
        Validation.success(List(WeededAst.UseOrImport.Use(qname, qname.ident, mkSL(sp1, sp2))))
      } else {
        // Recover by ignoring the broken use.
        Validation.toSoftFailure(Nil, WeederError.UnqualifiedUse(qname.loc))
      }

    case ParsedAst.Use.UseMany(_, nname, names, _) =>
      // Check for [[IllegalUseAlias]].
      val errors = mutable.ArrayBuffer.empty[IllegalUse]
      for (ParsedAst.Use.NameAndAlias(_, ident, aliasOpt, _) <- names) {
        if (!isValidAlias(ident, aliasOpt)) {
          // The use of aliasOpt.get is safe because an alias can only be invalid if it exists.
          errors += IllegalUse(ident.name, aliasOpt.get.name, aliasOpt.get.loc)
        }
      }

      // Collect non-erroneous uses.
      val ns = names.collect {
        case ParsedAst.Use.NameAndAlias(sp1, ident, aliasOpt, sp2) if isValidAlias(ident, aliasOpt) =>
          val alias = aliasOpt.getOrElse(ident)
          WeededAst.UseOrImport.Use(Name.QName(sp1, nname, ident, sp2), alias, mkSL(sp1, sp2)): WeededAst.UseOrImport
      }.toList
      Validation.success(ns).withSoftFailures(errors)

    case ParsedAst.Imports.ImportOne(sp1, name, sp2) =>
      val loc = mkSL(sp1, sp2)
      val alias = name.fqn.last
      if (raw"[A-Z][A-Za-z0-9_!]*".r matches alias) {
        Validation.success(List(WeededAst.UseOrImport.Import(name, Name.Ident(sp1, alias, sp2), loc)))
      } else {
        // We recover by simply ignoring the broken import.
        Validation.toSoftFailure(Nil, MalformedIdentifier(alias, loc))
      }

    case ParsedAst.Imports.ImportMany(sp1, pkg, ids, sp2) =>
      val loc = mkSL(sp1, sp2)
      val is = ids.map {
        case ParsedAst.Imports.NameAndAlias(_, name, alias, _) =>
          val fqn = Name.JavaName(pkg.sp1, pkg.fqn :+ name, pkg.sp2)
          val ident = alias.getOrElse(Name.Ident(sp1, name, sp2))
          WeededAst.UseOrImport.Import(fqn, ident, loc)
      }
      Validation.success(is.toList)
  }

  /**
    * Returns `true` if `ident` and `alias` share the same case (i.e. both are upper- or lowercase).
    */
  private def isValidAlias(ident: Name.Ident, aliasOpt: Option[Name.Ident]): Boolean = aliasOpt match {
    case None => true
    case Some(alias) => ident.name(0).isUpper == alias.name.charAt(0).isUpper
  }

  /**
    * Weeds the given expression.
    */
  private def visitExp(exp0: ParsedAst.Expression)(implicit flix: Flix): Validation[WeededAst.Expr, WeederError] = exp0 match {
    case ParsedAst.Expression.QName(sp1, qname, sp2) =>
      val parts = qname.namespace.idents :+ qname.ident
      val prefix = parts.takeWhile(_.isUpper)
      val suffix = parts.dropWhile(_.isUpper)
      suffix match {
        // Case 1: upper qualified name
        case Nil =>
          // NB: We only use the source location of the identifier itself.
          Validation.success(WeededAst.Expr.Ambiguous(qname, qname.ident.loc))

        // Case 1: basic qualified name
        case ident :: Nil =>
          // NB: We only use the source location of the identifier itself.
          Validation.success(WeededAst.Expr.Ambiguous(qname, ident.loc))

        // Case 2: actually a record access
        case ident :: labels =>
          // NB: We only use the source location of the identifier itself.
          val base = WeededAst.Expr.Ambiguous(Name.mkQName(prefix.map(_.toString), ident.name, ident.sp1, ident.sp2), ident.loc)
          val lbls = labels.foldLeft(base: WeededAst.Expr) {
            case (acc, label) => WeededAst.Expr.RecordSelect(acc, Name.mkLabel(label), label.loc) // TODO NS-REFACTOR should use better location
          }
          Validation.success(lbls)
      }

    case ParsedAst.Expression.Open(sp1, qname, sp2) =>
      // TODO RESTR-VARS make sure it's capital
      Validation.success(WeededAst.Expr.Open(qname, mkSL(sp1, sp2)))

    case ParsedAst.Expression.OpenAs(sp1, qname, exp, sp2) =>
      // TODO RESTR-VARS make sure it's capital
      val eVal = visitExp(exp)
      mapN(eVal) {
        case e => WeededAst.Expr.OpenAs(qname, e, mkSL(sp1, sp2))
      }

    case ParsedAst.Expression.Hole(sp1, name, sp2) =>
      val loc = mkSL(sp1, sp2)
      Validation.success(WeededAst.Expr.Hole(name, loc))

    case ParsedAst.Expression.HolyName(ident, sp2) =>
      val loc = mkSL(ident.sp1, sp2)
      val exp = WeededAst.Expr.Ambiguous(Name.mkQName(ident), ident.loc)
      Validation.success(WeededAst.Expr.HoleWithExp(exp, loc))

    case ParsedAst.Expression.Use(sp1, use, exp, sp2) =>
      mapN(visitUseOrImport(use), visitExp(exp)) {
        case (us, e) => WeededAst.Expr.Use(us, e, mkSL(sp1, sp2))
      }

    case ParsedAst.Expression.Lit(sp1, lit, sp2) =>
      visitLiteral(lit) match {
        case Result.Ok(c) => Validation.success(WeededAst.Expr.Cst(c, mkSL(sp1, sp2)))
        case Result.Err(e) => Validation.toSoftFailure(WeededAst.Expr.Error(e), e)
      }

    case ParsedAst.Expression.Intrinsic(sp1, op, exps, sp2) =>
      val loc = mkSL(sp1, sp2)
      flatMapN(traverse(exps)(visitArgument)) {
        case es => (op.name, es) match {
          case ("BOOL_NOT", e1 :: Nil) => Validation.success(WeededAst.Expr.Unary(SemanticOp.BoolOp.Not, e1, loc))
          case ("BOOL_AND", e1 :: e2 :: Nil) => Validation.success(WeededAst.Expr.Binary(SemanticOp.BoolOp.And, e1, e2, loc))
          case ("BOOL_OR", e1 :: e2 :: Nil) => Validation.success(WeededAst.Expr.Binary(SemanticOp.BoolOp.Or, e1, e2, loc))
          case ("BOOL_EQ", e1 :: e2 :: Nil) => Validation.success(WeededAst.Expr.Binary(SemanticOp.BoolOp.Eq, e1, e2, loc))
          case ("BOOL_NEQ", e1 :: e2 :: Nil) => Validation.success(WeededAst.Expr.Binary(SemanticOp.BoolOp.Neq, e1, e2, loc))

          case ("CHAR_EQ", e1 :: e2 :: Nil) => Validation.success(WeededAst.Expr.Binary(SemanticOp.CharOp.Eq, e1, e2, loc))
          case ("CHAR_NEQ", e1 :: e2 :: Nil) => Validation.success(WeededAst.Expr.Binary(SemanticOp.CharOp.Neq, e1, e2, loc))
          case ("CHAR_LT", e1 :: e2 :: Nil) => Validation.success(WeededAst.Expr.Binary(SemanticOp.CharOp.Lt, e1, e2, loc))
          case ("CHAR_LE", e1 :: e2 :: Nil) => Validation.success(WeededAst.Expr.Binary(SemanticOp.CharOp.Le, e1, e2, loc))
          case ("CHAR_GT", e1 :: e2 :: Nil) => Validation.success(WeededAst.Expr.Binary(SemanticOp.CharOp.Gt, e1, e2, loc))
          case ("CHAR_GE", e1 :: e2 :: Nil) => Validation.success(WeededAst.Expr.Binary(SemanticOp.CharOp.Ge, e1, e2, loc))

          case ("FLOAT32_NEG", e1 :: Nil) => Validation.success(WeededAst.Expr.Unary(SemanticOp.Float32Op.Neg, e1, loc))
          case ("FLOAT32_ADD", e1 :: e2 :: Nil) => Validation.success(WeededAst.Expr.Binary(SemanticOp.Float32Op.Add, e1, e2, loc))
          case ("FLOAT32_SUB", e1 :: e2 :: Nil) => Validation.success(WeededAst.Expr.Binary(SemanticOp.Float32Op.Sub, e1, e2, loc))
          case ("FLOAT32_MUL", e1 :: e2 :: Nil) => Validation.success(WeededAst.Expr.Binary(SemanticOp.Float32Op.Mul, e1, e2, loc))
          case ("FLOAT32_DIV", e1 :: e2 :: Nil) => Validation.success(WeededAst.Expr.Binary(SemanticOp.Float32Op.Div, e1, e2, loc))
          case ("FLOAT32_EXP", e1 :: e2 :: Nil) => Validation.success(WeededAst.Expr.Binary(SemanticOp.Float32Op.Exp, e1, e2, loc))
          case ("FLOAT32_EQ", e1 :: e2 :: Nil) => Validation.success(WeededAst.Expr.Binary(SemanticOp.Float32Op.Eq, e1, e2, loc))
          case ("FLOAT32_NEQ", e1 :: e2 :: Nil) => Validation.success(WeededAst.Expr.Binary(SemanticOp.Float32Op.Neq, e1, e2, loc))
          case ("FLOAT32_LT", e1 :: e2 :: Nil) => Validation.success(WeededAst.Expr.Binary(SemanticOp.Float32Op.Lt, e1, e2, loc))
          case ("FLOAT32_LE", e1 :: e2 :: Nil) => Validation.success(WeededAst.Expr.Binary(SemanticOp.Float32Op.Le, e1, e2, loc))
          case ("FLOAT32_GT", e1 :: e2 :: Nil) => Validation.success(WeededAst.Expr.Binary(SemanticOp.Float32Op.Gt, e1, e2, loc))
          case ("FLOAT32_GE", e1 :: e2 :: Nil) => Validation.success(WeededAst.Expr.Binary(SemanticOp.Float32Op.Ge, e1, e2, loc))

          case ("FLOAT64_NEG", e1 :: Nil) => Validation.success(WeededAst.Expr.Unary(SemanticOp.Float64Op.Neg, e1, loc))
          case ("FLOAT64_ADD", e1 :: e2 :: Nil) => Validation.success(WeededAst.Expr.Binary(SemanticOp.Float64Op.Add, e1, e2, loc))
          case ("FLOAT64_SUB", e1 :: e2 :: Nil) => Validation.success(WeededAst.Expr.Binary(SemanticOp.Float64Op.Sub, e1, e2, loc))
          case ("FLOAT64_MUL", e1 :: e2 :: Nil) => Validation.success(WeededAst.Expr.Binary(SemanticOp.Float64Op.Mul, e1, e2, loc))
          case ("FLOAT64_DIV", e1 :: e2 :: Nil) => Validation.success(WeededAst.Expr.Binary(SemanticOp.Float64Op.Div, e1, e2, loc))
          case ("FLOAT64_EXP", e1 :: e2 :: Nil) => Validation.success(WeededAst.Expr.Binary(SemanticOp.Float64Op.Exp, e1, e2, loc))
          case ("FLOAT64_EQ", e1 :: e2 :: Nil) => Validation.success(WeededAst.Expr.Binary(SemanticOp.Float64Op.Eq, e1, e2, loc))
          case ("FLOAT64_NEQ", e1 :: e2 :: Nil) => Validation.success(WeededAst.Expr.Binary(SemanticOp.Float64Op.Neq, e1, e2, loc))
          case ("FLOAT64_LT", e1 :: e2 :: Nil) => Validation.success(WeededAst.Expr.Binary(SemanticOp.Float64Op.Lt, e1, e2, loc))
          case ("FLOAT64_LE", e1 :: e2 :: Nil) => Validation.success(WeededAst.Expr.Binary(SemanticOp.Float64Op.Le, e1, e2, loc))
          case ("FLOAT64_GT", e1 :: e2 :: Nil) => Validation.success(WeededAst.Expr.Binary(SemanticOp.Float64Op.Gt, e1, e2, loc))
          case ("FLOAT64_GE", e1 :: e2 :: Nil) => Validation.success(WeededAst.Expr.Binary(SemanticOp.Float64Op.Ge, e1, e2, loc))

          case ("INT8_NEG", e1 :: Nil) => Validation.success(WeededAst.Expr.Unary(SemanticOp.Int8Op.Neg, e1, loc))
          case ("INT8_NOT", e1 :: Nil) => Validation.success(WeededAst.Expr.Unary(SemanticOp.Int8Op.Not, e1, loc))
          case ("INT8_ADD", e1 :: e2 :: Nil) => Validation.success(WeededAst.Expr.Binary(SemanticOp.Int8Op.Add, e1, e2, loc))
          case ("INT8_SUB", e1 :: e2 :: Nil) => Validation.success(WeededAst.Expr.Binary(SemanticOp.Int8Op.Sub, e1, e2, loc))
          case ("INT8_MUL", e1 :: e2 :: Nil) => Validation.success(WeededAst.Expr.Binary(SemanticOp.Int8Op.Mul, e1, e2, loc))
          case ("INT8_DIV", e1 :: e2 :: Nil) => Validation.success(WeededAst.Expr.Binary(SemanticOp.Int8Op.Div, e1, e2, loc))
          case ("INT8_REM", e1 :: e2 :: Nil) => Validation.success(WeededAst.Expr.Binary(SemanticOp.Int8Op.Rem, e1, e2, loc))
          case ("INT8_EXP", e1 :: e2 :: Nil) => Validation.success(WeededAst.Expr.Binary(SemanticOp.Int8Op.Exp, e1, e2, loc))
          case ("INT8_AND", e1 :: e2 :: Nil) => Validation.success(WeededAst.Expr.Binary(SemanticOp.Int8Op.And, e1, e2, loc))
          case ("INT8_OR", e1 :: e2 :: Nil) => Validation.success(WeededAst.Expr.Binary(SemanticOp.Int8Op.Or, e1, e2, loc))
          case ("INT8_XOR", e1 :: e2 :: Nil) => Validation.success(WeededAst.Expr.Binary(SemanticOp.Int8Op.Xor, e1, e2, loc))
          case ("INT8_SHL", e1 :: e2 :: Nil) => Validation.success(WeededAst.Expr.Binary(SemanticOp.Int8Op.Shl, e1, e2, loc))
          case ("INT8_SHR", e1 :: e2 :: Nil) => Validation.success(WeededAst.Expr.Binary(SemanticOp.Int8Op.Shr, e1, e2, loc))
          case ("INT8_EQ", e1 :: e2 :: Nil) => Validation.success(WeededAst.Expr.Binary(SemanticOp.Int8Op.Eq, e1, e2, loc))
          case ("INT8_NEQ", e1 :: e2 :: Nil) => Validation.success(WeededAst.Expr.Binary(SemanticOp.Int8Op.Neq, e1, e2, loc))
          case ("INT8_LT", e1 :: e2 :: Nil) => Validation.success(WeededAst.Expr.Binary(SemanticOp.Int8Op.Lt, e1, e2, loc))
          case ("INT8_LE", e1 :: e2 :: Nil) => Validation.success(WeededAst.Expr.Binary(SemanticOp.Int8Op.Le, e1, e2, loc))
          case ("INT8_GT", e1 :: e2 :: Nil) => Validation.success(WeededAst.Expr.Binary(SemanticOp.Int8Op.Gt, e1, e2, loc))
          case ("INT8_GE", e1 :: e2 :: Nil) => Validation.success(WeededAst.Expr.Binary(SemanticOp.Int8Op.Ge, e1, e2, loc))

          case ("INT16_NEG", e1 :: Nil) => Validation.success(WeededAst.Expr.Unary(SemanticOp.Int16Op.Neg, e1, loc))
          case ("INT16_NOT", e1 :: Nil) => Validation.success(WeededAst.Expr.Unary(SemanticOp.Int16Op.Not, e1, loc))
          case ("INT16_ADD", e1 :: e2 :: Nil) => Validation.success(WeededAst.Expr.Binary(SemanticOp.Int16Op.Add, e1, e2, loc))
          case ("INT16_SUB", e1 :: e2 :: Nil) => Validation.success(WeededAst.Expr.Binary(SemanticOp.Int16Op.Sub, e1, e2, loc))
          case ("INT16_MUL", e1 :: e2 :: Nil) => Validation.success(WeededAst.Expr.Binary(SemanticOp.Int16Op.Mul, e1, e2, loc))
          case ("INT16_DIV", e1 :: e2 :: Nil) => Validation.success(WeededAst.Expr.Binary(SemanticOp.Int16Op.Div, e1, e2, loc))
          case ("INT16_REM", e1 :: e2 :: Nil) => Validation.success(WeededAst.Expr.Binary(SemanticOp.Int16Op.Rem, e1, e2, loc))
          case ("INT16_EXP", e1 :: e2 :: Nil) => Validation.success(WeededAst.Expr.Binary(SemanticOp.Int16Op.Exp, e1, e2, loc))
          case ("INT16_AND", e1 :: e2 :: Nil) => Validation.success(WeededAst.Expr.Binary(SemanticOp.Int16Op.And, e1, e2, loc))
          case ("INT16_OR", e1 :: e2 :: Nil) => Validation.success(WeededAst.Expr.Binary(SemanticOp.Int16Op.Or, e1, e2, loc))
          case ("INT16_XOR", e1 :: e2 :: Nil) => Validation.success(WeededAst.Expr.Binary(SemanticOp.Int16Op.Xor, e1, e2, loc))
          case ("INT16_SHL", e1 :: e2 :: Nil) => Validation.success(WeededAst.Expr.Binary(SemanticOp.Int16Op.Shl, e1, e2, loc))
          case ("INT16_SHR", e1 :: e2 :: Nil) => Validation.success(WeededAst.Expr.Binary(SemanticOp.Int16Op.Shr, e1, e2, loc))
          case ("INT16_EQ", e1 :: e2 :: Nil) => Validation.success(WeededAst.Expr.Binary(SemanticOp.Int16Op.Eq, e1, e2, loc))
          case ("INT16_NEQ", e1 :: e2 :: Nil) => Validation.success(WeededAst.Expr.Binary(SemanticOp.Int16Op.Neq, e1, e2, loc))
          case ("INT16_LT", e1 :: e2 :: Nil) => Validation.success(WeededAst.Expr.Binary(SemanticOp.Int16Op.Lt, e1, e2, loc))
          case ("INT16_LE", e1 :: e2 :: Nil) => Validation.success(WeededAst.Expr.Binary(SemanticOp.Int16Op.Le, e1, e2, loc))
          case ("INT16_GT", e1 :: e2 :: Nil) => Validation.success(WeededAst.Expr.Binary(SemanticOp.Int16Op.Gt, e1, e2, loc))
          case ("INT16_GE", e1 :: e2 :: Nil) => Validation.success(WeededAst.Expr.Binary(SemanticOp.Int16Op.Ge, e1, e2, loc))

          case ("INT32_NEG", e1 :: Nil) => Validation.success(WeededAst.Expr.Unary(SemanticOp.Int32Op.Neg, e1, loc))
          case ("INT32_NOT", e1 :: Nil) => Validation.success(WeededAst.Expr.Unary(SemanticOp.Int32Op.Not, e1, loc))
          case ("INT32_ADD", e1 :: e2 :: Nil) => Validation.success(WeededAst.Expr.Binary(SemanticOp.Int32Op.Add, e1, e2, loc))
          case ("INT32_SUB", e1 :: e2 :: Nil) => Validation.success(WeededAst.Expr.Binary(SemanticOp.Int32Op.Sub, e1, e2, loc))
          case ("INT32_MUL", e1 :: e2 :: Nil) => Validation.success(WeededAst.Expr.Binary(SemanticOp.Int32Op.Mul, e1, e2, loc))
          case ("INT32_DIV", e1 :: e2 :: Nil) => Validation.success(WeededAst.Expr.Binary(SemanticOp.Int32Op.Div, e1, e2, loc))
          case ("INT32_REM", e1 :: e2 :: Nil) => Validation.success(WeededAst.Expr.Binary(SemanticOp.Int32Op.Rem, e1, e2, loc))
          case ("INT32_EXP", e1 :: e2 :: Nil) => Validation.success(WeededAst.Expr.Binary(SemanticOp.Int32Op.Exp, e1, e2, loc))
          case ("INT32_AND", e1 :: e2 :: Nil) => Validation.success(WeededAst.Expr.Binary(SemanticOp.Int32Op.And, e1, e2, loc))
          case ("INT32_OR", e1 :: e2 :: Nil) => Validation.success(WeededAst.Expr.Binary(SemanticOp.Int32Op.Or, e1, e2, loc))
          case ("INT32_XOR", e1 :: e2 :: Nil) => Validation.success(WeededAst.Expr.Binary(SemanticOp.Int32Op.Xor, e1, e2, loc))
          case ("INT32_SHL", e1 :: e2 :: Nil) => Validation.success(WeededAst.Expr.Binary(SemanticOp.Int32Op.Shl, e1, e2, loc))
          case ("INT32_SHR", e1 :: e2 :: Nil) => Validation.success(WeededAst.Expr.Binary(SemanticOp.Int32Op.Shr, e1, e2, loc))
          case ("INT32_EQ", e1 :: e2 :: Nil) => Validation.success(WeededAst.Expr.Binary(SemanticOp.Int32Op.Eq, e1, e2, loc))
          case ("INT32_NEQ", e1 :: e2 :: Nil) => Validation.success(WeededAst.Expr.Binary(SemanticOp.Int32Op.Neq, e1, e2, loc))
          case ("INT32_LT", e1 :: e2 :: Nil) => Validation.success(WeededAst.Expr.Binary(SemanticOp.Int32Op.Lt, e1, e2, loc))
          case ("INT32_LE", e1 :: e2 :: Nil) => Validation.success(WeededAst.Expr.Binary(SemanticOp.Int32Op.Le, e1, e2, loc))
          case ("INT32_GT", e1 :: e2 :: Nil) => Validation.success(WeededAst.Expr.Binary(SemanticOp.Int32Op.Gt, e1, e2, loc))
          case ("INT32_GE", e1 :: e2 :: Nil) => Validation.success(WeededAst.Expr.Binary(SemanticOp.Int32Op.Ge, e1, e2, loc))

          case ("INT64_NEG", e1 :: Nil) => Validation.success(WeededAst.Expr.Unary(SemanticOp.Int64Op.Neg, e1, loc))
          case ("INT64_NOT", e1 :: Nil) => Validation.success(WeededAst.Expr.Unary(SemanticOp.Int64Op.Not, e1, loc))
          case ("INT64_ADD", e1 :: e2 :: Nil) => Validation.success(WeededAst.Expr.Binary(SemanticOp.Int64Op.Add, e1, e2, loc))
          case ("INT64_SUB", e1 :: e2 :: Nil) => Validation.success(WeededAst.Expr.Binary(SemanticOp.Int64Op.Sub, e1, e2, loc))
          case ("INT64_MUL", e1 :: e2 :: Nil) => Validation.success(WeededAst.Expr.Binary(SemanticOp.Int64Op.Mul, e1, e2, loc))
          case ("INT64_DIV", e1 :: e2 :: Nil) => Validation.success(WeededAst.Expr.Binary(SemanticOp.Int64Op.Div, e1, e2, loc))
          case ("INT64_REM", e1 :: e2 :: Nil) => Validation.success(WeededAst.Expr.Binary(SemanticOp.Int64Op.Rem, e1, e2, loc))
          case ("INT64_EXP", e1 :: e2 :: Nil) => Validation.success(WeededAst.Expr.Binary(SemanticOp.Int64Op.Exp, e1, e2, loc))
          case ("INT64_AND", e1 :: e2 :: Nil) => Validation.success(WeededAst.Expr.Binary(SemanticOp.Int64Op.And, e1, e2, loc))
          case ("INT64_OR", e1 :: e2 :: Nil) => Validation.success(WeededAst.Expr.Binary(SemanticOp.Int64Op.Or, e1, e2, loc))
          case ("INT64_XOR", e1 :: e2 :: Nil) => Validation.success(WeededAst.Expr.Binary(SemanticOp.Int64Op.Xor, e1, e2, loc))
          case ("INT64_SHL", e1 :: e2 :: Nil) => Validation.success(WeededAst.Expr.Binary(SemanticOp.Int64Op.Shl, e1, e2, loc))
          case ("INT64_SHR", e1 :: e2 :: Nil) => Validation.success(WeededAst.Expr.Binary(SemanticOp.Int64Op.Shr, e1, e2, loc))
          case ("INT64_EQ", e1 :: e2 :: Nil) => Validation.success(WeededAst.Expr.Binary(SemanticOp.Int64Op.Eq, e1, e2, loc))
          case ("INT64_NEQ", e1 :: e2 :: Nil) => Validation.success(WeededAst.Expr.Binary(SemanticOp.Int64Op.Neq, e1, e2, loc))
          case ("INT64_LT", e1 :: e2 :: Nil) => Validation.success(WeededAst.Expr.Binary(SemanticOp.Int64Op.Lt, e1, e2, loc))
          case ("INT64_LE", e1 :: e2 :: Nil) => Validation.success(WeededAst.Expr.Binary(SemanticOp.Int64Op.Le, e1, e2, loc))
          case ("INT64_GT", e1 :: e2 :: Nil) => Validation.success(WeededAst.Expr.Binary(SemanticOp.Int64Op.Gt, e1, e2, loc))
          case ("INT64_GE", e1 :: e2 :: Nil) => Validation.success(WeededAst.Expr.Binary(SemanticOp.Int64Op.Ge, e1, e2, loc))

          case ("CHANNEL_GET", e1 :: Nil) => Validation.success(WeededAst.Expr.GetChannel(e1, loc))
          case ("CHANNEL_PUT", e1 :: e2 :: Nil) => Validation.success(WeededAst.Expr.PutChannel(e1, e2, loc))
          case ("CHANNEL_NEW", e1 :: e2 :: Nil) => Validation.success(WeededAst.Expr.NewChannel(e1, e2, loc))

          case ("ARRAY_NEW", e1 :: e2 :: e3 :: Nil) => Validation.success(WeededAst.Expr.ArrayNew(e1, e2, e3, loc))
          case ("ARRAY_LENGTH", e1 :: Nil) => Validation.success(WeededAst.Expr.ArrayLength(e1, loc))
          case ("ARRAY_LOAD", e1 :: e2 :: Nil) => Validation.success(WeededAst.Expr.ArrayLoad(e1, e2, loc))
          case ("ARRAY_STORE", e1 :: e2 :: e3 :: Nil) => Validation.success(WeededAst.Expr.ArrayStore(e1, e2, e3, loc))

          case ("VECTOR_GET", e1 :: e2 :: Nil) => Validation.success(WeededAst.Expr.VectorLoad(e1, e2, loc))
          case ("VECTOR_LENGTH", e1 :: Nil) => Validation.success(WeededAst.Expr.VectorLength(e1, loc))

          case _ =>
            val err = UndefinedIntrinsic(loc)
            Validation.toSoftFailure(WeededAst.Expr.Error(err), err)
        }
      }

    case ParsedAst.Expression.Apply(lambda, args, sp2) =>
      val sp1 = leftMostSourcePosition(lambda)
      val loc = mkSL(sp1, sp2)
      mapN(visitExp(lambda), traverse(args)(e => visitArgument(e))) {
        case (e, as) =>
          val es = getArguments(as, loc)
          WeededAst.Expr.Apply(e, es, loc)
      }

    case ParsedAst.Expression.Infix(exp1, name, exp2, sp2) =>
      val loc = mkSL(leftMostSourcePosition(exp1), sp2)
      val e1 = visitExp(exp1)
      val e2 = visitExp(name)
      val e3 = visitExp(exp2)
      mapN(e1, e2, e3) {
        case (e11, e22, e33) => WeededAst.Expr.Infix(e11, e22, e33, loc)
      }

    case ParsedAst.Expression.Lambda(sp1, fparams0, exp, sp2) =>
      val loc = mkSL(sp1, sp2)
      /*
       * Check for `DuplicateFormal`.
       */
      val fparamsVal = visitFormalParams(fparams0, Presence.Optional)
      val expVal = visitExp(exp)
      mapN(fparamsVal, expVal) {
        case (fparams, e) => mkCurried(fparams, e, loc)
      }

    case ParsedAst.Expression.LambdaMatch(sp1, pat, exp, sp2) =>
      val loc = mkSL(sp1, sp2).asSynthetic
      val p = visitPattern(pat)
      val e = visitExp(exp)
      mapN(p, e) {
        case (p1, e1) => WeededAst.Expr.LambdaMatch(p1, e1, loc)
      }

    case ParsedAst.Expression.Unary(sp1, op, exp, sp2) =>
      val loc = mkSL(sp1, sp2)
      mapN(visitExp(exp)) {
        case e => visitUnaryOperator(op) match {
          case OperatorResult.BuiltIn(name) => WeededAst.Expr.Apply(WeededAst.Expr.Ambiguous(name, name.loc), List(e), loc)
          case OperatorResult.Operator(o) => WeededAst.Expr.Unary(o, e, loc)
          case OperatorResult.Unrecognized(ident) => WeededAst.Expr.Apply(WeededAst.Expr.Ambiguous(Name.mkQName(ident), ident.loc), List(e), loc)
        }
      }

    case ParsedAst.Expression.Binary(exp1, op, exp2, sp2) =>
      val sp1 = leftMostSourcePosition(exp1)
      val loc = mkSL(sp1, sp2)
      mapN(visitExp(exp1), visitExp(exp2)) {
        case (e1, e2) => visitBinaryOperator(op) match {
          case OperatorResult.BuiltIn(name) => WeededAst.Expr.Apply(WeededAst.Expr.Ambiguous(name, name.loc), List(e1, e2), loc)
          case OperatorResult.Operator(o) => WeededAst.Expr.Binary(o, e1, e2, loc)
          case OperatorResult.Unrecognized(ident) => WeededAst.Expr.Apply(WeededAst.Expr.Ambiguous(Name.mkQName(ident), ident.loc), List(e1, e2), loc)
        }
      }

    case ParsedAst.Expression.IfThenElse(sp1, exp1, exp2, exp3, sp2) =>
      mapN(visitExp(exp1), visitExp(exp2), visitExp(exp3)) {
        case (e1, e2, e3) => WeededAst.Expr.IfThenElse(e1, e2, e3, mkSL(sp1, sp2))
      }

    case ParsedAst.Expression.Stm(exp1, exp2, sp2) =>
      val sp1 = leftMostSourcePosition(exp1)
      mapN(visitExp(exp1), visitExp(exp2)) {
        case (e1, e2) => WeededAst.Expr.Stm(e1, e2, mkSL(sp1, sp2))
      }

    case ParsedAst.Expression.Discard(sp1, exp, sp2) =>
      val loc = mkSL(sp1, sp2)
      mapN(visitExp(exp)) {
        case e => WeededAst.Expr.Discard(e, loc)
      }

    case ParsedAst.Expression.ApplicativeFor(sp1, frags, exp, sp2) =>
      val loc = mkSL(sp1, sp2).asSynthetic
      val (gens, bad) = frags.partition {
        case _: ParsedAst.ForFragment.Generator => true
        case _ => false
      }
      val gs = traverse(gens)(g => visitForFragmentGenerator(g.asInstanceOf[ParsedAst.ForFragment.Generator]))
      val errs = traverse(bad)(visitForFragment(_))
      val e = visitExp(exp)
      flatMapN(errs, gs, e) {
        case _ if frags.isEmpty =>
          val err = EmptyForFragment(loc)
          Validation.toSoftFailure(WeededAst.Expr.Error(err), err)

        case (es, _, _) if es.nonEmpty =>
          val err = WeederError.IllegalForAFragment(loc)
          Validation.toSoftFailure(WeededAst.Expr.Error(err), err)

        case (_, fs, e1) => Validation.success(WeededAst.Expr.ApplicativeFor(fs, e1, loc))
      }

    case ParsedAst.Expression.ForEach(sp1, frags, exp, sp2) =>
      val loc = mkSL(sp1, sp2).asSynthetic
      val fs = traverse(frags)(visitForFragment(_))
      val e = visitExp(exp)
      flatMapN(fs, e) {
        case _ if frags.isEmpty =>
          val err = EmptyForFragment(loc)
          Validation.toSoftFailure(WeededAst.Expr.Error(err), err)

        case (WeededAst.ForFragment.Guard(_, _) :: _, _) =>
          val err = IllegalForFragment(loc)
          Validation.toSoftFailure(WeededAst.Expr.Error(err), err)

        case (WeededAst.ForFragment.Let(_, _, _) :: _, _) =>
          val err = IllegalForFragment(loc)
          Validation.toSoftFailure(WeededAst.Expr.Error(err), err)

        case (fs1, e1) => Validation.success(WeededAst.Expr.ForEach(fs1, e1, loc))
      }

    case ParsedAst.Expression.MonadicFor(sp1, frags, exp, sp2) =>
      val loc = mkSL(sp1, sp2).asSynthetic
      val fs = traverse(frags)(visitForFragment(_))
      val e = visitExp(exp)
      flatMapN(fs, e) {
        case _ if frags.isEmpty =>
          val err = EmptyForFragment(loc)
          Validation.toSoftFailure(WeededAst.Expr.Error(err), err)

        case (WeededAst.ForFragment.Guard(_, _) :: _, _) =>
          val err = IllegalForFragment(loc)
          Validation.toSoftFailure(WeededAst.Expr.Error(err), err)

        case (WeededAst.ForFragment.Let(_, _, _) :: _, _) =>
          val err = IllegalForFragment(loc)
          Validation.toSoftFailure(WeededAst.Expr.Error(err), err)

        case (fs1, e1) => Validation.success(WeededAst.Expr.MonadicFor(fs1, e1, loc))
      }

    case ParsedAst.Expression.ForEachYield(sp1, frags, exp, sp2) =>
      val loc = mkSL(sp1, sp2).asSynthetic
      val fs = traverse(frags)(visitForFragment(_))
      val e = visitExp(exp)
      flatMapN(fs, e) {
        case _ if frags.isEmpty =>
          val err = EmptyForFragment(loc)
          Validation.toSoftFailure(WeededAst.Expr.Error(err), err)

        case (WeededAst.ForFragment.Guard(_, _) :: _, _) =>
          val err = IllegalForFragment(loc)
          Validation.toSoftFailure(WeededAst.Expr.Error(err), err)

        case (WeededAst.ForFragment.Let(_, _, _) :: _, _) =>
          val err = IllegalForFragment(loc)
          Validation.toSoftFailure(WeededAst.Expr.Error(err), err)

        case (fs1, e1) => Validation.success(WeededAst.Expr.ForEachYield(fs1, e1, loc))
      }

    case ParsedAst.Expression.LetMatch(sp1, mod0, pat, tpe0, exp1, exp2, sp2) =>
      val loc = mkSL(sp1, sp2)
      val patVal = visitPattern(pat)
      val modVal = visitModifiers(mod0, legalModifiers = Set.empty)
      val tpeVal = traverseOpt(tpe0)(visitType)
      val exp1Val = visitExp(exp1)
      val exp2Val = visitExp(exp2)
      mapN(patVal, modVal, tpeVal, exp1Val, exp2Val) {
        case (p, m, t, e1, e2) => WeededAst.Expr.LetMatch(p, m, t, e1, e2, loc)
      }

    case ParsedAst.Expression.LetRecDef(sp1, ann, ident, fparams, tpeAndEff, exp1, exp2, sp2) =>
      val mod = Ast.Modifiers.Empty
      val loc = mkSL(sp1, sp2)
      val annVal = flatMapN(visitAnnotations(ann)) {
        case Ast.Annotations(as) =>
          // Check for [[IllegalAnnotation]]
          val errors = mutable.ArrayBuffer.empty[IllegalAnnotation]
          for (a <- as) {
            a match {
              case Ast.Annotation.TailRecursive(_) => // OK
              case otherAnn => errors += IllegalAnnotation(otherAnn.loc)
            }
          }
          Validation.toSuccessOrSoftFailure(Ast.Annotations(as), errors)
      }

      val tpeOpt = tpeAndEff.map(_._1)
      val effOpt = tpeAndEff.flatMap(_._2)

      val fpVal = visitFormalParams(fparams, Presence.Optional)
      val e1Val = visitExp(exp1)
      val e2Val = visitExp(exp2)
      val tpeVal = traverseOpt(tpeOpt)(visitType)
      val effVal = traverseOpt(effOpt)(visitType)

      mapN(fpVal, annVal, e1Val, e2Val, tpeVal, effVal) {
        case (fp, a1, e1, e2, tpe, eff) =>
          // skip ascription if it's empty
          val ascription = if (tpe.isDefined || eff.isDefined) {
            WeededAst.Expr.Ascribe(e1, tpe, eff, e1.loc)
          } else {
            e1
          }
          val lambda = mkCurried(fp, ascription, e1.loc)
          WeededAst.Expr.LetRec(ident, a1, mod, lambda, e2, loc)
      }

    case ParsedAst.Expression.LetImport(sp1, impl, exp2, sp2) =>
      val loc = mkSL(sp1, sp2)
      val implVal = visitJvmOp(impl)
      val e2Val = visitExp(exp2)
      mapN(implVal, e2Val) {
        case (i, e) => WeededAst.Expr.LetImport(i, e, loc)
      }

    case ParsedAst.Expression.NewObject(sp1, tpe, methods, sp2) =>
      val tVal = visitType(tpe)
      val msVal = traverse(methods)(visitJvmMethod)
      mapN(tVal, msVal) {
        case (t, ms) =>
          WeededAst.Expr.NewObject(t, ms, mkSL(sp1, sp2))
      }

    case ParsedAst.Expression.Static(sp1, sp2) =>
      val loc = mkSL(sp1, sp2)
      Validation.success(WeededAst.Expr.Static(loc))

    case ParsedAst.Expression.Scope(sp1, ident, exp, sp2) =>
      mapN(visitExp(exp)) {
        case e => WeededAst.Expr.Scope(ident, e, mkSL(sp1, sp2))
      }

    case ParsedAst.Expression.Match(sp1, exp, rules, sp2) =>
      val loc = mkSL(sp1, sp2)
      val rulesVal = traverse(rules) {
        case ParsedAst.MatchRule(pat, guard, body) =>
          mapN(visitPattern(pat), traverseOpt(guard)(visitExp(_)), visitExp(body)) {
            case (p, g, b) => WeededAst.MatchRule(p, g, b)
          }
      }
      mapN(visitExp(exp), rulesVal) {
        case (e, rs) => WeededAst.Expr.Match(e, rs, loc)
      }

    case ParsedAst.Expression.TypeMatch(sp1, exp, rules, sp2) =>
      val loc = mkSL(sp1, sp2)
      val rulesVal = traverse(rules) {
        case ParsedAst.TypeMatchRule(ident, tpe0, body0) =>
          val tpeVal = visitType(tpe0)
          val bodyVal = visitExp(body0)
          mapN(tpeVal, bodyVal) {
            case (tpe, body) => WeededAst.TypeMatchRule(ident, tpe, body)
          }
      }
      mapN(visitExp(exp), rulesVal) {
        case (e, rs) => WeededAst.Expr.TypeMatch(e, rs, loc)
      }

    case ParsedAst.Expression.RestrictableChoose(sp1, star, exp, rules, sp2) =>
      val expVal = visitExp(exp)
      val rulesVal = traverse(rules) {
        case ParsedAst.MatchRule(pat, guard, body) =>
          flatMapN(visitPattern(pat), traverseOpt(guard)(visitExp(_)), visitExp(body)) {
            case (p, g, b) => createRestrictableChooseRule(star, p, g, b)
          }
      }
      mapN(expVal, rulesVal) {
        case (e, rs) => WeededAst.Expr.RestrictableChoose(star, e, rs, mkSL(sp1, sp2))
      }

    case ParsedAst.Expression.Tuple(sp1, elms, sp2) =>
      mapN(traverse(elms)(visitArgument(_))) {
        case args => WeededAst.Expr.Tuple(args, mkSL(sp1, sp2))
      }

    case ParsedAst.Expression.RecordLit(sp1, labels, sp2) =>
      val labelsVal = traverse(labels) {
        case ParsedAst.RecordLabel(_, ident, exp, _) =>
          val expVal = visitExp(exp)

          mapN(expVal, visitIdent(ident)) {
            case (e, id) => id -> e
          }
      }

      mapN(labelsVal) {
        case ls =>
          // Rewrite into a sequence of nested record extensions.
          val zero = WeededAst.Expr.RecordEmpty(mkSL(sp1, sp2))
          ls.foldRight(zero: WeededAst.Expr) {
            case ((ident, e), acc) => WeededAst.Expr.RecordExtend(Name.mkLabel(ident), e, acc, mkSL(sp1, sp2))
          }
      }

    case ParsedAst.Expression.RecordSelect(exp, ident, sp2) =>
      val sp1 = leftMostSourcePosition(exp)
      mapN(visitExp(exp), visitIdent(ident)) {
        case (e, id) => WeededAst.Expr.RecordSelect(e, Name.mkLabel(id), mkSL(sp1, sp2))
      }

    case ParsedAst.Expression.RecordOperation(_, ops, rest, _) =>
      // We translate the sequence of record operations into a nested tree using a fold right.
      foldRight(ops)(visitExp(rest)) {
        case (ParsedAst.RecordOp.Extend(sp1, ident, exp, sp2), acc) =>
          mapN(visitExp(exp), visitIdent(ident)) {
            case (e, id) =>
              WeededAst.Expr.RecordExtend(Name.mkLabel(id), e, acc, mkSL(sp1, sp2))
          }

        case (ParsedAst.RecordOp.Restrict(sp1, ident, sp2), acc) =>
          mapN(visitIdent(ident)) {
            case id => WeededAst.Expr.RecordRestrict(Name.mkLabel(id), acc, mkSL(sp1, sp2))
          }

        case (ParsedAst.RecordOp.Update(sp1, ident, exp, sp2), acc) =>
          mapN(visitExp(exp), visitIdent(ident)) {
            case (e, id) =>
              // An update is a restrict followed by an extension.
              val inner = WeededAst.Expr.RecordRestrict(Name.mkLabel(id), acc, mkSL(sp1, sp2))
              WeededAst.Expr.RecordExtend(Name.mkLabel(id), e, inner, mkSL(sp1, sp2))
          }
      }

    case ParsedAst.Expression.ArrayLit(sp1, exps, exp, sp2) =>
      mapN(traverse(exps)(visitExp(_)), visitExp(exp)) {
        case (es, e) => WeededAst.Expr.ArrayLit(es, e, mkSL(sp1, sp2))
      }

    case ParsedAst.Expression.VectorLit(sp1, exps, sp2) =>
      mapN(traverse(exps)(visitExp(_))) {
        case es => WeededAst.Expr.VectorLit(es, mkSL(sp1, sp2))
      }

    case ParsedAst.Expression.FCons(exp1, sp1, sp2, exp2) =>
      val loc = mkSL(sp1, sp2)
      /*
       * Rewrites a `FCons` expression into a tag expression.
       */
      mapN(visitExp(exp1), visitExp(exp2)) {
        case (e1, e2) =>
          WeededAst.Expr.FCons(e1, e2, loc)
      }

    case ParsedAst.Expression.FAppend(exp1, sp1, sp2, exp2) =>
      val loc = mkSL(sp1, sp2).asSynthetic
      val e1Val = visitExp(exp1)
      val e2Val = visitExp(exp2)
      mapN(e1Val, e2Val) {
        case (e1, e2) => WeededAst.Expr.FAppend(e1, e2, loc)
      }

    case ParsedAst.Expression.ListLit(sp1, sp2, exps) =>
      val loc = mkSL(sp1, sp2).asSynthetic
      val esVal = traverse(exps)(visitExp(_))
      mapN(esVal) {
        case es => WeededAst.Expr.ListLit(es, loc)
      }

    case ParsedAst.Expression.SetLit(sp1, sp2, exps) =>
      val loc = mkSL(sp1, sp2).asSynthetic
      val esVal = traverse(exps)(visitExp(_))
      mapN(esVal) {
        case es => WeededAst.Expr.SetLit(es, loc)
      }

    case ParsedAst.Expression.MapLit(sp1, sp2, exps) =>
      val loc = mkSL(sp1, sp2)
      val esVal = traverse(exps) {
        case (k, v) => mapN(visitExp(k), visitExp(v))(_ -> _)
      }
      mapN(esVal) {
        case es => WeededAst.Expr.MapLit(es, loc)
      }

    case ParsedAst.Expression.Interpolation(sp1, parts, sp2) =>

      /**
        * Returns an expression that concatenates the result of the expression `e1` with the expression `e2`.
        */
      def mkConcat(e1: WeededAst.Expr, e2: WeededAst.Expr, loc: SourceLocation): WeededAst.Expr = {
        val sop = SemanticOp.StringOp.Concat
        val l = loc.asSynthetic
        WeededAst.Expr.Binary(sop, e1, e2, l)
      }

      /**
        * Returns an expression that applies `toString` to the result of the given expression `e`.
        */
      def mkApplyToString(e: WeededAst.Expr, sp1: SourcePosition, sp2: SourcePosition): WeededAst.Expr = {
        val fqn = "ToString.toString"
        val loc = mkSL(sp1, sp2).asSynthetic
        mkApplyFqn(fqn, List(e), loc)
      }

      /**
        * Returns an expression that applies `debugString` to the result of the given expression `e`.
        */
      def mkApplyDebugString(e: WeededAst.Expr, sp1: SourcePosition, sp2: SourcePosition): WeededAst.Expr = {
        val fqn = "Debug.stringify"
        val loc = mkSL(sp1, sp2).asSynthetic
        mkApplyFqn(fqn, List(e), loc)
      }

      val loc = mkSL(sp1, sp2)

      parts match {
        case Seq(ParsedAst.InterpolationPart.StrPart(innerSp1, chars, innerSp2)) =>
          // Special case: We have a constant string. Check the contents and return it.
          visitCharSeq(chars) match {
            case Result.Ok(s) => Validation.success(WeededAst.Expr.Cst(Ast.Constant.Str(s), mkSL(innerSp1, innerSp2)))
            case Result.Err(e) => Validation.toSoftFailure(WeededAst.Expr.Error(e), e)
          }

        case _ =>
          // General Case: Fold the interpolator parts together.
          val init = WeededAst.Expr.Cst(Ast.Constant.Str(""), loc)
          Validation.fold(parts, init: WeededAst.Expr) {
            // Case 1: string part
            case (acc, ParsedAst.InterpolationPart.StrPart(innerSp1, chars, innerSp2)) =>
              visitCharSeq(chars) match {
                case Result.Ok(s) =>
                  val e2 = WeededAst.Expr.Cst(Ast.Constant.Str(s), mkSL(innerSp1, innerSp2))
                  Validation.success(mkConcat(acc, e2, loc))
                case Result.Err(e) =>
                  Validation.toSoftFailure(WeededAst.Expr.Error(e), e)
              }
            // Case 2: interpolated expression
            case (acc, ParsedAst.InterpolationPart.ExpPart(innerSp1, Some(exp), innerSp2)) =>
              mapN(visitExp(exp)) {
                e =>
                  val e2 = mkApplyToString(e, innerSp1, innerSp2)
                  mkConcat(acc, e2, mkSL(innerSp1, innerSp2))
              }
            // Case 3: interpolated debug
            case (acc, ParsedAst.InterpolationPart.DebugPart(innerSp1, Some(exp), innerSp2)) =>
              mapN(visitExp(exp)) {
                e =>
                  val e2 = mkApplyDebugString(e, innerSp1, innerSp2)
                  mkConcat(acc, e2, mkSL(innerSp1, innerSp2))
              }
            // Case 4: empty interpolated expression
            case (_, ParsedAst.InterpolationPart.ExpPart(innerSp1, None, innerSp2)) =>
              val err = EmptyInterpolatedExpression(mkSL(innerSp1, innerSp2))
              Validation.toSoftFailure(WeededAst.Expr.Error(err), err)
            // Case 5: empty interpolated debug
            case (_, ParsedAst.InterpolationPart.DebugPart(innerSp1, None, innerSp2)) =>
              val err = EmptyInterpolatedExpression(mkSL(innerSp1, innerSp2))
              Validation.toSoftFailure(WeededAst.Expr.Error(err), err)
          }
      }

    case ParsedAst.Expression.Ref(sp1, exp1, exp2, sp2) =>
      val loc = mkSL(sp1, sp2)
      val exp1Val = visitExp(exp1)
      val exp2Val = visitExp(exp2)
      mapN(exp1Val, exp2Val) {
        case (e1, e2) => WeededAst.Expr.Ref(e1, e2, loc)
      }

    case ParsedAst.Expression.Deref(sp1, exp, sp2) =>
      val loc = mkSL(sp1, sp2)
      val e = visitExp(exp)
      mapN(e) {
        case e1 => WeededAst.Expr.Deref(e1, loc)
      }

    case ParsedAst.Expression.Assign(exp1, exp2, sp2) =>
      val sp1 = leftMostSourcePosition(exp1)
      val exp1Val = visitExp(exp1)
      val exp2Val = visitExp(exp2)
      mapN(exp1Val, exp2Val) {
        case (e1, e2) => WeededAst.Expr.Assign(e1, e2, mkSL(sp1, sp2))
      }

    case ParsedAst.Expression.Ascribe(exp, expectedType, expectedEff, sp2) =>
      val eVal = visitExp(exp)
      val tVal = visitTypeNoWild(expectedType)
      val fVal = traverseOpt(expectedEff)(visitType)
      mapN(eVal, tVal, fVal) {
        case (e, t, f) => WeededAst.Expr.Ascribe(e, t, f, mkSL(leftMostSourcePosition(exp), sp2))
      }

    case ParsedAst.Expression.InstanceOf(exp, className, sp2) =>
      val sp1 = leftMostSourcePosition(exp)
      val loc = mkSL(sp1, sp2)
      mapN(visitExp(exp)) {
        case e => WeededAst.Expr.InstanceOf(e, className.toString, loc)
      }

    case ParsedAst.Expression.CheckedTypeCast(sp1, exp, sp2) =>
      mapN(visitExp(exp)) {
        case e => WeededAst.Expr.CheckedCast(Ast.CheckedCastType.TypeCast, e, mkSL(sp1, sp2))
      }

    case ParsedAst.Expression.CheckedEffectCast(sp1, exp, sp2) =>
      mapN(visitExp(exp)) {
        case e => WeededAst.Expr.CheckedCast(Ast.CheckedCastType.EffectCast, e, mkSL(sp1, sp2))
      }

    case ParsedAst.Expression.UncheckedCast(sp1, exp, declaredType, declaredEff, sp2) =>
      val eVal = visitExp(exp)
      val tVal = visitTypeNoWild(declaredType)
      val fVal = traverseOpt(declaredEff)(visitType)
      mapN(eVal, tVal, fVal) {
        case (e, t, f) =>
          WeededAst.Expr.UncheckedCast(e, t, f, mkSL(sp1, sp2))
      }

    case ParsedAst.Expression.UncheckedMaskingCast(sp1, exp, sp2) =>
      mapN(visitExp(exp)) {
        case e => WeededAst.Expr.UncheckedMaskingCast(e, mkSL(sp1, sp2))
      }

    case ParsedAst.Expression.Without(exp, effs, sp2) =>
      val loc = mkSL(leftMostSourcePosition(exp), sp2)
      // NB: We only give the innermost expression a real location
      mapN(visitExp(exp)) {
        e =>
          val base = WeededAst.Expr.Without(e, effs.head, loc)
          effs.tail.foldLeft(base) {
            case (acc, eff) => WeededAst.Expr.Without(acc, eff, loc.asSynthetic)
          }
      }

    case ParsedAst.Expression.Do(sp1, op, args0, sp2) =>
      val loc = mkSL(sp1, sp2)
      val argsVal = mapN(traverse(args0)(visitArgument(_)))(getArguments(_, loc))
      mapN(argsVal) {
        args => WeededAst.Expr.Do(op, args, loc)
      }

    case ParsedAst.Expression.Try(sp1, exp, ParsedAst.HandlerList.CatchHandlerList(handlers0), sp2) =>
      val expVal = visitExp(exp)
      val rulesVal = traverse(handlers0) {
        case ParsedAst.TryHandler.Catch(rules) => traverse(rules) {
          case ParsedAst.CatchRule(ident, fqn, body) =>
            mapN(visitExp(body)) {
              case b => WeededAst.CatchRule(ident, fqn.toString, b)
            }
        }
      }

      mapN(expVal, rulesVal) {
        case (e, rs) => WeededAst.Expr.TryCatch(e, rs.flatten, mkSL(sp1, sp2))
      }

    // not handling these rules yet
    case ParsedAst.Expression.Try(sp1, exp0, ParsedAst.HandlerList.WithHandlerList(handlers0), sp2) =>
      val loc = mkSL(sp1, sp2)
      val expVal = visitExp(exp0)
      val handlerVal = traverse(handlers0)(visitWithHandler)
      mapN(expVal, handlerVal) {
        case (exp, handlers) => WeededAst.Expr.TryWith(exp, handlers, loc)
      }

    case ParsedAst.Expression.SelectChannel(sp1, rules, exp, sp2) =>
      val rulesVal = traverse(rules) {
        case ParsedAst.SelectChannelRule(ident, chan, body) => mapN(visitExp(chan), visitExp(body)) {
          case (c, b) => WeededAst.SelectChannelRule(ident, c, b)
        }
      }

      val defaultVal = exp match {
        case Some(exp) =>
          mapN(visitExp(exp)) {
            case e => Some(e)
          }
        case None => Validation.success(None)
      }

      mapN(rulesVal, defaultVal) {
        case (rs, d) => WeededAst.Expr.SelectChannel(rs, d, mkSL(sp1, sp2))
      }

    case ParsedAst.Expression.Spawn(sp1, exp1, exp2, sp2) =>
      val loc = mkSL(sp1, sp2)
      val exp1Val = visitExp(exp1)
      val exp2Val = visitExp(exp2)
      mapN(exp1Val, exp2Val) {
        case (e1, e2) => WeededAst.Expr.Spawn(e1, e2, loc)
      }

    case ParsedAst.Expression.ParYield(sp1, frags, exp, sp2) =>
      val fragVals = traverse(frags) {
        case ParsedAst.ParYieldFragment(fsp1, pat, e, fsp2) => mapN(visitPattern(pat), visitExp(e)) {
          case (p, e1) => WeededAst.ParYieldFragment(p, e1, mkSL(fsp1, fsp2))
        }
      }

      mapN(fragVals, visitExp(exp)) {
        case (fs, e) => WeededAst.Expr.ParYield(fs, e, mkSL(sp1, sp2))
      }

    case ParsedAst.Expression.Lazy(sp1, exp, sp2) =>
      mapN(visitExp(exp)) {
        case e => WeededAst.Expr.Lazy(e, mkSL(sp1, sp2))
      }

    case ParsedAst.Expression.Force(sp1, exp, sp2) =>
      mapN(visitExp(exp)) {
        case e => WeededAst.Expr.Force(e, mkSL(sp1, sp2))
      }

    case ParsedAst.Expression.FixpointConstraint(sp1, con, sp2) =>
      val loc = mkSL(sp1, sp2)

      mapN(visitConstraint(con)) {
        case c => WeededAst.Expr.FixpointConstraintSet(c :: Nil, loc)
      }

    case ParsedAst.Expression.FixpointConstraintSet(sp1, cs0, sp2) =>
      val loc = mkSL(sp1, sp2)

      mapN(traverse(cs0)(visitConstraint(_))) {
        case cs => WeededAst.Expr.FixpointConstraintSet(cs, loc)
      }

    case ParsedAst.Expression.FixpointLambda(sp1, pparams, exp, sp2) =>
      val psVal = traverse(pparams)(visitPredicateParam)
      val eVal = visitExp(exp)
      val loc = mkSL(sp1, sp2)
      mapN(psVal, eVal) {
        case (ps, e) => WeededAst.Expr.FixpointLambda(ps, e, loc)
      }

    case ParsedAst.Expression.FixpointCompose(exp1, exp2, sp2) =>
      mapN(visitExp(exp1), visitExp(exp2)) {
        case (e1, e2) =>
          val sp1 = leftMostSourcePosition(exp1)
          WeededAst.Expr.FixpointMerge(e1, e2, mkSL(sp1, sp2))
      }

    case ParsedAst.Expression.FixpointInjectInto(sp1, exps, idents, sp2) =>
      val loc = mkSL(sp1, sp2)
      flatMapN(traverse(exps)(visitExp(_))) {
        case _ if exps.length != idents.length =>
          // Check for mismatched arity
          val err = MismatchedArity(exps.length, idents.length, loc)
          Validation.toSoftFailure(WeededAst.Expr.Error(err), err)
        case es => Validation.success(WeededAst.Expr.FixpointInjectInto(es, idents.toList, loc))
      }

    case ParsedAst.Expression.FixpointSolveWithProject(sp1, exps, optIdents, sp2) =>
      val loc = mkSL(sp1, sp2).asSynthetic
      val esVal = traverse(exps)(visitExp(_))
      val opts = optIdents.map(_.toList)
      mapN(esVal) {
        case es => WeededAst.Expr.FixpointSolveWithProject(es, opts, loc)
      }

    case ParsedAst.Expression.FixpointQueryWithSelect(sp1, exps0, selects0, from0, whereExp0, sp2) =>
      val loc = mkSL(sp1, sp2).asSynthetic
      val esVal = traverse(exps0)(visitExp(_))
      val selectsVal = traverse(selects0)(visitExp(_))
      val fromVal = traverse(from0)(visitPredicateBody(_))
      val whereVal = traverse(whereExp0)(visitExp(_))
      mapN(esVal, selectsVal, fromVal, whereVal) {
        case (exps, selects, from, where) =>
          WeededAst.Expr.FixpointQueryWithSelect(exps, selects, from, where, loc)
      }

    case ParsedAst.Expression.Debug(sp1, kind, exp, sp2) =>
      val loc = mkSL(sp1, sp2)
      val eVal = visitExp(exp)
      val kind1 = visitDebugKind(kind)
      mapN(eVal)(WeededAst.Expr.Debug(_, kind1, loc))

  }

  /**
    * Returns a restrictable choice rule from an already visited pattern, guard, and body.
    * It is checked that
    *
    * - The guard is absent
    *
    * - The patterns are only tags with possible terms of variables and wildcards
    */
  private def createRestrictableChooseRule(star: Boolean, p0: WeededAst.Pattern, g0: Option[WeededAst.Expr], b0: WeededAst.Expr): Validation[WeededAst.RestrictableChooseRule, WeederError] = {
    // Check that guard is not present
    val gVal = g0 match {
      case Some(g) => Validation.toHardFailure(IllegalRestrictableChooseGuard(star, g.loc))
      case None => Validation.success(())
    }
    // Check that patterns are only tags of variables (or wildcards as variables, or unit)
    val pVal = p0 match {
      case Pattern.Tag(qname, pat, loc) =>
        val innerVal = pat match {
          case Pattern.Tuple(elms, _) =>
            traverse(elms) {
              case Pattern.Wild(loc) => Validation.success(WeededAst.RestrictableChoosePattern.Wild(loc))
              case Pattern.Var(ident, loc) => Validation.success(WeededAst.RestrictableChoosePattern.Var(ident, loc))
              case Pattern.Cst(Ast.Constant.Unit, loc) => Validation.success(WeededAst.RestrictableChoosePattern.Wild(loc))
              case other => Validation.toHardFailure(UnsupportedRestrictedChoicePattern(star, other.loc))
            }
          case Pattern.Wild(loc) => Validation.success(List(WeededAst.RestrictableChoosePattern.Wild(loc)))
          case Pattern.Var(ident, loc) => Validation.success(List(WeededAst.RestrictableChoosePattern.Var(ident, loc)))
          case Pattern.Cst(Ast.Constant.Unit, loc) => Validation.success(List(WeededAst.RestrictableChoosePattern.Wild(loc)))
          case other => Validation.toHardFailure(UnsupportedRestrictedChoicePattern(star, other.loc))
        }
        mapN(innerVal) {
          case inner => WeededAst.RestrictableChoosePattern.Tag(qname, inner, loc)
        }
      case other => Validation.toHardFailure(UnsupportedRestrictedChoicePattern(star, p0.loc))
    }
    mapN(gVal, pVal) {
      case (_, p) => WeededAst.RestrictableChooseRule(p, b0)
    }
  }

  /**
    * Performs weeding on the given argument.
    *
    * Named arguments are transformed into records.
    * `f(arg = x)` becomes `f({arg = x})`
    */
  private def visitArgument(arg: ParsedAst.Argument)(implicit flix: Flix): Validation[WeededAst.Expr, WeederError] = arg match {
    // Case 1: Named parameter. Turn it into a record.
    case ParsedAst.Argument.Named(name, exp0, sp2) =>
      mapN(visitExp(exp0)) {
        exp =>
          val loc = mkSL(name.sp1, sp2)
          WeededAst.Expr.RecordExtend(Name.mkLabel(name), exp, WeededAst.Expr.RecordEmpty(loc), loc)
      }
    // Case 2: Unnamed parameter. Just return it.
    case ParsedAst.Argument.Unnamed(exp) => visitExp(exp)
  }

  /**
    * The result of weeding an operator.
    */
  private sealed trait OperatorResult

  private object OperatorResult {
    /**
      * The operator represents a signature or definition from the core library.
      */
    case class BuiltIn(name: Name.QName) extends OperatorResult

    /**
      * The operator represents a semantic operator.
      */
    case class Operator(op: SemanticOp) extends OperatorResult

    /**
      * The operator is unrecognized: it must have been defined elsewhere.
      */
    case class Unrecognized(ident: Name.Ident) extends OperatorResult
  }

  /**
    * Performs weeding on the given unary operator.
    */
  private def visitUnaryOperator(o: ParsedAst.Operator)(implicit flix: Flix): OperatorResult = o match {
    case ParsedAst.Operator(sp1, op, sp2) =>
      op match {
        case "not" => OperatorResult.Operator(SemanticOp.BoolOp.Not)
        case "-" => OperatorResult.BuiltIn(Name.mkQName("Neg.neg", sp1, sp2))
        case _ => OperatorResult.Unrecognized(Name.Ident(sp1, op, sp2))
      }
  }

  /**
    * Performs weeding on the given binary operator.
    */
  private def visitBinaryOperator(o: ParsedAst.Operator)(implicit flix: Flix): OperatorResult = o match {
    case ParsedAst.Operator(sp1, op, sp2) =>
      op match {
        case "+" => OperatorResult.BuiltIn(Name.mkQName("Add.add", sp1, sp2))
        case "-" => OperatorResult.BuiltIn(Name.mkQName("Sub.sub", sp1, sp2))
        case "*" => OperatorResult.BuiltIn(Name.mkQName("Mul.mul", sp1, sp2))
        case "/" => OperatorResult.BuiltIn(Name.mkQName("Div.div", sp1, sp2))
        case "<" => OperatorResult.BuiltIn(Name.mkQName("Order.less", sp1, sp2))
        case "<=" => OperatorResult.BuiltIn(Name.mkQName("Order.lessEqual", sp1, sp2))
        case ">" => OperatorResult.BuiltIn(Name.mkQName("Order.greater", sp1, sp2))
        case ">=" => OperatorResult.BuiltIn(Name.mkQName("Order.greaterEqual", sp1, sp2))
        case "==" => OperatorResult.BuiltIn(Name.mkQName("Eq.eq", sp1, sp2))
        case "!=" => OperatorResult.BuiltIn(Name.mkQName("Eq.neq", sp1, sp2))
        case "<=>" => OperatorResult.BuiltIn(Name.mkQName("Order.compare", sp1, sp2))
        case "and" => OperatorResult.Operator(SemanticOp.BoolOp.And)
        case "or" => OperatorResult.Operator(SemanticOp.BoolOp.Or)
        case _ => OperatorResult.Unrecognized(Name.Ident(sp1, op, sp2))
      }
  }

  /**
    * Translates the hex code into the corresponding character.
    * Returns an error if the code is not hexadecimal.
    */
  private def translateHexCode(code: String, loc: SourceLocation): Result[Char, MalformedUnicodeEscapeSequence] = {
    try {
      Result.Ok(Integer.parseInt(code, 16).toChar)
    } catch {
      case _: NumberFormatException => Result.Err(MalformedUnicodeEscapeSequence(code, loc))
    }
  }

  /**
    * Performs weeding on the given sequence of CharCodes.
    */
  private def visitCharSeq(chars0: Seq[ParsedAst.CharCode]): Result[String, WeederError with Recoverable] = {

    @tailrec
    def visit(chars: List[ParsedAst.CharCode], acc: List[Char]): Result[String, WeederError with Recoverable] = {
      chars match {
        // Case 1: End of the sequence
        case Nil => Result.Ok(acc.reverse.mkString)
        // Case 2: Simple character literal
        case ParsedAst.CharCode.Literal(_, char, _) :: rest => visit(rest, char.head :: acc)
        // Case 3: Escape sequence
        case (esc@ParsedAst.CharCode.Escape(sp1, char, sp2)) :: rest => char match {
          // Cases 3.1: Standard escapes
          case "n" => visit(rest, '\n' :: acc)
          case "r" => visit(rest, '\r' :: acc)
          case "\\" => visit(rest, '\\' :: acc)
          case "\"" => visit(rest, '\"' :: acc)
          case "\'" => visit(rest, '\'' :: acc)
          case "t" => visit(rest, '\t' :: acc)

          // Case 3.2: Interpolation escape
          case "$" => rest match {
            case ParsedAst.CharCode.Literal(_, "{", _) :: rest2 => visit(rest2, '{' :: '$' :: acc)
            case _ => Result.Err(IllegalEscapeSequence('$', mkSL(sp1, sp2)))
          }

          // Case 3.3 Debug escape
          case "%" => rest match {
            case ParsedAst.CharCode.Literal(_, "{", _) :: rest2 => visit(rest2, '{' :: '%' :: acc)
            case _ => Result.Err(IllegalEscapeSequence('%', mkSL(sp1, sp2)))
          }

          // Case 3.3: Unicode escape
          case "u" => rest match {
            // Case 3.3.1: `\\u` followed by 4 or more literals
            case ParsedAst.CharCode.Literal(sp1, d0, _) ::
              ParsedAst.CharCode.Literal(_, d1, _) ::
              ParsedAst.CharCode.Literal(_, d2, _) ::
              ParsedAst.CharCode.Literal(_, d3, sp2) ::
              rest2 =>
              val code = List(d0, d1, d2, d3).mkString
              // Doing a manual flatMap to keep the function tail-recursive
              translateHexCode(code, mkSL(sp1, sp2)) match {
                case Result.Ok(char) => visit(rest2, char :: acc)
                case Result.Err(e) => Result.Err(e)
              }
            // Case 3.3.2: `\\u` followed by less than 4 literals
            case rest2 =>
              val code = rest2.takeWhile(_.isInstanceOf[ParsedAst.CharCode.Literal])
              val sp2 = code.lastOption.getOrElse(esc).sp2
              Result.Err(MalformedUnicodeEscapeSequence(code.mkString, mkSL(esc.sp1, sp2)))
          }

          // Case 3.4: Invalid escape character
          case _ => Result.Err(IllegalEscapeSequence(char.head, mkSL(sp1, sp2)))
        }
      }
    }

    visit(chars0.toList, Nil)
  }

  /**
    * Performs weeding on the given literal.
    */
  private def visitLiteral(lit0: ParsedAst.Literal): Result[Ast.Constant, WeederError with Recoverable] = lit0 match {
    case ParsedAst.Literal.Unit(_, _) =>
      Result.Ok(Ast.Constant.Unit)

    case ParsedAst.Literal.Null(_, _) =>
      Result.Ok(Ast.Constant.Null)

    case ParsedAst.Literal.True(_, _) =>
      Result.Ok(Ast.Constant.Bool(true))

    case ParsedAst.Literal.False(_, _) =>
      Result.Ok(Ast.Constant.Bool(false))

    case ParsedAst.Literal.Char(sp1, chars, sp2) =>
      visitCharSeq(chars) flatMap {
        case s if s.length == 1 => Result.Ok(Ast.Constant.Char(s.head))
        case s => Result.Err(MalformedChar(s, mkSL(sp1, sp2)))
      }

    case ParsedAst.Literal.Float32(sp1, sign, before, after, sp2) =>
      toFloat32(sign, before, after, mkSL(sp1, sp2)).map {
        case lit => Ast.Constant.Float32(lit)
      }

    case ParsedAst.Literal.Float64(sp1, sign, before, after, sp2) =>
      toFloat64(sign, before, after, mkSL(sp1, sp2)).map {
        case lit => Ast.Constant.Float64(lit)
      }

    case ParsedAst.Literal.BigDecimal(sp1, sign, before, after, power, sp2) =>
      toBigDecimal(sign, before, after, power, mkSL(sp1, sp2)).map {
        case lit => Ast.Constant.BigDecimal(lit)
      }

    case ParsedAst.Literal.Int8(sp1, sign, radix, digits, sp2) =>
      toInt8(sign, radix, digits, mkSL(sp1, sp2)).map {
        case lit => Ast.Constant.Int8(lit)
      }

    case ParsedAst.Literal.Int16(sp1, sign, radix, digits, sp2) =>
      toInt16(sign, radix, digits, mkSL(sp1, sp2)).map {
        case lit => Ast.Constant.Int16(lit)
      }

    case ParsedAst.Literal.Int32(sp1, sign, radix, digits, sp2) =>
      toInt32(sign, radix, digits, mkSL(sp1, sp2)).map {
        case lit => Ast.Constant.Int32(lit)
      }

    case ParsedAst.Literal.Int64(sp1, sign, radix, digits, sp2) =>
      toInt64(sign, radix, digits, mkSL(sp1, sp2)).map {
        case lit => Ast.Constant.Int64(lit)
      }

    case ParsedAst.Literal.BigInt(sp1, sign, radix, digits, sp2) =>
      toBigInt(sign, radix, digits, mkSL(sp1, sp2)).map {
        case lit => Ast.Constant.BigInt(lit)
      }

    case ParsedAst.Literal.Str(_, chars, _) =>
      visitCharSeq(chars).map {
        string => Ast.Constant.Str(string)
      }

    case ParsedAst.Literal.Regex(sp1, chars, sp2) =>
      visitCharSeq(chars).flatMap {
        case s => toRegexPattern(s, mkSL(sp1, sp2)).map {
          case pat => Ast.Constant.Regex(pat)
        }
      }
  }

  /**
    * Compiles a parsed pattern into a weeded pattern.
    */
  private def visitPattern(pattern: ParsedAst.Pattern)(implicit flix: Flix): Validation[WeededAst.Pattern, WeederError] = {
    /*
     *  Check for non-linear pattern, i.e. if a variable occurs multiple times.
     */
    val seen = mutable.Map.empty[String, Name.Ident]

    /*
     * Local visitor.
     */
    def visit(pattern: ParsedAst.Pattern): Validation[WeededAst.Pattern, WeederError] = pattern match {
      case ParsedAst.Pattern.Var(sp1, ident, sp2) =>
        val loc = mkSL(sp1, sp2)

        // Check if the identifier is a wildcard.
        if (ident.name == "_") {
          Validation.success(WeededAst.Pattern.Wild(loc))
        } else {
          // Check for [[NonLinearPattern]].
          seen.get(ident.name) match {
            case None =>
              seen += (ident.name -> ident)
              Validation.success(WeededAst.Pattern.Var(ident, loc))
            case Some(otherIdent) =>
              Validation.toSoftFailure(WeededAst.Pattern.Var(ident, loc), NonLinearPattern(ident.name, otherIdent.loc, loc))
          }
        }

      case ParsedAst.Pattern.Lit(sp1, lit, sp2) =>
        val loc = mkSL(sp1, sp2)

        visitLiteral(lit) match {
          case Result.Ok(c) => c match {
            case Constant.Null =>
              Validation.toSoftFailure(WeededAst.Pattern.Error(loc), IllegalNullPattern(loc))
            case Constant.Regex(lit) =>
              Validation.toSoftFailure(WeededAst.Pattern.Error(loc), IllegalRegexPattern(loc))
            case c =>
              Validation.success(WeededAst.Pattern.Cst(c, loc))
          }
          case Result.Err(e) => Validation.toSoftFailure(WeededAst.Pattern.Error(loc), e)
        }

      case ParsedAst.Pattern.Tag(sp1, qname, o, sp2) =>
        /*
         * Introduce implicit unit, if needed.
         */
        o match {
          case None =>
            val loc = mkSL(sp1, sp2)
            val lit = WeededAst.Pattern.Cst(Ast.Constant.Unit, loc.asSynthetic)
            Validation.success(WeededAst.Pattern.Tag(qname, lit, loc))
          case Some(pat) =>
            mapN(visit(pat)) {
              case p => WeededAst.Pattern.Tag(qname, p, mkSL(sp1, sp2))
            }
        }

      case ParsedAst.Pattern.Tuple(sp1, pats, sp2) =>
        val loc = mkSL(sp1, sp2)

        /*
         * Rewrites empty tuples to Unit and eliminate single-element tuples.
         */
        mapN(traverse(pats)(visit)) {
          case Nil => WeededAst.Pattern.Cst(Ast.Constant.Unit, loc)
          case x :: Nil => x
          case xs => WeededAst.Pattern.Tuple(xs, loc)
        }

      case ParsedAst.Pattern.FCons(pat1, sp1, sp2, pat2) =>
        /*
         * Rewrites a `FCons` pattern into a tag pattern.
         */
        mapN(visitPattern(pat1), visitPattern(pat2)) {
          case (hd, tl) =>
            val loc = mkSL(sp1, sp2)
            val qname = Name.mkQName("List.Cons", sp1, sp2)
            val pat = WeededAst.Pattern.Tuple(List(hd, tl), loc)
            WeededAst.Pattern.Tag(qname, pat, loc)
        }

      case ParsedAst.Pattern.Record(sp1, pats, rest, sp2) =>
        val loc = mkSL(sp1, sp2)
        val fsVal = traverse(pats) {
          case ParsedAst.Pattern.RecordLabelPattern(sp11, label, pat, sp22) =>
            val patLoc = mkSL(sp11, sp22)
            flatMapN(visitIdent(label), traverseOpt(pat)(visit)) {
              case (id, p) if p.isEmpty =>
                // Check for [[NonLinearPattern]].
                seen.get(id.name) match {
                  case None =>
                    // It was unseen until now, so we add it to the seen variables.
                    seen += id.name -> id
                    val l = Name.mkLabel(id)
                    val pat = WeededAst.Pattern.Record.RecordLabelPattern(l, p, patLoc)
                    Validation.success(pat)
                  case Some(otherIdent) =>
                    val l = Name.mkLabel(id)
                    val pat = WeededAst.Pattern.Record.RecordLabelPattern(l, p, patLoc)
                    Validation.toSoftFailure(pat, NonLinearPattern(id.name, otherIdent.loc, id.loc))
                }
              case (id, p) =>
                val l = Name.mkLabel(id)
                val patLoc = mkSL(sp11, sp22)
                Validation.success(WeededAst.Pattern.Record.RecordLabelPattern(l, p, patLoc))
            }
        }
        val rsVal = traverseOpt(rest)(visit)
        flatMapN(fsVal, rsVal) {
          // Pattern { ... }
          case (fs, None) =>
            Validation.success(WeededAst.Pattern.Record(fs, WeededAst.Pattern.RecordEmpty(loc.asSynthetic), loc))

          // Pattern { x, ... | r }
          case (x :: xs, Some(Pattern.Var(v, l))) =>
            Validation.success(WeededAst.Pattern.Record(x :: xs, Pattern.Var(v, l), loc))

          // Pattern { x, ... | _ }
          case (x :: xs, Some(Pattern.Wild(l))) =>
            Validation.success(WeededAst.Pattern.Record(x :: xs, Pattern.Wild(l), loc))

          // Bad Pattern { | r }
          case (Nil, Some(r)) => Validation.toSoftFailure(r, EmptyRecordExtensionPattern(r.loc))

          // Bad Pattern e.g., { x, ... | (1, 2, 3) }
          case (_, Some(r)) => Validation.toSoftFailure(WeededAst.Pattern.Error(r.loc), IllegalRecordExtensionPattern(r.loc))
        }
    }

    visit(pattern)
  }

  /**
    * Performs weeding on the given constraint `c0`.
    */
  private def visitConstraint(c0: ParsedAst.Constraint)(implicit flix: Flix): Validation[WeededAst.Constraint, WeederError] = c0 match {
    case ParsedAst.Constraint(sp1, head0, body0, sp2) =>
      val headVal = visitHeadPredicate(head0)
      val bodyVal = traverse(body0)(visitPredicateBody(_))

      mapN(headVal, bodyVal) {
        case (h, bs) => WeededAst.Constraint(h, bs, mkSL(sp1, sp2))
      }
  }

  /**
    * Weeds the given head predicate.
    */
  private def visitHeadPredicate(past: ParsedAst.Predicate.Head)(implicit flix: Flix): Validation[WeededAst.Predicate.Head, WeederError] = past match {
    case ParsedAst.Predicate.Head.Atom(sp1, ident, terms, None, sp2) =>
      // Case 1: the atom has a relational denotation (because of the absence of the optional lattice term).
      val loc = mkSL(sp1, sp2)
      mapN(traverse(terms)(visitExp(_))) {
        case ts => WeededAst.Predicate.Head.Atom(Name.mkPred(ident), Denotation.Relational, ts, loc)
      }

    case ParsedAst.Predicate.Head.Atom(sp1, ident, terms, Some(term), sp2) =>
      // Case 2: the atom has a latticenal denotation (because of the presence of the optional lattice term).
      val loc = mkSL(sp1, sp2)
      mapN(traverse(terms)(visitExp(_)), visitExp(term)) {
        case (ts, t) => WeededAst.Predicate.Head.Atom(Name.Pred(ident.name, mkSL(ident.sp1, ident.sp2)), Denotation.Latticenal, ts ::: t :: Nil, loc)
      }
  }

  /**
    * Weeds the given body predicate.
    */
  private def visitPredicateBody(b: ParsedAst.Predicate.Body)(implicit flix: Flix): Validation[WeededAst.Predicate.Body, WeederError] = b match {
    case ParsedAst.Predicate.Body.Atom(sp1, polarity, fixity, ident, terms, None, sp2) =>
      // Case 1: the atom has a relational denotation (because of the absence of the optional lattice term).
      val loc = mkSL(sp1, sp2)

      //
      // Check for `[[IllegalFixedAtom]]`.
      //
      val errors = (polarity, fixity) match {
        case (Ast.Polarity.Negative, Ast.Fixity.Fixed) => Some(IllegalFixedAtom(loc))
        case _ => None
      }

      mapN(traverse(terms)(visitPattern)) {
        case ts => WeededAst.Predicate.Body.Atom(Name.mkPred(ident), Denotation.Relational, polarity, fixity, ts, loc)
      }.withSoftFailures(errors)

    case ParsedAst.Predicate.Body.Atom(sp1, polarity, fixity, ident, terms, Some(term), sp2) =>
      // Case 2: the atom has a latticenal denotation (because of the presence of the optional lattice term).
      val loc = mkSL(sp1, sp2)
      mapN(traverse(terms)(visitPattern), visitPattern(term)) {
        case (ts, t) =>
          WeededAst.Predicate.Body.Atom(Name.mkPred(ident), Denotation.Latticenal, polarity, fixity, ts ::: t :: Nil, loc)
      }

    case ParsedAst.Predicate.Body.Functional(sp1, idents, exp, sp2) =>
      mapN(visitExp(exp)) {
        case e => WeededAst.Predicate.Body.Functional(idents.toList, e, mkSL(sp1, sp2))
      }

    case ParsedAst.Predicate.Body.Guard(sp1, exp, sp2) =>
      mapN(visitExp(exp)) {
        case e => WeededAst.Predicate.Body.Guard(e, mkSL(sp1, sp2))
      }

  }

  /**
    * Weeds the given sequence of parsed annotation `xs`.
    */
  private def visitAnnotations(l: Seq[ParsedAst.Annotation])(implicit flix: Flix): Validation[Ast.Annotations, WeederError] = {
    //
    // Check for [[DuplicateAnnotation]].
    //
    val errors = mutable.ListBuffer.empty[WeederError.DuplicateAnnotation]
    val seen = mutable.Map.empty[String, ParsedAst.Annotation]

    for (a <- l) {
      seen.get(a.ident.name) match {
        case None =>
          seen += (a.ident.name -> a)
        case Some(otherAnn) =>
          val name = a.ident.name
          val loc1 = otherAnn.ident.loc
          val loc2 = a.ident.loc
          // NB: We report an error at both source locations.
          errors += DuplicateAnnotation(name, loc1, loc2)
          errors += DuplicateAnnotation(name, loc2, loc1)
      }
    }

    mapN(traverse(l)(visitAnnotation).withSoftFailures(errors)) {
      case as => Ast.Annotations(as)
    }
  }

  /**
    * Performs weeding on the given annotation.
    */
  private def visitAnnotation(ann: ParsedAst.Annotation): Validation[Ast.Annotation, WeederError] = ann match {
    case ParsedAst.Annotation(_, ident, _) => ident.name match {
      case "benchmark" => Validation.success(Ast.Annotation.Benchmark(ident.loc))
      case "test" => Validation.success(Ast.Annotation.Test(ident.loc))
      case "Test" => Validation.success(Ast.Annotation.Test(ident.loc))
      case "Deprecated" => Validation.success(Ast.Annotation.Deprecated(ident.loc))
      case "Experimental" => Validation.success(Ast.Annotation.Experimental(ident.loc))
      case "Internal" => Validation.success(Ast.Annotation.Internal(ident.loc))
      case "Parallel" => Validation.success(Ast.Annotation.Parallel(ident.loc))
      case "ParallelWhenPure" => Validation.success(Ast.Annotation.ParallelWhenPure(ident.loc))
      case "Lazy" => Validation.success(Ast.Annotation.Lazy(ident.loc))
      case "LazyWhenPure" => Validation.success(Ast.Annotation.LazyWhenPure(ident.loc))
      case "MustUse" => Validation.success(Ast.Annotation.MustUse(ident.loc))
      case "Skip" => Validation.success(Ast.Annotation.Skip(ident.loc))
      case "Tailrec" => Validation.success(Ast.Annotation.TailRecursive(ident.loc))
      case name => Validation.toSoftFailure(Ast.Annotation.Error(name, ident.loc), UndefinedAnnotation(name, ident.loc))
    }
  }

  /**
    * Weeds the given sequence of parsed modifiers `xs`.
    */
  private def visitModifiers(l: Seq[ParsedAst.Modifier], legalModifiers: Set[Ast.Modifier]): Validation[Ast.Modifiers, WeederError] = {
    //
    // Check for [[DuplicateModifier]].
    //
    val errors = mutable.ListBuffer.empty[WeederError.DuplicateModifier]
    val seen = mutable.Map.empty[String, ParsedAst.Modifier]

    for (m <- l) {
      seen.get(m.name) match {
        case None =>
          seen += (m.name -> m)
        case Some(otherMod) =>
          val name = m.name
          val loc1 = mkSL(otherMod.sp1, otherMod.sp2)
          val loc2 = mkSL(m.sp1, m.sp2)
          // NB: We report an error at both source locations.
          errors += DuplicateModifier(name, loc1, loc2)
          errors += DuplicateModifier(name, loc2, loc1)
      }
    }

    mapN(traverse(l)(visitModifier(_, legalModifiers)).withSoftFailures(errors)) {
      case ms => Ast.Modifiers(ms)
    }
  }

  /**
    * Weeds the given parsed modifier `m`.
    */
  private def visitModifier(m: ParsedAst.Modifier, legalModifiers: Set[Ast.Modifier]): Validation[Ast.Modifier, WeederError] = {
    val modifier = m.name match {
      case "lawful" => Ast.Modifier.Lawful
      case "override" => Ast.Modifier.Override
      case "pub" => Ast.Modifier.Public
      case "sealed" => Ast.Modifier.Sealed
      case s =>
        // The Parser ensures that a modifier is one of the above.
        throw InternalCompilerException(s"Unknown modifier '$s'.", mkSL(m.sp1, m.sp2))
    }

    // Check for [[IllegalModifier]].
    if (legalModifiers.contains(modifier))
      Validation.success(modifier)
    else
      Validation.toSoftFailure(modifier, IllegalModifier(mkSL(m.sp1, m.sp2)))
  }

  /**
    * Returns an error if `public` is not among the modifiers in `mods`.
    */
  private def requirePublic(mods: Seq[ParsedAst.Modifier], ident: Name.Ident): Validation[Unit, WeederError] = {
    if (mods.exists(_.name == "pub")) {
      Validation.success(())
    } else {
      Validation.toSoftFailure((), IllegalPrivateDeclaration(ident, ident.loc))
    }
  }

  /**
    * Returns an error if type parameters are present.
    */
  private def requireNoTypeParams(tparams0: ParsedAst.TypeParams): Validation[Unit, WeederError] = tparams0 match {
    case TypeParams.Elided => Validation.success(())
    case TypeParams.Explicit(tparams) =>
      // safe to take head and tail since parsing ensures nonempty type parameters if explicit
      val sp1 = tparams.head.sp1
      val sp2 = tparams.last.sp2
      Validation.toSoftFailure((), IllegalEffectTypeParams(mkSL(sp1, sp2)))
  }

  /**
    * Returns an error if a type is present.
    */
  private def requireNoEffect(tpe: Option[ParsedAst.Type], loc: SourceLocation): Validation[Unit, WeederError] = tpe match {
    case None => Validation.success(())
    case Some(_) => Validation.toSoftFailure((), IllegalEffectfulOperation(loc))
  }

  /**
    * Weeds the given parsed type `tpe`.
    */
  private def visitType(tpe: ParsedAst.Type): Validation[WeededAst.Type, WeederError] = tpe match {
    case ParsedAst.Type.Var(sp1, ident, sp2) =>
      Validation.success(WeededAst.Type.Var(ident, ident.loc))

    case ParsedAst.Type.Ambiguous(sp1, qname, sp2) =>
      Validation.success(WeededAst.Type.Ambiguous(qname, mkSL(sp1, sp2)))

    case ParsedAst.Type.Tuple(sp1, elms0, sp2) =>
      val elmsVal = traverse(elms0)(visitType)
      mapN(elmsVal) {
        case elms => WeededAst.Type.Tuple(elms, mkSL(sp1, sp2))
      }

    case ParsedAst.Type.Record(sp1, labels, restOpt, sp2) =>
      val rowVal = buildRecordRow(labels, restOpt, mkSL(sp1, sp2))
      mapN(rowVal) {
        case row => WeededAst.Type.Record(row, mkSL(sp1, sp2))
      }

    case ParsedAst.Type.RecordRow(sp1, labels, restOpt, sp2) =>
      buildRecordRow(labels, restOpt, mkSL(sp1, sp2))

    case ParsedAst.Type.Schema(sp1, predicates, restOpt, sp2) =>
      val rowVal = buildSchemaRow(predicates, restOpt, mkSL(sp1, sp2))
      mapN(rowVal) {
        case row => WeededAst.Type.Schema(row, mkSL(sp1, sp2))
      }

    case ParsedAst.Type.SchemaRow(sp1, predicates, restOpt, sp2) =>
      buildSchemaRow(predicates, restOpt, mkSL(sp1, sp2))

    case ParsedAst.Type.UnaryPolymorphicArrow(tpe1, tpe2, eff0, sp2) =>
      val loc = mkSL(leftMostSourcePosition(tpe1), sp2)
      val t1Val = visitType(tpe1)
      val t2Val = visitType(tpe2)
      val effVal = traverseOpt(eff0)(visitType)
      mapN(t1Val, t2Val, effVal) {
        case (t1, t2, eff) => mkArrow(t1, eff, t2, loc)
      }

    case ParsedAst.Type.PolymorphicArrow(sp1, tparams, tresult, eff0, sp2) =>
      val loc = mkSL(sp1, sp2)
      val tsVal = traverse(tparams)(visitType)
      val trVal = visitType(tresult)
      val effVal = traverseOpt(eff0)(visitType)
      mapN(tsVal, trVal, effVal) {
        case (ts, tr, eff) => mkCurriedArrow(ts, eff, tr, loc)
      }

    case ParsedAst.Type.Native(sp1, fqn, sp2) =>
      Validation.success(WeededAst.Type.Native(fqn.toString, mkSL(sp1, sp2)))

    case ParsedAst.Type.Apply(tpe1, args0, sp2) =>
      // Curry the type arguments.
      val sp1 = leftMostSourcePosition(tpe1)
      val t1Val = visitType(tpe1)
      val argsVal = traverse(args0)(visitType)
      mapN(t1Val, argsVal) {
        case (t1, args) =>
          args.foldLeft(t1) {
            case (acc, t2) => WeededAst.Type.Apply(acc, t2, mkSL(sp1, sp2))
          }
      }

    case ParsedAst.Type.True(sp1, sp2) =>
      Validation.success(WeededAst.Type.True(mkSL(sp1, sp2)))

    case ParsedAst.Type.False(sp1, sp2) =>
      Validation.success(WeededAst.Type.False(mkSL(sp1, sp2)))

    case ParsedAst.Type.Not(sp1, tpe, sp2) =>
      val tVal = visitType(tpe)
      mapN(tVal) {
        case t => WeededAst.Type.Not(t, mkSL(sp1, sp2))
      }

    case ParsedAst.Type.And(tpe1, tpe2, sp2) =>
      val sp1 = leftMostSourcePosition(tpe1)
      val t1Val = visitType(tpe1)
      val t2Val = visitType(tpe2)
      mapN(t1Val, t2Val) {
        case (t1, t2) => WeededAst.Type.And(t1, t2, mkSL(sp1, sp2))
      }

    case ParsedAst.Type.Or(tpe1, tpe2, sp2) =>
      val sp1 = leftMostSourcePosition(tpe1)
      val t1Val = visitType(tpe1)
      val t2Val = visitType(tpe2)
      mapN(t1Val, t2Val) {
        case (t1, t2) => WeededAst.Type.Or(t1, t2, mkSL(sp1, sp2))
      }

    case ParsedAst.Type.Xor(tpe1, tpe2, sp2) =>
      val sp1 = leftMostSourcePosition(tpe1)
      val t1Val = visitType(tpe1)
      val t2Val = visitType(tpe2)
      val loc = mkSL(sp1, sp2)
      mapN(t1Val, t2Val) {
        case (t1, t2) =>
          val l = WeededAst.Type.And(t1, WeededAst.Type.Not(t2, loc), loc)
          val r = WeededAst.Type.And(WeededAst.Type.Not(t1, loc), t2, loc)
          WeededAst.Type.Or(l, r, loc)
      }

    case ParsedAst.Type.Complement(sp1, tpe, sp2) =>
      val tVal = visitType(tpe)
      mapN(tVal) {
        case t => WeededAst.Type.Complement(t, mkSL(sp1, sp2))
      }

    case ParsedAst.Type.Union(tpe1, tpe2, sp2) =>
      val sp1 = leftMostSourcePosition(tpe1)
      val t1Val = visitType(tpe1)
      val t2Val = visitType(tpe2)
      mapN(t1Val, t2Val) {
        case (t1, t2) => WeededAst.Type.Union(t1, t2, mkSL(sp1, sp2))
      }

    case ParsedAst.Type.Intersection(tpe1, tpe2, sp2) =>
      val sp1 = leftMostSourcePosition(tpe1)
      val t1Val = visitType(tpe1)
      val t2Val = visitType(tpe2)
      mapN(t1Val, t2Val) {
        case (t1, t2) => WeededAst.Type.Intersection(t1, t2, mkSL(sp1, sp2))
      }

    case ParsedAst.Type.Difference(tpe1, tpe2, sp2) =>
      val sp1 = leftMostSourcePosition(tpe1)
      val t1Val = visitType(tpe1)
      val t2Val = visitType(tpe2)
      val loc = mkSL(sp1, sp2)
      mapN(t1Val, t2Val) {
        case (t1, t2) => WeededAst.Type.Intersection(t1, WeededAst.Type.Complement(t2, loc), loc)
      }

    case ParsedAst.Type.Pure(sp1, sp2) =>
      val loc = mkSL(sp1, sp2)
      Validation.success(WeededAst.Type.Pure(loc))

    case ParsedAst.Type.Univ(sp1, sp2) =>
      val loc = mkSL(sp1, sp2)
      // TODO EFF-MIGRATION create dedicated Impure type
      Validation.success(WeededAst.Type.Complement(WeededAst.Type.Pure(loc), loc))

    case ParsedAst.Type.EffectSet(sp1, tpes0, sp2) =>
      val checkVal = traverseX(tpes0)(checkEffectSetMember)
      val tpesVal = traverse(tpes0)(visitType)
      val loc = mkSL(sp1, sp2)
      mapN(checkVal, tpesVal) {
        case ((), tpes) =>
          val effOpt = tpes.reduceLeftOption({
            case (acc, tpe) => WeededAst.Type.Union(acc, tpe, loc)
          }: (WeededAst.Type, WeededAst.Type) => WeededAst.Type)
          effOpt.getOrElse(WeededAst.Type.Pure(loc))
      }

    case ParsedAst.Type.CaseSet(sp1, cases, sp2) =>
      val loc = mkSL(sp1, sp2)
      Validation.success(WeededAst.Type.CaseSet(cases.toList, loc))

    case ParsedAst.Type.CaseUnion(tpe1, tpe2, sp2) =>
      val sp1 = leftMostSourcePosition(tpe1)
      val loc = mkSL(sp1, sp2)
      val t1Val = visitType(tpe1)
      val t2Val = visitType(tpe2)
      mapN(t1Val, t2Val) {
        case (t1, t2) => WeededAst.Type.CaseUnion(t1, t2, loc)
      }

    case ParsedAst.Type.CaseIntersection(tpe1, tpe2, sp2) =>
      val sp1 = leftMostSourcePosition(tpe1)
      val loc = mkSL(sp1, sp2)
      val t1Val = visitType(tpe1)
      val t2Val = visitType(tpe2)
      mapN(t1Val, t2Val) {
        case (t1, t2) => WeededAst.Type.CaseIntersection(t1, t2, loc)
      }

    case ParsedAst.Type.CaseDifference(tpe1, tpe2, sp2) =>
      val sp1 = leftMostSourcePosition(tpe1)
      val loc = mkSL(sp1, sp2)
      val t1Val = visitType(tpe1)
      val t2Val = visitType(tpe2)
      mapN(t1Val, t2Val) {
        case (t1, t2) => WeededAst.Type.CaseIntersection(t1, WeededAst.Type.CaseComplement(t2, loc), loc)
      }

    case ParsedAst.Type.CaseComplement(sp1, tpe, sp2) =>
      val loc = mkSL(sp1, sp2)
      val tVal = visitType(tpe)
      mapN(tVal) {
        case t => WeededAst.Type.CaseComplement(t, loc)
      }

    case ParsedAst.Type.Ascribe(tpe, kind, sp2) =>
      val sp1 = leftMostSourcePosition(tpe)
      val tVal = visitType(tpe)
      val k = visitKind(kind)
      mapN(tVal) {
        case t => WeededAst.Type.Ascribe(t, k, mkSL(sp1, sp2))
      }
  }

  /**
    * Weeds the given type. Returns None if the type is a wildcard.
    */
  private def visitTypeNoWild(tpe: ParsedAst.Type): Validation[Option[WeededAst.Type], WeederError] = tpe match {
    case ParsedAst.Type.Var(_, ident, _) if ident.isWild =>
      Validation.success(None)
    case _ => mapN(visitType(tpe))(Some(_))
  }

  /**
    * Checks that the effect set member is valid: a variable or constant.
    */
  private def checkEffectSetMember(t: ParsedAst.Type): Validation[Unit, WeederError] = t match {
    case _: ParsedAst.Type.Var => Validation.success(())
    case _: ParsedAst.Type.Ambiguous => Validation.success(())
    case _: ParsedAst.Type.True => Validation.success(())
    case _: ParsedAst.Type.False => Validation.success(())
    case _: ParsedAst.Type.Pure => Validation.success(())
    case _: ParsedAst.Type.Univ => Validation.success(())
    case _ =>
      val sp1 = leftMostSourcePosition(t)
      val sp2 = t.sp2
      Validation.toSoftFailure((), IllegalEffectSetMember(mkSL(sp1, sp2)))
  }

  /**
    * Builds a record row from the given labels and optional rest variable.
    */
  private def buildRecordRow(labels0: Seq[ParsedAst.RecordLabelType], restOpt: Option[Name.Ident], loc: SourceLocation): Validation[WeededAst.Type, WeederError] = {
    // If rest is absent, then it is the empty record row
    val rest = restOpt match {
      case None => WeededAst.Type.RecordRowEmpty(loc)
      case Some(name) => WeededAst.Type.Var(name, name.loc)
    }

    val labelsVal = traverse(labels0) {
      case ParsedAst.RecordLabelType(sp1, ident, tpe, sp2) =>
        mapN(visitType(tpe)) {
          case t => (Name.mkLabel(ident), t)
        }
    }

    mapN(labelsVal) {
      case labels =>
        labels.foldRight(rest) {
          case ((label, tpe), acc) =>
            WeededAst.Type.RecordRowExtend(label, tpe, acc, loc)
        }
    }

  }

  /**
    * Builds a schema row from the given predicates and optional rest identifier.
    */
  private def buildSchemaRow(predicates: Seq[ParsedAst.PredicateType], restOpt: Option[Name.Ident], loc: SourceLocation): Validation[WeededAst.Type, WeederError] = {
    // If rest is absent, then it is the empty schema row
    val rest = restOpt match {
      case None => WeededAst.Type.SchemaRowEmpty(loc)
      case Some(name) => WeededAst.Type.Var(name, name.loc)
    }

    // TODO should be non-short-circuiting
    Validation.foldRight(predicates)(Validation.success(rest)) {
      case (ParsedAst.PredicateType.PredicateWithAlias(ssp1, qname, targs, ssp2), acc) =>
        val tsVal = traverse(targs.getOrElse(Nil))(visitType)
        mapN(tsVal) {
          case ts => WeededAst.Type.SchemaRowExtendByAlias(qname, ts, acc, mkSL(ssp1, ssp2))
        }

      case (ParsedAst.PredicateType.RelPredicateWithTypes(ssp1, name, ts0, ssp2), acc) =>
        val tsVal = traverse(ts0)(visitType)
        mapN(tsVal) {
          case ts => WeededAst.Type.SchemaRowExtendByTypes(name, Ast.Denotation.Relational, ts, acc, mkSL(ssp1, ssp2))
        }

      case (ParsedAst.PredicateType.LatPredicateWithTypes(ssp1, name, ts, tpe, ssp2), acc) =>
        val tsVal = traverse(ts :+ tpe)(visitType)
        mapN(tsVal) {
          case ts => WeededAst.Type.SchemaRowExtendByTypes(name, Ast.Denotation.Latticenal, ts, acc, mkSL(ssp1, ssp2))
        }
    }
  }

  /**
    * Returns an arrow type from `tpe1` to `tpe2` with effect `eff`.
    *
    * In other words, the type is of the form `tpe1 ->{eff} tpe2`
    */
  private def mkArrow(tpe1: WeededAst.Type, eff: Option[WeededAst.Type], tpe2: WeededAst.Type, loc: SourceLocation): WeededAst.Type =
    WeededAst.Type.Arrow(List(tpe1), eff, tpe2, loc.asSynthetic)

  /**
    * Returns a sequence of arrow types type from `tparams` to `tresult` where every arrow is pure except the last which has effect `eff`.
    *
    * In other words, the type is of the form `tpe1 ->> tpe2 ->> ... ->{eff} tresult`.
    */
  private def mkCurriedArrow(tparams: Seq[WeededAst.Type], eff: Option[WeededAst.Type], tresult: WeededAst.Type, loc: SourceLocation): WeededAst.Type = {
    val l = loc.asSynthetic
    val base = mkArrow(tparams.last, eff, tresult, l)
    tparams.init.foldRight(base)(mkArrow(_, None, _, l))
  }

  /**
    * Weeds the given list of formal parameter `fparams`.
    *
    * Checks for [[DuplicateFormalParam]], [[MissingFormalParamAscription]], and [[DuplicateFormalParam]].
    */
  private def visitFormalParams(fparams: ParsedAst.FormalParamList, typePresence: Presence): Validation[List[WeededAst.FormalParam], WeederError] = {
    //
    // Special Case: Check if no formal parameters are present. If so, introduce a unit parameter.
    //
    if (fparams.fparams.isEmpty) {
      val sp1 = SourcePosition.Unknown
      val sp2 = SourcePosition.Unknown
      val loc = mkSL(sp1, sp2)
      val ident = Name.Ident(sp1, "_unit", sp2)
      val tpe = Some(WeededAst.Type.Unit(loc))
      return Validation.success(List(WeededAst.FormalParam(ident, Ast.Modifiers.Empty, tpe, loc)))
    }

    //
    // Check for [[DuplicateFormalParam]]
    //
    val seen = mutable.Map.empty[String, ParsedAst.FormalParam]
    val errors = mutable.ArrayBuffer.empty[WeederError.DuplicateFormalParam]
    for (fparam <- fparams.fparams) {
      seen.get(fparam.ident.name) match {
        case None =>
          if (!fparam.ident.name.startsWith("_")) {
            // Wildcards cannot be duplicate.
            seen += (fparam.ident.name -> fparam)
          }
        case Some(otherParam) =>
          val name = fparam.ident.name
          val loc1 = mkSL(otherParam.sp1, otherParam.sp2)
          val loc2 = mkSL(fparam.sp1, fparam.sp2)
          // NB: We report an error at both source locations.
          errors += DuplicateFormalParam(name, loc1, loc2)
          errors += DuplicateFormalParam(name, loc2, loc1)
      }
    }

    traverse(fparams.fparams)(visitFormalParam(_, typePresence)).withSoftFailures(errors)
  }

  /**
    * Weeds the given formal parameter `fparam`.
    */
  private def visitFormalParam(fparam: ParsedAst.FormalParam, typePresence: Presence): Validation[WeededAst.FormalParam, WeederError] = fparam match {
    case ParsedAst.FormalParam(sp1, mods, ident, tpeOpt0, sp2) =>
      val tpeOptVal = traverseOpt(tpeOpt0)(visitType)

      //
      // Check for [[MissingFormalParamAscription]] and [[IllegalFormalParamAscription]]
      //
      flatMapN(visitModifiers(mods, legalModifiers = Set.empty), tpeOptVal) {
        case (mod, tpeOpt) =>
          (tpeOpt, typePresence) match {
            // Case 1: Required but missing. Error.
            case (None, Presence.Required) => Validation.toHardFailure(MissingFormalParamAscription(ident.name, mkSL(sp1, sp2)))
            // Case 2: Forbidden but present. Error.
            case (Some(_), Presence.Forbidden) => Validation.toHardFailure(IllegalFormalParamAscription(mkSL(sp1, sp2)))
            // Case 3: No violation. Good to go.
            case _ => Validation.success(WeededAst.FormalParam(ident, mod, tpeOpt, mkSL(sp1, sp2)))
          }
      }
  }

  /**
    * Weeds the given predicate param `pparam`.
    */
  private def visitPredicateParam(pparam: ParsedAst.PredicateParam): Validation[WeededAst.PredicateParam, WeederError] = pparam match {
    case ParsedAst.PredicateParam.UntypedPredicateParam(sp1, ident, sp2) =>
      val pred = Name.mkPred(ident)
      Validation.success(WeededAst.PredicateParam.PredicateParamUntyped(pred, mkSL(sp1, sp2)))

    case ParsedAst.PredicateParam.RelPredicateParam(sp1, ident, tpes, sp2) =>
      val pred = Name.mkPred(ident)
      val den = Ast.Denotation.Relational
      val tsVal = traverse(tpes)(visitType)
      mapN(tsVal) {
        case ts => WeededAst.PredicateParam.PredicateParamWithType(pred, den, ts, mkSL(sp1, sp2))
      }

    case ParsedAst.PredicateParam.LatPredicateParam(sp1, ident, tpes, tpe, sp2) =>
      val pred = Name.mkPred(ident)
      val den = Ast.Denotation.Latticenal
      val tsVal = traverse(tpes)(visitType)
      val tVal = visitType(tpe)
      mapN(tsVal, tVal) {
        case (ts, t) => WeededAst.PredicateParam.PredicateParamWithType(pred, den, ts ::: t :: Nil, mkSL(sp1, sp2))
      }
  }

  /**
    * Weeds the given documentation.
    */
  private def visitDoc(doc0: ParsedAst.Doc): Ast.Doc = {
    val trimmedLines = doc0.lines.map(_.trim)
    val trimmedBeginning = trimmedLines.dropWhile(_ == "")
    val trimmedEnd = trimmedBeginning.reverse.dropWhile(_ == "").reverse
    Ast.Doc(trimmedEnd.toList, mkSL(doc0.sp1, doc0.sp2))
  }

  /**
    * Weeds the given type parameters `tparams0`.
    */
  private def visitTypeParams(tparams0: ParsedAst.TypeParams): Validation[WeededAst.TypeParams, WeederError] = tparams0 match {
    case ParsedAst.TypeParams.Elided => Validation.success(WeededAst.TypeParams.Elided)
    case ParsedAst.TypeParams.Explicit(tparams) =>
      val newTparams = tparams.map(visitTypeParam)
      val kindedTypeParams = newTparams.collect { case t: WeededAst.TypeParam.Kinded => t }
      val unkindedTypeParams = newTparams.collect { case t: WeededAst.TypeParam.Unkinded => t }
      (kindedTypeParams, unkindedTypeParams) match {
        case (Nil, _ :: _) =>
          // Case 1: only unkinded type parameters
          Validation.success(WeededAst.TypeParams.Unkinded(unkindedTypeParams))

        case (_ :: _, Nil) =>
          // Case 2: only kinded type parameters
          Validation.success(WeededAst.TypeParams.Kinded(kindedTypeParams))

        case (_ :: _, _ :: _) =>
          // Case 3: some unkinded and some kinded

          // We recover by kinding every unkinded type parameter with Star.
          val kinded = newTparams.map {
            case WeededAst.TypeParam.Kinded(ident, kind) =>
              WeededAst.TypeParam.Kinded(ident, kind)
            case WeededAst.TypeParam.Unkinded(ident) =>
              val default = WeededAst.Kind.Ambiguous(Name.mkQName("Type"), ident.loc.asSynthetic)
              WeededAst.TypeParam.Kinded(ident, default)
          }

          val r = WeededAst.TypeParams.Kinded(kindedTypeParams)
          Validation.toSoftFailure(r, MismatchedTypeParameters(mkSL(tparams.head.sp1, tparams.last.sp2)))

        case (Nil, Nil) =>
          // Case 4: no type parameters: should be prevented by parser
          throw InternalCompilerException("Unexpected empty type parameters.", SourceLocation.Unknown)
      }
  }

  /**
    * Weeds the type params, requiring that they be explicitly kinded.
    */
  private def visitKindedTypeParams(tparams0: ParsedAst.TypeParams): Validation[WeededAst.KindedTypeParams, WeederError] = tparams0 match {
    case ParsedAst.TypeParams.Elided => Validation.success(WeededAst.TypeParams.Elided)
    case ParsedAst.TypeParams.Explicit(tparams) =>
      val newTparams = tparams.map(visitTypeParam)
      val kindedTypeParams = newTparams.collect { case t: WeededAst.TypeParam.Kinded => t }
      val unkindedTypeParams = newTparams.collect { case t: WeededAst.TypeParam.Unkinded => t }
      (kindedTypeParams, unkindedTypeParams) match {
        case (_, _ :: _) =>
          // Case 1: We have Kinded and Unkinded type parameters.

          // We generate an error message for each unkinded type parameter.
          val errors = unkindedTypeParams.map {
            case WeededAst.TypeParam.Unkinded(ident) => MissingTypeParamKind(ident.loc)
          }

          // We then *assume* that the unkinded type parameters should have kind Star.
          val kinded = newTparams.map {
            case WeededAst.TypeParam.Kinded(ident, kind) =>
              WeededAst.TypeParam.Kinded(ident, kind)
            case WeededAst.TypeParam.Unkinded(ident) =>
              val default = WeededAst.Kind.Ambiguous(Name.mkQName("Type"), ident.loc.asSynthetic)
              WeededAst.TypeParam.Kinded(ident, default)
          }

          // We can then soft fail with the missing kinds assumed to be Star.
          Validation.toSuccessOrSoftFailure(WeededAst.TypeParams.Kinded(kinded), errors)

        case (_ :: _, Nil) =>
          // Case 2: Only kinded type parameters.
          Validation.success(WeededAst.TypeParams.Kinded(kindedTypeParams))

        case (Nil, Nil) =>
          // Case 3: No type parameters: should be prevented by the Parser.
          throw InternalCompilerException("Unexpected empty type parameters.", SourceLocation.Unknown)
      }
  }

  /**
    * Weeds the given type param `tparam`.
    */
  private def visitTypeParam(tparam0: ParsedAst.TypeParam): WeededAst.TypeParam = tparam0 match {
    case ParsedAst.TypeParam(_, ident, kind0, _) =>
      kind0.map(visitKind) match {
        case None => WeededAst.TypeParam.Unkinded(ident)
        case Some(kind) => WeededAst.TypeParam.Kinded(ident, kind)
      }
  }

  /**
    * Weeds the given kind `kind`.
    */
  private def visitKind(kind: ParsedAst.Kind): WeededAst.Kind = kind match {
    case ParsedAst.Kind.QName(sp1, qname, sp2) => WeededAst.Kind.Ambiguous(qname, mkSL(sp1, sp2))
    case ParsedAst.Kind.Arrow(k1, k2, sp2) =>
      val sp1 = leftMostSourcePosition(k1)
      WeededAst.Kind.Arrow(visitKind(k1), visitKind(k2), mkSL(sp1, sp2))
  }

  /**
    * Weeds the given type constraint `tconstr`.
    */
  private def visitTypeConstraint(tconstr: ParsedAst.TypeConstraint): Validation[WeededAst.TypeConstraint, WeederError] = tconstr match {
    case ParsedAst.TypeConstraint(sp1, clazz, tparam0, sp2) =>
      val tpeVal = visitType(tparam0)
      val checkVal = if (isAllVars(tparam0)) {
        Validation.success(())
      } else {
        Validation.toHardFailure(IllegalTypeConstraintParameter(mkSL(sp1, sp2)))
      }
      mapN(tpeVal, checkVal) {
        case (tpe, check) => WeededAst.TypeConstraint(clazz, tpe, mkSL(sp1, sp2))
      }
  }

  /**
    * Weeds the given equality constraint `econstr`.
    */
  private def visitEqualityConstraint(econstr: ParsedAst.EqualityConstraint): Validation[WeededAst.EqualityConstraint, WeederError] = econstr match {
    case ParsedAst.EqualityConstraint(sp1, tpe1, tpe2, sp2) =>
      val t1Val = visitType(tpe1)
      val t2Val = visitType(tpe2)
      val loc = mkSL(sp1, sp2)
      // TODO don't short-circuit
      flatMapN(t1Val, t2Val) {
        case (t1, t2) =>
          t1 match {
            case WeededAst.Type.Apply(WeededAst.Type.Ambiguous(qname, _), t11, _) =>
              Validation.success(WeededAst.EqualityConstraint(qname, t11, t2, loc))
            case _ => Validation.toHardFailure(IllegalEqualityConstraint(loc))
          }
      }
  }

  /**
    * Performs weeding on the given name `ident`.
    */
  private def visitIdent(ident: Name.Ident): Validation[Name.Ident, WeederError] = {
    if (ReservedWords.contains(ident.name)) {
      Validation.toSoftFailure(ident, ReservedName(ident, ident.loc))
    } else {
      Validation.success(ident)
    }
  }

  /**
    * Performs weeding on the [[ParsedAst.TryHandler.WithHandler]] `handler0`.
    *
    * For each handler rule we add an extra resumption argument
    * so both an empty parameter list and a singleton parameter list should be padded with unit
    *
    * `[] --> [_unit]`
    *
    * `[x] --> [_unit, x]`
    *
    * `[x, ...] --> [x, ...]`
    */
  private def visitWithHandler(handler0: ParsedAst.TryHandler.WithHandler)(implicit flix: Flix): Validation[WeededAst.WithHandler, WeederError] = {
    val handlerVals = traverse(handler0.rules) {
      case ParsedAst.HandlerRule(op, fparams0, body0) =>
        val fparamsValPrefix =
          if (fparams0.fparams.sizeIs == 1)
            visitFormalParams(ParsedAst.FormalParamList(fparams0.sp1, Seq.empty, fparams0.sp2), Presence.Forbidden)
          else
            Validation.success(Nil)
        val fparamsValSuffix = visitFormalParams(fparams0, Presence.Forbidden)
        val bodyVal = visitExp(body0)
        mapN(fparamsValPrefix, fparamsValSuffix, bodyVal) {
          case (fparamsPrefix, fparamsSuffix, body) => WeededAst.HandlerRule(op, fparamsPrefix ++ fparamsSuffix, body)
        }
    }
    mapN(handlerVals) {
      case hs => WeededAst.WithHandler(handler0.eff, hs)
    }
  }

  /**
    * Performs weeding on the given JvmMethod.
    */
  private def visitJvmMethod(method: ParsedAst.JvmMethod)(implicit flix: Flix): Validation[WeededAst.JvmMethod, WeederError] = method match {
    case ParsedAst.JvmMethod(sp1, ident, fparams0, tpe, eff0, exp0, sp2) =>
      val fparamsVal = visitFormalParams(fparams0, Presence.Required)
      val tpeVal = visitType(tpe)
      val effVal = traverseOpt(eff0)(visitType)
      val expVal = visitExp(exp0)
      mapN(fparamsVal, tpeVal, effVal, expVal) {
        case (fparams, tpe, eff, exp) => WeededAst.JvmMethod(ident, fparams, exp, tpe, eff, mkSL(sp1, sp2))
      }
  }

  /**
    * Performs weeding on the given [[ParsedAst.JvmOp]] `impl0`.
    */
  private def visitJvmOp(impl0: ParsedAst.JvmOp)(implicit flix: Flix): Validation[WeededAst.JvmOp, WeederError] = impl0 match {
    case ParsedAst.JvmOp.Constructor(fqn, sig, tpe, eff, ident) =>
      val sigVal = traverse(sig)(visitType)
      val tpeVal = visitType(tpe)
      val effVal = traverseOpt(eff)(visitType)
      mapN(sigVal, tpeVal, effVal) {
        case (s, t, e) => WeededAst.JvmOp.Constructor(fqn, s, t, e, ident)
      }

    case ParsedAst.JvmOp.Method(fqn, sig, tpe, eff, ident) =>
      val fqn1 = visitJavaClassMember(fqn)
      val sigVal = traverse(sig)(visitType)
      val tpeVal = visitType(tpe)
      val effVal = traverseOpt(eff)(visitType)
      mapN(sigVal, tpeVal, effVal) {
        case (s, t, e) => WeededAst.JvmOp.Method(fqn1, s, t, e, ident)
      }

    case ParsedAst.JvmOp.StaticMethod(fqn, sig, tpe, eff, ident) =>
      val fqn1 = visitJavaClassMember(fqn)
      val sigVal = traverse(sig)(visitType)
      val tpeVal = visitType(tpe)
      val effVal = traverseOpt(eff)(visitType)
      mapN(sigVal, tpeVal, effVal) {
        case (s, t, e) => WeededAst.JvmOp.StaticMethod(fqn1, s, t, e, ident)
      }

    case ParsedAst.JvmOp.GetField(fqn, tpe, eff, ident) =>
      mapN(visitField(fqn, tpe, eff)) {
        case (f, t, e) => WeededAst.JvmOp.GetField(f, t, e, ident)
      }

    case ParsedAst.JvmOp.PutField(fqn, tpe, eff, ident) =>
      mapN(visitField(fqn, tpe, eff)) {
        case (f, t, e) => WeededAst.JvmOp.PutField(f, t, e, ident)
      }

    case ParsedAst.JvmOp.GetStaticField(fqn, tpe, eff, ident) =>
      mapN(visitField(fqn, tpe, eff)) {
        case (f, t, e) => WeededAst.JvmOp.GetStaticField(f, t, e, ident)
      }

    case ParsedAst.JvmOp.PutStaticField(fqn, tpe, eff, ident) =>
      mapN(visitField(fqn, tpe, eff)) {
        case (f, t, e) => WeededAst.JvmOp.PutStaticField(f, t, e, ident)
      }
  }

  /**
    * Performs weeding on `tpe` and `eff`. Used as a helper function for java fields in [[visitJvmOp]].
    */
  private def visitField(fqn: ParsedAst.JavaClassMember, tpe: ParsedAst.Type, eff: Option[ParsedAst.Type])(implicit flix: Flix): Validation[(WeededAst.JavaClassMember, WeededAst.Type, Option[WeededAst.Type]), WeederError] = {
    val fqn1 = visitJavaClassMember(fqn)
    val tpeVal = visitType(tpe)
    val effVal = traverseOpt(eff)(visitType)
    mapN(tpeVal, effVal) {
      case (t, e) => (fqn1, t, e)
    }
  }

  /**
    * Maps `fqn` to a [[WeededAst.JavaClassMember]].
    */
  private def visitJavaClassMember(fqn: ParsedAst.JavaClassMember): WeededAst.JavaClassMember = fqn match {
    case ParsedAst.JavaClassMember(sp1, prefix, suffix, sp2) =>
      val loc = mkSL(sp1, sp2)
      WeededAst.JavaClassMember(prefix, suffix.toList, loc)
  }

  /**
    * Performs weeding on the given [[ParsedAst.ForFragment]] `frag0`.
    */
  private def visitForFragment(frag0: ParsedAst.ForFragment)(implicit flix: Flix): Validation[WeededAst.ForFragment, WeederError] = frag0 match {
    case gen: ParsedAst.ForFragment.Generator => visitForFragmentGenerator(gen)
    case guard: ParsedAst.ForFragment.Guard => visitForFragmentGuard(guard)
    case let: ParsedAst.ForFragment.Let => visitForFragmentLet(let)
  }

  /**
    * Performs weeding on the given [[ParsedAst.ForFragment.Generator]] `frag0`.
    */
  private def visitForFragmentGenerator(frag0: ParsedAst.ForFragment.Generator)(implicit flix: Flix): Validation[WeededAst.ForFragment.Generator, WeederError] = frag0 match {
    case ParsedAst.ForFragment.Generator(sp1, pat, exp, sp2) =>
      val loc = mkSL(sp1, sp2)
      val p = visitPattern(pat)
      val e = visitExp(exp)
      mapN(p, e) {
        case (p1, e1) => WeededAst.ForFragment.Generator(p1, e1, loc)
      }
  }

  /**
    * Performs weeding on the given [[ParsedAst.ForFragment.Guard]] `frag0`.
    */
  private def visitForFragmentGuard(frag0: ParsedAst.ForFragment.Guard)(implicit flix: Flix): Validation[WeededAst.ForFragment.Guard, WeederError] = frag0 match {
    case ParsedAst.ForFragment.Guard(sp1, exp, sp2) =>
      val loc = mkSL(sp1, sp2)
      val e = visitExp(exp)
      mapN(e) {
        case e1 => WeededAst.ForFragment.Guard(e1, loc)
      }
  }

  /**
    * Performs weeding on the given [[ParsedAst.ForFragment.Let]] `frag0`.
    */
  private def visitForFragmentLet(frag0: ParsedAst.ForFragment.Let)(implicit flix: Flix): Validation[WeededAst.ForFragment.Let, WeederError] = frag0 match {
    case ParsedAst.ForFragment.Let(sp1, pat, exp, sp2) =>
      val loc = mkSL(sp1, sp2)
      val pVal = visitPattern(pat)
      val eVal = visitExp(exp)
      mapN(pVal, eVal) {
        case (p, e) => WeededAst.ForFragment.Let(p, e, loc)
      }
  }

  /**
    * Maps `kind` to a [[WeededAst.DebugKind]].
    */
  private def visitDebugKind(kind: ParsedAst.DebugKind): WeededAst.DebugKind = kind match {
    case ParsedAst.DebugKind.Debug => WeededAst.DebugKind.Debug
    case ParsedAst.DebugKind.DebugWithLoc => WeededAst.DebugKind.DebugWithLoc
    case ParsedAst.DebugKind.DebugWithLocAndSrc => WeededAst.DebugKind.DebugWithLocAndSrc
  }

  /**
    * Returns true iff the type is composed only of type variables possibly applied to other type variables.
    */
  private def isAllVars(tpe: ParsedAst.Type): Boolean = tpe match {
    case _: ParsedAst.Type.Var => true
    case ParsedAst.Type.Apply(tpe1, tpes, _) => (tpe1 +: tpes).forall(isAllVars)
    case _ => false
  }

  /**
    * Returns an apply expression for the given fully-qualified name `fqn` and the given arguments `args`.
    */
  private def mkApplyFqn(fqn: String, args: List[WeededAst.Expr], loc: SourceLocation): WeededAst.Expr = {
    val l = loc.asSynthetic
    val lambda = WeededAst.Expr.Ambiguous(Name.mkQName(fqn), l)
    WeededAst.Expr.Apply(lambda, args, l)
  }

  /**
    * Returns a curried version of the given expression `e` for each formal parameter in `fparams0`.
    */
  private def mkCurried(fparams0: List[WeededAst.FormalParam], e: WeededAst.Expr, loc: SourceLocation): WeededAst.Expr = {
    val l = loc.asSynthetic
    fparams0.foldRight(e) {
      case (fparam, acc) => WeededAst.Expr.Lambda(fparam, acc, l)
    }
  }

  /**
    * Returns the list of expressions `args0` unless the list is empty.
    *
    * If so, returns a list with a single unit expression.
    */
  private def getArguments(args0: List[WeededAst.Expr], loc: SourceLocation): List[WeededAst.Expr] = {
    val l = loc.asSynthetic
    args0 match {
      case Nil => List(WeededAst.Expr.Cst(Ast.Constant.Unit, l))
      case as => as
    }
  }

  /**
    * Removes underscores from the given string of digits.
    */
  private def stripUnderscores(digits: String): String = {
    digits.filterNot(_ == '_')
  }

  /**
    * Attempts to parse the given float32 with `sign` digits `before` and `after` the comma.
    */
  private def toFloat32(sign: String, before: String, after: String, loc: SourceLocation): Result[Float, MalformedFloat] = try {
    val s = s"$sign$before.$after"
    Result.Ok(stripUnderscores(s).toFloat)
  } catch {
    case _: NumberFormatException => Result.Err(MalformedFloat(loc))
  }

  /**
    * Attempts to parse the given float64 with `sign` digits `before` and `after` the comma.
    */
  private def toFloat64(sign: String, before: String, after: String, loc: SourceLocation): Result[Double, MalformedFloat] = try {
    val s = s"$sign$before.$after"
    Result.Ok(stripUnderscores(s).toDouble)
  } catch {
    case _: NumberFormatException => Result.Err(MalformedFloat(loc))
  }

  /**
    * Attempts to parse the given big decimal with `sign` digits `before` and `after` the comma.
    */
  private def toBigDecimal(sign: String, before: String, after: Option[String], power: Option[String], loc: SourceLocation): Result[BigDecimal, MalformedFloat] = try {
    val frac = after match {
      case Some(digits) => "." + digits
      case None => ""
    }
    val pow = power match {
      case Some(digits) => "e" + digits
      case None => ""
    }
    val s = s"$sign$before$frac$pow"
    Result.Ok(new BigDecimal(stripUnderscores(s)))
  } catch {
    case _: NumberFormatException => Result.Err(MalformedFloat(loc))
  }

  /**
    * Attempts to parse the given int8 with `sign` and `digits`.
    */
  private def toInt8(sign: String, radix: Int, digits: String, loc: SourceLocation): Result[Byte, MalformedInt] = try {
    val s = sign + digits
    Result.Ok(JByte.parseByte(stripUnderscores(s), radix))
  } catch {
    case _: NumberFormatException => Result.Err(MalformedInt(loc))
  }

  /**
    * Attempts to parse the given int16 with `sign` and `digits`.
    */
  private def toInt16(sign: String, radix: Int, digits: String, loc: SourceLocation): Result[Short, MalformedInt] = try {
    val s = sign + digits
    Result.Ok(JShort.parseShort(stripUnderscores(s), radix))
  } catch {
    case _: NumberFormatException => Result.Err(MalformedInt(loc))
  }

  /**
    * Attempts to parse the given int32 with `sign` and `digits`.
    */
  private def toInt32(sign: String, radix: Int, digits: String, loc: SourceLocation): Result[Int, MalformedInt] = try {
    val s = sign + digits
    Result.Ok(JInt.parseInt(stripUnderscores(s), radix))
  } catch {
    case _: NumberFormatException => Result.Err(MalformedInt(loc))
  }

  /**
    * Attempts to parse the given int64 with `sign` and `digits`.
    */
  private def toInt64(sign: String, radix: Int, digits: String, loc: SourceLocation): Result[Long, MalformedInt] = try {
    val s = sign + digits
    Result.Ok(JLong.parseLong(stripUnderscores(s), radix))
  } catch {
    case _: NumberFormatException => Result.Err(MalformedInt(loc))
  }

  /**
    * Attempts to parse the given BigInt with `sign` and `digits`.
    */
  private def toBigInt(sign: String, radix: Int, digits: String, loc: SourceLocation): Result[BigInteger, MalformedInt] = try {
    val s = sign + digits
    Result.Ok(new BigInteger(stripUnderscores(s), radix))
  } catch {
    case _: NumberFormatException => Result.Err(MalformedInt(loc))
  }

  /**
    * Attempts to compile the given regular expression into a Pattern.
    */
  private def toRegexPattern(regex: String, loc: SourceLocation): Result[JPattern, MalformedRegex] = try {
    val pat = JPattern.compile(regex)
    Result.Ok(pat)
  } catch {
    case ex: PatternSyntaxException => Result.Err(MalformedRegex(regex, ex.getMessage, loc))
  }

  /**
    * Alias for SourceLocation.mk
    */
  private def mkSL(sp1: SourcePosition, sp2: SourcePosition): SourceLocation = SourceLocation.mk(sp1, sp2)

  /**
    * Returns the left most source position in the sub-tree of the expression `e`.
    */
  @tailrec
  private def leftMostSourcePosition(e: ParsedAst.Expression): SourcePosition = e match {
    case ParsedAst.Expression.QName(sp1, _, _) => sp1
    case ParsedAst.Expression.Open(sp1, _, _) => sp1
    case ParsedAst.Expression.OpenAs(sp1, _, _, _) => sp1
    case ParsedAst.Expression.Hole(sp1, _, _) => sp1
    case ParsedAst.Expression.HolyName(ident, _) => ident.sp1
    case ParsedAst.Expression.Use(sp1, _, _, _) => sp1
    case ParsedAst.Expression.Lit(sp1, _, _) => sp1
    case ParsedAst.Expression.Intrinsic(sp1, _, _, _) => sp1
    case ParsedAst.Expression.Apply(e1, _, _) => leftMostSourcePosition(e1)
    case ParsedAst.Expression.Infix(e1, _, _, _) => leftMostSourcePosition(e1)
    case ParsedAst.Expression.Lambda(sp1, _, _, _) => sp1
    case ParsedAst.Expression.LambdaMatch(sp1, _, _, _) => sp1
    case ParsedAst.Expression.Unary(sp1, _, _, _) => sp1
    case ParsedAst.Expression.Binary(e1, _, _, _) => leftMostSourcePosition(e1)
    case ParsedAst.Expression.IfThenElse(sp1, _, _, _, _) => sp1
    case ParsedAst.Expression.Stm(e1, _, _) => leftMostSourcePosition(e1)
    case ParsedAst.Expression.Discard(sp1, _, _) => sp1
    case ParsedAst.Expression.ApplicativeFor(sp1, _, _, _) => sp1
    case ParsedAst.Expression.ForEach(sp1, _, _, _) => sp1
    case ParsedAst.Expression.MonadicFor(sp1, _, _, _) => sp1
    case ParsedAst.Expression.ForEachYield(sp1, _, _, _) => sp1
    case ParsedAst.Expression.LetMatch(sp1, _, _, _, _, _, _) => sp1
    case ParsedAst.Expression.LetRecDef(sp1, _, _, _, _, _, _, _) => sp1
    case ParsedAst.Expression.LetImport(sp1, _, _, _) => sp1
    case ParsedAst.Expression.NewObject(sp1, _, _, _) => sp1
    case ParsedAst.Expression.Static(sp1, _) => sp1
    case ParsedAst.Expression.Scope(sp1, _, _, _) => sp1
    case ParsedAst.Expression.Match(sp1, _, _, _) => sp1
    case ParsedAst.Expression.RestrictableChoose(sp1, _, _, _, _) => sp1
    case ParsedAst.Expression.TypeMatch(sp1, _, _, _) => sp1
    case ParsedAst.Expression.Tuple(sp1, _, _) => sp1
    case ParsedAst.Expression.RecordLit(sp1, _, _) => sp1
    case ParsedAst.Expression.RecordSelect(base, _, _) => leftMostSourcePosition(base)
    case ParsedAst.Expression.RecordOperation(sp1, _, _, _) => sp1
    case ParsedAst.Expression.VectorLit(sp1, _, _) => sp1
    case ParsedAst.Expression.FCons(hd, _, _, _) => leftMostSourcePosition(hd)
    case ParsedAst.Expression.FAppend(fst, _, _, _) => leftMostSourcePosition(fst)
    case ParsedAst.Expression.ArrayLit(sp1, _, _, _) => sp1
    case ParsedAst.Expression.ListLit(sp1, _, _) => sp1
    case ParsedAst.Expression.SetLit(sp1, _, _) => sp1
    case ParsedAst.Expression.MapLit(sp1, _, _) => sp1
    case ParsedAst.Expression.Interpolation(sp1, _, _) => sp1
    case ParsedAst.Expression.Ref(sp1, _, _, _) => sp1
    case ParsedAst.Expression.Deref(sp1, _, _) => sp1
    case ParsedAst.Expression.Assign(e1, _, _) => leftMostSourcePosition(e1)
    case ParsedAst.Expression.Ascribe(e1, _, _, _) => leftMostSourcePosition(e1)
    case ParsedAst.Expression.InstanceOf(e1, _, _) => leftMostSourcePosition(e1)
    case ParsedAst.Expression.UncheckedCast(sp1, _, _, _, _) => sp1
    case ParsedAst.Expression.UncheckedMaskingCast(sp1, _, _) => sp1
    case ParsedAst.Expression.CheckedTypeCast(sp1, _, _) => sp1
    case ParsedAst.Expression.CheckedEffectCast(sp1, _, _) => sp1
    case ParsedAst.Expression.Without(e1, _, _) => leftMostSourcePosition(e1)
    case ParsedAst.Expression.Do(sp1, _, _, _) => sp1
    case ParsedAst.Expression.Try(sp1, _, _, _) => sp1
    case ParsedAst.Expression.SelectChannel(sp1, _, _, _) => sp1
    case ParsedAst.Expression.Spawn(sp1, _, _, _) => sp1
    case ParsedAst.Expression.ParYield(sp1, _, _, _) => sp1
    case ParsedAst.Expression.Lazy(sp1, _, _) => sp1
    case ParsedAst.Expression.Force(sp1, _, _) => sp1
    case ParsedAst.Expression.FixpointConstraint(sp1, _, _) => sp1
    case ParsedAst.Expression.FixpointConstraintSet(sp1, _, _) => sp1
    case ParsedAst.Expression.FixpointLambda(sp1, _, _, _) => sp1
    case ParsedAst.Expression.FixpointCompose(e1, _, _) => leftMostSourcePosition(e1)
    case ParsedAst.Expression.FixpointInjectInto(sp1, _, _, _) => sp1
    case ParsedAst.Expression.FixpointSolveWithProject(sp1, _, _, _) => sp1
    case ParsedAst.Expression.FixpointQueryWithSelect(sp1, _, _, _, _, _) => sp1
    case ParsedAst.Expression.Debug(sp1, _, _, _) => sp1
  }

  /**
    * Returns the left most source position in the sub-tree of the type `tpe`.
    */
  @tailrec
  private def leftMostSourcePosition(tpe: ParsedAst.Type): SourcePosition = tpe match {
    case ParsedAst.Type.Var(sp1, _, _) => sp1
    case ParsedAst.Type.Ambiguous(sp1, _, _) => sp1
    case ParsedAst.Type.Tuple(sp1, _, _) => sp1
    case ParsedAst.Type.Record(sp1, _, _, _) => sp1
    case ParsedAst.Type.RecordRow(sp1, _, _, _) => sp1
    case ParsedAst.Type.Schema(sp1, _, _, _) => sp1
    case ParsedAst.Type.SchemaRow(sp1, _, _, _) => sp1
    case ParsedAst.Type.UnaryPolymorphicArrow(tpe1, _, _, _) => leftMostSourcePosition(tpe1)
    case ParsedAst.Type.PolymorphicArrow(sp1, _, _, _, _) => sp1
    case ParsedAst.Type.Native(sp1, _, _) => sp1
    case ParsedAst.Type.Apply(tpe1, _, _) => leftMostSourcePosition(tpe1)
    case ParsedAst.Type.True(sp1, _) => sp1
    case ParsedAst.Type.False(sp1, _) => sp1
    case ParsedAst.Type.Not(sp1, _, _) => sp1
    case ParsedAst.Type.And(tpe1, _, _) => leftMostSourcePosition(tpe1)
    case ParsedAst.Type.Or(tpe1, _, _) => leftMostSourcePosition(tpe1)
    case ParsedAst.Type.Xor(tpe1, _, _) => leftMostSourcePosition(tpe1)
    case ParsedAst.Type.Complement(sp1, _, _) => sp1
    case ParsedAst.Type.Difference(tpe1, _, _) => leftMostSourcePosition(tpe1)
    case ParsedAst.Type.Intersection(tpe1, _, _) => leftMostSourcePosition(tpe1)
    case ParsedAst.Type.Union(tpe1, _, _) => leftMostSourcePosition(tpe1)
    case ParsedAst.Type.Pure(sp1, _) => sp1
    case ParsedAst.Type.Univ(sp1, _) => sp1
    case ParsedAst.Type.EffectSet(sp1, _, _) => sp1
    case ParsedAst.Type.CaseComplement(sp1, _, _) => sp1
    case ParsedAst.Type.CaseDifference(tpe1, _, _) => leftMostSourcePosition(tpe1)
    case ParsedAst.Type.CaseIntersection(tpe1, _, _) => leftMostSourcePosition(tpe1)
    case ParsedAst.Type.CaseSet(sp1, _, _) => sp1
    case ParsedAst.Type.CaseUnion(tpe1, _, _) => leftMostSourcePosition(tpe1)
    case ParsedAst.Type.Ascribe(tpe, _, _) => leftMostSourcePosition(tpe)
  }


  /**
    * Returns the left most source position in the sub-tree of the kind `kind`.
    */
  @tailrec
  private def leftMostSourcePosition(kind: ParsedAst.Kind): SourcePosition = kind match {
    case ParsedAst.Kind.QName(sp1, _, _) => sp1
    case ParsedAst.Kind.Arrow(k1, _, _) => leftMostSourcePosition(k1)
  }

  /**
    * Ternary enumeration of constraints on the presence of something.
    */
  private sealed trait Presence

  private object Presence {
    /**
      * Indicates that the thing is required.
      */
    case object Required extends Presence

    /**
      * Indicates that the thing is optional.
      */
    case object Optional extends Presence

    /**
      * Indicates that the thing is forbidden.
      */
    case object Forbidden extends Presence
  }
}<|MERGE_RESOLUTION|>--- conflicted
+++ resolved
@@ -373,12 +373,7 @@
 
       mapN(annVal, modVal, tparamsVal, casesVal) {
         case (ann, mod, tparams, cases) =>
-<<<<<<< HEAD
-          val sortedCases = cases.values.toList.sortBy(_.loc)
-          List(WeededAst.Declaration.Enum(doc, ann, mod, ident, tparams, derives, sortedCases, mkSL(sp1, sp2)))
-=======
           List(WeededAst.Declaration.Enum(doc, ann, mod, ident, tparams, derives, cases.values.toList.sortBy(_.loc), mkSL(sp1, sp2)))
->>>>>>> d7acfc74
       }
   }
 
