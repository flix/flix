package ca.uwaterloo.flix.language.phase

import ca.uwaterloo.flix.api.Flix
import ca.uwaterloo.flix.language.ast.ReducedAst.Expr.*
import ca.uwaterloo.flix.language.ast.ReducedAst.*
import ca.uwaterloo.flix.language.ast.{AtomicOp, MonoType, Purity, SourceLocation, Symbol, Type, TypeConstructor}
import ca.uwaterloo.flix.language.dbg.AstPrinter.DebugReducedAst
import ca.uwaterloo.flix.util.{InternalCompilerException, ParOps}
import ca.uwaterloo.flix.util.collection.MapOps

/**
  * Erase types and introduce corresponding casting
  *
  * Protocol is that casting should happen as soon as possible, not lazily.
  * This means that expressions should cast their output but assume correct
  * input types.
  *
  *   - Ref
  *     - component type erasure
  *   - Tuple
  *     - component type erasure
  *     - index casting
  *   - Record
  *     - component type erasure
  *     - select casting
  *   - Lazy
  *     - component type erasure
  *     - force casting
  *   - Function
  *     - result type boxing, this includes return types of defs and their applications
  *     - function call return value casting
  */
object Eraser {

  def run(root: Root)(implicit flix: Flix): Root = flix.phase("Eraser") {
    val newDefs = ParOps.parMapValues(root.defs)(visitDef)
    val newEnums = ParOps.parMapValues(root.enums)(visitEnum)
    val newStructs = ParOps.parMapValues(root.structs)(visitStruct)
    val newEffects = ParOps.parMapValues(root.effects)(visitEffect)
    root.copy(defs = newDefs, enums = newEnums, structs = newStructs, effects = newEffects)
  }

  private def visitDef(defn: Def): Def = defn match {
    case Def(ann, mod, sym, cparams, fparams, lparams, pcPoints, exp, tpe, originalTpe, loc) =>
      val eNew = visitExp(exp)
      val e = Expr.ApplyAtomic(AtomicOp.Box, List(eNew), box(tpe), exp.purity, loc)
      Def(ann, mod, sym, cparams.map(visitParam), fparams.map(visitParam), lparams.map(visitLocalParam), pcPoints, e, box(tpe), UnboxedType(erase(originalTpe.tpe)), loc)
  }

  private def visitParam(fp: FormalParam): FormalParam = fp match {
    case FormalParam(sym, mod, tpe, loc) =>
      FormalParam(sym, mod, visitType(tpe), loc)
  }

  private def visitLocalParam(p: LocalParam): LocalParam = p match {
    case LocalParam(sym, tpe) =>
      LocalParam(sym, visitType(tpe))
  }

  private def visitEnum(enm: Enum): Enum = enm match {
    case Enum(doc, ann, mod, sym, tparams, cases0, loc) =>
      val cases = MapOps.mapValues(cases0)(visitEnumTag)
      Enum(doc, ann, mod, sym, tparams, cases, loc)
  }

  private def visitEnumTag(caze: Case): Case = caze match {
    case Case(sym, tpe, loc) =>
      Case(sym, erase(tpe), loc)
  }

  private def visitStruct(struct: Struct): Struct = struct match {
    case Struct(doc, ann, mod, sym, tparams, fields0, loc) =>
      val fields = fields0.map(visitStructField)
      Struct(doc, ann, mod, sym, tparams, fields, loc)
  }

  private def visitStructField(field: StructField): StructField = field match {
    case StructField(sym, tpe, loc) =>
      StructField(sym, erase(tpe), loc)
  }

  private def visitBranch(branch: (Symbol.LabelSym, Expr)): (Symbol.LabelSym, Expr) = branch match {
    case (sym, exp) =>
      (sym, visitExp(exp))
  }

  private def visitCatchRule(rule: CatchRule): CatchRule = rule match {
    case CatchRule(sym, clazz, exp) =>
      CatchRule(sym, clazz, visitExp(exp))
  }

  private def visitHandlerRule(rule: HandlerRule): HandlerRule = rule match {
    case HandlerRule(op, fparams, exp) =>
      HandlerRule(op, fparams.map(visitParam), visitExp(exp))
  }

  private def visitJvmMethod(method: JvmMethod): JvmMethod = method match {
    case JvmMethod(ident, fparams, clo, retTpe, purity, loc) =>
      // return type is not erased to maintain class signatures
      JvmMethod(ident, fparams.map(visitParam), visitExp(clo), visitType(retTpe), purity, loc)
  }

  private def visitExp(exp: Expr): Expr = exp match {
    case Cst(cst, tpe, loc) =>
      Cst(cst, visitType(tpe), loc)
    case Var(sym, tpe, loc) =>
      Var(sym, visitType(tpe), loc)
    case ApplyAtomic(op, exps, tpe, purity, loc) =>
      val es = exps.map(visitExp)
      val t = visitType(tpe)
      op match {
        case AtomicOp.Closure(_) => ApplyAtomic(op, es, t, purity, loc)
        case AtomicOp.Unary(_) => ApplyAtomic(op, es, t, purity, loc)
        case AtomicOp.Binary(_) => ApplyAtomic(op, es, t, purity, loc)
        case AtomicOp.Region => ApplyAtomic(op, es, t, purity, loc)
        case AtomicOp.Is(_) => ApplyAtomic(op, es, t, purity, loc)
        case AtomicOp.Tag(_) => ApplyAtomic(op, es, t, purity, loc)
        case AtomicOp.Untag(_) => ApplyAtomic(op, es, t, purity, loc)
        case AtomicOp.Index(_) =>
          castExp(ApplyAtomic(op, es, erase(tpe), purity, loc), t, purity, loc)
        case AtomicOp.Tuple => ApplyAtomic(op, es, t, purity, loc)
        case AtomicOp.RecordEmpty => ApplyAtomic(op, es, t, purity, loc)
        case AtomicOp.RecordSelect(_) =>
          castExp(ApplyAtomic(op, es, erase(tpe), purity, loc), t, purity, loc)
        case AtomicOp.RecordExtend(_) => ApplyAtomic(op, es, t, purity, loc)
        case AtomicOp.RecordRestrict(_) => ApplyAtomic(op, es, t, purity, loc)
        case AtomicOp.ArrayLit => ApplyAtomic(op, es, t, purity, loc)
        case AtomicOp.ArrayNew => ApplyAtomic(op, es, t, purity, loc)
        case AtomicOp.ArrayLoad => ApplyAtomic(op, es, t, purity, loc)
        case AtomicOp.ArrayStore => ApplyAtomic(op, es, t, purity, loc)
        case AtomicOp.ArrayLength => ApplyAtomic(op, es, t, purity, loc)
        case AtomicOp.StructNew(_, _) => ApplyAtomic(op, es, t, purity, loc)
        case AtomicOp.StructGet(_) => castExp(ApplyAtomic(op, es, erase(tpe), purity, loc), t, purity, loc)
        case AtomicOp.StructPut(_) => ApplyAtomic(op, es, t, purity, loc)
        case AtomicOp.InstanceOf(_) => ApplyAtomic(op, es, t, purity, loc)
        case AtomicOp.Cast => ApplyAtomic(op, es, t, purity, loc)
        case AtomicOp.Unbox => ApplyAtomic(op, es, t, purity, loc)
        case AtomicOp.Box => ApplyAtomic(op, es, t, purity, loc)
        case AtomicOp.InvokeConstructor(_) => ApplyAtomic(op, es, t, purity, loc)
        case AtomicOp.InvokeMethod(_) => ApplyAtomic(op, es, t, purity, loc)
        case AtomicOp.InvokeStaticMethod(_) => ApplyAtomic(op, es, t, purity, loc)
        case AtomicOp.GetField(_) => ApplyAtomic(op, es, t, purity, loc)
        case AtomicOp.PutField(_) => ApplyAtomic(op, es, t, purity, loc)
        case AtomicOp.GetStaticField(_) => ApplyAtomic(op, es, t, purity, loc)
        case AtomicOp.PutStaticField(_) => ApplyAtomic(op, es, t, purity, loc)
        case AtomicOp.Throw => ApplyAtomic(op, es, t, purity, loc)
        case AtomicOp.Spawn => ApplyAtomic(op, es, t, purity, loc)
        case AtomicOp.Lazy => ApplyAtomic(op, es, t, purity, loc)
        case AtomicOp.Force =>
          castExp(ApplyAtomic(op, es, erase(tpe), purity, loc), t, purity, loc)
        case AtomicOp.HoleError(_) => ApplyAtomic(op, es, t, purity, loc)
        case AtomicOp.MatchError => ApplyAtomic(op, es, t, purity, loc)
      }

    case ApplyClo(exp, exps, ct, tpe, purity, loc) =>
      val ac = ApplyClo(visitExp(exp), exps.map(visitExp), ct, box(tpe), purity, loc)
      castExp(unboxExp(ac, erase(tpe), purity, loc), visitType(tpe), purity, loc)
    case ApplyDef(sym, exps, ct, tpe, purity, loc) =>
      val ad = ApplyDef(sym, exps.map(visitExp), ct, box(tpe), purity, loc)
      castExp(unboxExp(ad, erase(tpe), purity, loc), visitType(tpe), purity, loc)
    case ApplySelfTail(sym, actuals, tpe, purity, loc) =>
      ApplySelfTail(sym, actuals.map(visitExp), visitType(tpe), purity, loc)
    case IfThenElse(exp1, exp2, exp3, tpe, purity, loc) =>
      IfThenElse(visitExp(exp1), visitExp(exp2), visitExp(exp3), visitType(tpe), purity, loc)
    case Branch(exp, branches, tpe, purity, loc) =>
      Branch(visitExp(exp), branches.map(visitBranch), visitType(tpe), purity, loc)
    case JumpTo(sym, tpe, purity, loc) =>
      JumpTo(sym, visitType(tpe), purity, loc)
    case Let(sym, exp1, exp2, tpe, purity, loc) =>
      Let(sym, visitExp(exp1), visitExp(exp2), visitType(tpe), purity, loc)
    case LetRec(varSym, index, defSym, exp1, exp2, tpe, purity, loc) =>
      LetRec(varSym, index, defSym, visitExp(exp1), visitExp(exp2), visitType(tpe), purity, loc)
    case Stmt(exp1, exp2, tpe, purity, loc) =>
      Stmt(visitExp(exp1), visitExp(exp2), visitType(tpe), purity, loc)
    case Scope(sym, exp, tpe, purity, loc) =>
      Scope(sym, visitExp(exp), visitType(tpe), purity, loc)
    case TryCatch(exp, rules, tpe, purity, loc) =>
      TryCatch(visitExp(exp), rules.map(visitCatchRule), visitType(tpe), purity, loc)
    case TryWith(exp, effUse, rules, ct, tpe, purity, loc) =>
      val tw = TryWith(visitExp(exp), effUse, rules.map(visitHandlerRule), ct, box(tpe), purity, loc)
      castExp(unboxExp(tw, erase(tpe), purity, loc), visitType(tpe), purity, loc)
    case Do(op, exps, tpe, purity, loc) =>
      Do(op, exps.map(visitExp), visitType(tpe), purity, loc)
    case NewObject(name, clazz, tpe, purity, methods, loc) =>
      NewObject(name, clazz, visitType(tpe), purity, methods.map(visitJvmMethod), loc)
  }

  private def castExp(exp: Expr, t: MonoType, purity: Purity, loc: SourceLocation): Expr = {
    Expr.ApplyAtomic(AtomicOp.Cast, List(exp), t, purity, loc.asSynthetic)
  }

  private def unboxExp(exp: Expr, t: MonoType, purity: Purity, loc: SourceLocation): Expr = {
    Expr.ApplyAtomic(AtomicOp.Unbox, List(exp), t, purity, loc.asSynthetic)
  }

  private def visitEffect(eff: Effect): Effect = eff match {
    case Effect(ann, mod, sym, ops, loc) =>
      Effect(ann, mod, sym, ops.map(visitOp), loc)
  }

  private def visitOp(op: Op): Op = op match {
    case Op(sym, ann, mod, fparams, tpe, purity, loc) =>
      Op(sym, ann, mod, fparams.map(visitParam), erase(tpe), purity, loc)
  }

  private def visitType(tpe: MonoType): MonoType = {
    import MonoType.*
    tpe match {
      case Void => Void
      case AnyType => AnyType
      case Unit => Unit
      case Bool => Bool
      case Char => Char
      case Float32 => Float32
      case Float64 => Float64
      case BigDecimal => BigDecimal
      case Int8 => Int8
      case Int16 => Int16
      case Int32 => Int32
      case Int64 => Int64
      case BigInt => BigInt
      case String => String
      case Regex => Regex
      case Region => Region
      case Null => Null
      case Array(tpe) => Array(visitType(tpe))
      case Lazy(tpe) => Lazy(erase(tpe))
      case Tuple(elms) => Tuple(elms.map(erase))
      case MonoType.Enum(sym, targs) => MonoType.Enum(sym, targs.map(erase))
<<<<<<< HEAD
      case MonoType.Struct(sym, tparams) => MonoType.Struct(sym, tparams.map(erase))
=======
      case MonoType.Struct(sym, elms, tparams) => MonoType.Struct(sym, elms.map(erase), tparams.map(erase))
>>>>>>> ebda33d8
      case Arrow(args, result) => Arrow(args.map(visitType), box(result))
      case RecordEmpty => RecordEmpty
      case RecordExtend(label, value, rest) => RecordExtend(label, erase(value), visitType(rest))
      case Native(clazz) => Native(clazz)
    }
  }

  def erase(tpe: MonoType): MonoType = {
    import MonoType.*
    tpe match {
      case Bool => Bool
      case Char => Char
      case Float32 => Float32
      case Float64 => Float64
      case Int8 => Int8
      case Int16 => Int16
      case Int32 => Int32
      case Int64 => Int64
<<<<<<< HEAD
      case Void | AnyType | Unit | BigDecimal | BigInt | String | Regex | Region | Array(_) |
           Lazy(_) | Tuple(_) | MonoType.Enum(_, _) | MonoType.Struct(_, _) | Arrow(_, _) |
           RecordEmpty | RecordExtend(_, _, _) | Native(_) | Null =>
=======
      case Void | AnyType | Unit | BigDecimal | BigInt | String | Regex |
           Region | Array(_) | Lazy(_) | Tuple(_) | MonoType.Enum(_, _) |
           MonoType.Struct(_, _, _) | Arrow(_, _) | RecordEmpty | RecordExtend(_, _, _) | Native(_) | Null =>
>>>>>>> ebda33d8
        MonoType.Object
    }
  }

  private def erase(tpe: Type): Type = tpe match {
    case v@Type.Var(_, _) => v
    case c@Type.Cst(tc, loc) => tc match {
      case TypeConstructor.Bool => c
      case TypeConstructor.Char => c
      case TypeConstructor.Float32 => c
      case TypeConstructor.Float64 => c
      case TypeConstructor.Int8 => c
      case TypeConstructor.Int16 => c
      case TypeConstructor.Int32 => c
      case TypeConstructor.Int64 => c
      case _ => Type.Cst(TypeConstructor.Native(classOf[Object]), loc)
    }
    case Type.Apply(_, _, loc) => Type.Cst(TypeConstructor.Native(classOf[Object]), loc)
    case Type.Alias(_, _, _, _) => throw InternalCompilerException(s"Unexpected type $tpe", tpe.loc)
    case Type.AssocType(_, _, _, _) => throw InternalCompilerException(s"Unexpected type $tpe", tpe.loc)
    case Type.JvmToType(_, _) => throw InternalCompilerException(s"Unexpected type $tpe", tpe.loc)
    case Type.JvmToEff(_, _) => throw InternalCompilerException(s"Unexpected type $tpe", tpe.loc)
    case Type.UnresolvedJvmType(_, _) => throw InternalCompilerException(s"Unexpected type $tpe", tpe.loc)
  }

  private def box(tpe: MonoType): MonoType = MonoType.Object

}<|MERGE_RESOLUTION|>--- conflicted
+++ resolved
@@ -227,11 +227,7 @@
       case Lazy(tpe) => Lazy(erase(tpe))
       case Tuple(elms) => Tuple(elms.map(erase))
       case MonoType.Enum(sym, targs) => MonoType.Enum(sym, targs.map(erase))
-<<<<<<< HEAD
       case MonoType.Struct(sym, tparams) => MonoType.Struct(sym, tparams.map(erase))
-=======
-      case MonoType.Struct(sym, elms, tparams) => MonoType.Struct(sym, elms.map(erase), tparams.map(erase))
->>>>>>> ebda33d8
       case Arrow(args, result) => Arrow(args.map(visitType), box(result))
       case RecordEmpty => RecordEmpty
       case RecordExtend(label, value, rest) => RecordExtend(label, erase(value), visitType(rest))
@@ -250,15 +246,9 @@
       case Int16 => Int16
       case Int32 => Int32
       case Int64 => Int64
-<<<<<<< HEAD
       case Void | AnyType | Unit | BigDecimal | BigInt | String | Regex | Region | Array(_) |
            Lazy(_) | Tuple(_) | MonoType.Enum(_, _) | MonoType.Struct(_, _) | Arrow(_, _) |
            RecordEmpty | RecordExtend(_, _, _) | Native(_) | Null =>
-=======
-      case Void | AnyType | Unit | BigDecimal | BigInt | String | Regex |
-           Region | Array(_) | Lazy(_) | Tuple(_) | MonoType.Enum(_, _) |
-           MonoType.Struct(_, _, _) | Arrow(_, _) | RecordEmpty | RecordExtend(_, _, _) | Native(_) | Null =>
->>>>>>> ebda33d8
         MonoType.Object
     }
   }
