/*
 * Copyright 2023 Magnus Madsen
 *
 * Licensed under the Apache License, Version 2.0 (the "License");
 * you may not use this file except in compliance with the License.
 * You may obtain a copy of the License at
 *
 *   http://www.apache.org/licenses/LICENSE-2.0
 *
 * Unless required by applicable law or agreed to in writing, software
 * distributed under the License is distributed on an "AS IS" BASIS,
 * WITHOUT WARRANTIES OR CONDITIONS OF ANY KIND, either express or implied.
 * See the License for the specific language governing permissions and
 * limitations under the License.
 */
package ca.uwaterloo.flix.tools

<<<<<<< HEAD
import ca.uwaterloo.flix.language.CompilationMessage
import ca.uwaterloo.flix.language.ast.{Ast, Type}
import ca.uwaterloo.flix.language.ast.TypedAst.{Root, Spec}
import ca.uwaterloo.flix.util.Validation
import ca.uwaterloo.flix.util.Validation._
=======
import ca.uwaterloo.flix.language.ast.TypedAst.Root
import ca.uwaterloo.flix.language.ast.shared.{Input, Source}
import ca.uwaterloo.flix.language.ast.{Kind, SourceLocation, SourcePosition, Type, TypedAst}
import ca.uwaterloo.flix.util.InternalCompilerException

import scala.collection.mutable.ListBuffer
>>>>>>> 7c46e055

object Summary {

  /**
    * The column separator.
    */
  private val Separator = " & "

  /**
    * The end of line separator.
    */
  private val EndOfLine = " \\\\"

  /**
    * The width of the module column.
    */
<<<<<<< HEAD
  private val ModWidth = 30
=======
  private def groupedFileSummaries(sums: List[FileSummary], nsDepth: Option[Int]): List[FileSummary] = {
    def comb(x: FileSummary, y: FileSummary): FileSummary = {
      FileSummary(x.src, x.data.naiveSum(y.data))
    }

    def zero(name: String): FileSummary =
      FileSummary(Source(Input.Text(name, "", stable = true), Array.emptyCharArray, stable = true), FileData.zero)
>>>>>>> 7c46e055

  /**
    * The width of every other column.
    */
  private val ColWidth = 12

  /**
    * Returns `true` if the given module `mod` should be printed.
    */
  private def include(mod: String, lines: Int): Boolean =
    lines >= 125

  def printSummary(v: Validation[Root, CompilationMessage]): Unit = mapN(v) {
    case root =>

      print(padR("Module", ModWidth))
      print(Separator)
      print(padL("Lines", ColWidth))
      print(Separator)
      print(padL("Functions", ColWidth))
      print(Separator)
      print(padL("Pure", ColWidth))
      print(Separator)
      print(padL("Univ", ColWidth))
      print(Separator)
      print(padL("Polymorphic", ColWidth))
      println(EndOfLine)

      var totalLines = 0
      var totalFunctions = 0
      var totalPureFunctions = 0
      var totalUnivFunctions = 0
      var totalEffPolymorphicFunctions = 0

      for ((source, loc) <- root.sources.toList.sortBy(_._1.name)) {
        val module = source.name
        val defs = getFunctions(source, root) ++
          getTraitFunctions(source, root) ++
          getInstanceFunctions(source, root)

        val numberOfLines = loc.endLine
        val numberOfFunctions = defs.size
        val numberOfPureFunctions = defs.count(isPure)
        val numberOfUnivFunctions = defs.count(isUniv)
        val numberOfEffectPolymorphicFunctions = defs.count(isEffectPolymorphic)

        totalLines = totalLines + numberOfLines
        totalFunctions = totalFunctions + numberOfFunctions
        totalPureFunctions = totalPureFunctions + numberOfPureFunctions
        totalUnivFunctions = totalUnivFunctions + numberOfUnivFunctions
        totalEffPolymorphicFunctions = totalEffPolymorphicFunctions + numberOfEffectPolymorphicFunctions

        if (include(module, numberOfLines)) {
          print(padR(module, ModWidth))
          print(Separator)
          print(padL(format(numberOfLines), ColWidth))
          print(Separator)
          print(padL(format(numberOfFunctions), ColWidth))
          print(Separator)
          print(padL(format(numberOfPureFunctions), ColWidth))
          print(Separator)
          print(padL(format(numberOfUnivFunctions), ColWidth))
          print(Separator)
          print(padL(format(numberOfEffectPolymorphicFunctions), ColWidth))
          println(EndOfLine)
        }
      }

      println("---")
      print(padR("Totals (incl. filtered)", ModWidth))
      print(Separator)
      print(padL(format(totalLines), ColWidth))
      print(Separator)
      print(padL(format(totalFunctions), ColWidth))
      print(Separator)
      print(padL(format(totalPureFunctions), ColWidth))
      print(Separator)
      print(padL(format(totalUnivFunctions), ColWidth))
      print(Separator)
      print(padL(format(totalEffPolymorphicFunctions), ColWidth))
      println(EndOfLine)
  }

  /**
    * Returns the [[Spec]] of all top-level functions in the given `source`.
    */
<<<<<<< HEAD
  private def getFunctions(source: Ast.Source, root: Root): Iterable[Spec] =
    root.defs.collect {
      case (sym, defn) if sym.loc.source == source => defn.spec
=======
  private def resEffect(eff: Type): ResEffect = eff match {
    case Type.Pure => ResEffect.Pure
    case Type.IO => ResEffect.JustIO
    case _ if eff.kind == Kind.Eff => ResEffect.Poly
    case _ => throw InternalCompilerException(s"Not an effect: '$eff'", eff.loc)
  }

  private val unknownSource = {
    Source(Input.Text("generated", "", stable = true), Array.emptyCharArray, stable = true)
  }

  /** debugSrc is just for consistency checking exceptions */
  private sealed case class FileData(debugSrc: Option[Source], lines: Int, defs: Int, pureDefs: Int, justIODefs: Int, polyDefs: Int) {
    if (defs != pureDefs + justIODefs + polyDefs) {
      val src = debugSrc.getOrElse(unknownSource)
      throw InternalCompilerException(
        s"${(defs, pureDefs, justIODefs, polyDefs)} does not sum for $src",
        SourceLocation(isReal = true, SourcePosition(src, 0, 0), SourcePosition(src, 0, 0))
      )
>>>>>>> 7c46e055
    }

  /**
    * Returns the [[Spec]] of all trait functions in the given `source`.
    *
    * Note: This means signatures that have an implementation (i.e. body expression).
    */
  private def getTraitFunctions(source: Ast.Source, root: Root): Iterable[Spec] =
    root.traits.collect {
      case (sym, trt) if sym.loc.source == source =>
        trt.sigs.collect {
          case sig if sig.exp.nonEmpty => sig.spec
        }
    }.flatten

  /**
    * Returns the [[Spec]] of all instance functions in the given `source`.
    */
  private def getInstanceFunctions(source: Ast.Source, root: Root): Iterable[Spec] =
    root.instances.values.flatMap {
      case instances => instances.filter(_.loc.source == source).flatMap(_.defs).map(_.spec)
    }

<<<<<<< HEAD
=======
    def toRow: List[String] = List(lines, defs, pureDefs, justIODefs, polyDefs).map(format)
  }

  private object FileData {
    val zero: FileData = FileData(None, 0, 0, 0, 0, 0)

    /**
      * Combines a list of partial FileData from the same file. Line count is
      * asserted to be equal for all data and is left unchanged. The remaining
      * fields are summed.
      */
    def combine(l: List[FileData]): FileData = if (l.nonEmpty) l.reduce(_.combine(_)) else zero

    /**
      * Returns new data where each field is summed. This is used for data of
      * different files to compute a total of a folder fx.
      */
    def naiveSum(l: List[FileData]): FileData = if (l.nonEmpty) l.reduce(_.naiveSum(_)) else zero

    def header: List[String] = List("lines", "defs", "Pure", "IO", "Eff. Poly.")
  }

  private sealed case class FileSummary(src: Source, data: FileData) {
    def toRow: List[String] = List(src.name) ++ data.toRow
  }

  private object FileSummary {
    def header: List[String] = List("Module") ++ FileData.header
  }

  private sealed case class DefSummary(fun: FunctionSym, eff: ResEffect) {
    def src: Source = loc.source

    def loc: SourceLocation = fun.loc
  }

>>>>>>> 7c46e055
  /**
    * Formats the given number `n`.
    */
  private def format(n: Int): String = f"$n%,d".replace(".", ",")

  /**
    * Returns `true` if the given `spec` is pure.
    */
  private def isPure(spec: Spec): Boolean = spec.eff == Type.Pure

  /**
    * Returns `true` if the given `spec` has the top effect.
    */
  private def isUniv(spec: Spec): Boolean = spec.eff == Type.Univ

  /**
    * Returns `true` if the given `spec` is effect polymorphic (neither pure or impure).
    */
  private def isEffectPolymorphic(spec: Spec): Boolean = !isPure(spec) && !isUniv(spec)

  /**
    * Right-pads the given string `s` to length `l`.
    */
  private def padR(s: String, l: Int): String = s.padTo(l, ' ')

  /**
    * Left-pads the given string `s` to length `l`.
    */
  private def padL(s: String, l: Int): String = {
    if (s.length >= l) {
      return s
    }
    val sb = new StringBuilder
    while (sb.length < l - s.length) {
      sb.append(' ')
    }
    sb.append(s)
    sb.toString
  }

}<|MERGE_RESOLUTION|>--- conflicted
+++ resolved
@@ -15,39 +15,109 @@
  */
 package ca.uwaterloo.flix.tools
 
-<<<<<<< HEAD
-import ca.uwaterloo.flix.language.CompilationMessage
-import ca.uwaterloo.flix.language.ast.{Ast, Type}
-import ca.uwaterloo.flix.language.ast.TypedAst.{Root, Spec}
-import ca.uwaterloo.flix.util.Validation
-import ca.uwaterloo.flix.util.Validation._
-=======
 import ca.uwaterloo.flix.language.ast.TypedAst.Root
 import ca.uwaterloo.flix.language.ast.shared.{Input, Source}
 import ca.uwaterloo.flix.language.ast.{Kind, SourceLocation, SourcePosition, Type, TypedAst}
 import ca.uwaterloo.flix.util.InternalCompilerException
 
 import scala.collection.mutable.ListBuffer
->>>>>>> 7c46e055
 
 object Summary {
 
   /**
-    * The column separator.
-    */
-  private val Separator = " & "
-
-  /**
-    * The end of line separator.
-    */
-  private val EndOfLine = " \\\\"
-
-  /**
-    * The width of the module column.
-    */
-<<<<<<< HEAD
-  private val ModWidth = 30
-=======
+    * Returns a table of the file data of the root
+    *
+    * Example with markdown rendering (just a single data row):
+    * {{{
+    * |               Module |  lines |  defs |  Pure |  IO | Eff. Poly. |
+    * | -------------------- | ------ | ----- | ----- | --- | ---------- |
+    * |         Adaptor.flix |    242 |    21 |     8 |   5 |          8 |
+    * |                  ... |    ... |   ... |   ... | ... |        ... |
+    * |               Totals | 37,877 | 3,519 | 1,998 | 149 |      1,372 |
+    * }}}
+    *
+    * @param root the root to create data for
+    * @param nsDepth after this folder depth, files will be summarized under the
+    *                folder
+    * @param minLines all files with less lines than this will not be in the
+    *                 table but it will still be reflected in the total row
+    */
+  def fileSummaryTable(root: Root, nsDepth: Option[Int], minLines: Option[Int]): Table = {
+    val allSums = groupedFileSummaries(fileSummaries(root), nsDepth)
+    val totals = fileTotals(allSums)
+    val printedSums = minLines match {
+      case Some(min) => allSums.filter(_.data.lines >= min)
+      case None => allSums
+    }
+    val dots = printedSums.lengthIs < allSums.length
+    val table = new Table()
+    table.addRow(FileSummary.header)
+    printedSums.sortBy(_.src.name).map(_.toRow).foreach(table.addRow)
+    if (dots) table.addRepeatedRow("...")
+    table.addRow("Totals" :: totals.toRow)
+    table
+  }
+
+  /** Returns a function summary for a def or an instance, depending on the flag */
+  private def defSummary(defn: TypedAst.Def, isInstance: Boolean): DefSummary = {
+    val fun = if (isInstance) FunctionSym.InstanceFun(defn.sym) else FunctionSym.Def(defn.sym)
+    val eff = resEffect(defn.spec.eff)
+    DefSummary(fun, eff)
+  }
+
+  /** Returns a function summary for a signature, if it has implementation */
+  private def defSummary(sig: TypedAst.Sig): Option[DefSummary] = sig.exp match {
+    case None => None
+    case Some(_) =>
+      val fun = FunctionSym.TraitFunWithExp(sig.sym)
+      val eff = resEffect(sig.spec.eff)
+      Some(DefSummary(fun, eff))
+  }
+
+  /** Returns a function summary for every function */
+  private def defSummaries(root: Root): List[DefSummary] = {
+    val defs = root.defs.values.map(defSummary(_, isInstance = false))
+    val instances = root.instances.values.flatten.flatMap(_.defs.map(defSummary(_, isInstance = true)))
+    val traits = root.traits.values.flatMap(_.sigs.flatMap(defSummary))
+    (defs ++ instances ++ traits).toList
+  }
+
+  /** Converts a function summary into file data.
+    * Root is used to find file length.
+    */
+  private def fileData(sum: DefSummary)(implicit root: Root): FileData = {
+    val src = sum.fun.loc.source
+    val srcLoc = root.sources.getOrElse(src, SourceLocation(isReal = false, SourcePosition(unknownSource, 0, 0), SourcePosition(unknownSource, 0, 0)))
+    val pureDefs = if (sum.eff == ResEffect.Pure) 1 else 0
+    val justIODefs = if (sum.eff == ResEffect.JustIO) 1 else 0
+    val polyDefs = if (sum.eff == ResEffect.Poly) 1 else 0
+    FileData(Some(src), srcLoc.endLine, defs = 1, pureDefs, justIODefs, polyDefs)
+  }
+
+  /** Combines function summaries into file data. */
+  private def fileData(sums: List[DefSummary])(implicit root: Root): FileData = {
+    FileData.combine(sums.map(fileData))
+  }
+
+  /** Returns a file summary of each individual file. */
+  private def fileSummaries(root: Root): List[FileSummary] = {
+    val defSums = defSummaries(root)
+    defSums.groupBy(_.src).map { case (src, sums) => FileSummary(src, fileData(sums)(root)) }.toList
+  }
+
+  /**
+    * Returns the given summaries grouped by their folder structure up to the
+    * given depth if any. If depth 1 is given, then top level folders are
+    * summarized by a single summary.
+    *
+    * Sources are converted to faux sources to reflect the groupings.
+    *
+    * nsDepth=1 means that `Something/One.flix` and `Something/Two.flix` are
+    * counted together under `Something/...`. nsDepth=2 would keep them separate
+    * but collect files a level deeper.
+    *
+    * nsDepth < 1 means all files are kept separate.
+    */
   private def groupedFileSummaries(sums: List[FileSummary], nsDepth: Option[Int]): List[FileSummary] = {
     def comb(x: FileSummary, y: FileSummary): FileSummary = {
       FileSummary(x.src, x.data.naiveSum(y.data))
@@ -55,98 +125,42 @@
 
     def zero(name: String): FileSummary =
       FileSummary(Source(Input.Text(name, "", stable = true), Array.emptyCharArray, stable = true), FileData.zero)
->>>>>>> 7c46e055
-
-  /**
-    * The width of every other column.
-    */
-  private val ColWidth = 12
-
-  /**
-    * Returns `true` if the given module `mod` should be printed.
-    */
-  private def include(mod: String, lines: Int): Boolean =
-    lines >= 125
-
-  def printSummary(v: Validation[Root, CompilationMessage]): Unit = mapN(v) {
-    case root =>
-
-      print(padR("Module", ModWidth))
-      print(Separator)
-      print(padL("Lines", ColWidth))
-      print(Separator)
-      print(padL("Functions", ColWidth))
-      print(Separator)
-      print(padL("Pure", ColWidth))
-      print(Separator)
-      print(padL("Univ", ColWidth))
-      print(Separator)
-      print(padL("Polymorphic", ColWidth))
-      println(EndOfLine)
-
-      var totalLines = 0
-      var totalFunctions = 0
-      var totalPureFunctions = 0
-      var totalUnivFunctions = 0
-      var totalEffPolymorphicFunctions = 0
-
-      for ((source, loc) <- root.sources.toList.sortBy(_._1.name)) {
-        val module = source.name
-        val defs = getFunctions(source, root) ++
-          getTraitFunctions(source, root) ++
-          getInstanceFunctions(source, root)
-
-        val numberOfLines = loc.endLine
-        val numberOfFunctions = defs.size
-        val numberOfPureFunctions = defs.count(isPure)
-        val numberOfUnivFunctions = defs.count(isUniv)
-        val numberOfEffectPolymorphicFunctions = defs.count(isEffectPolymorphic)
-
-        totalLines = totalLines + numberOfLines
-        totalFunctions = totalFunctions + numberOfFunctions
-        totalPureFunctions = totalPureFunctions + numberOfPureFunctions
-        totalUnivFunctions = totalUnivFunctions + numberOfUnivFunctions
-        totalEffPolymorphicFunctions = totalEffPolymorphicFunctions + numberOfEffectPolymorphicFunctions
-
-        if (include(module, numberOfLines)) {
-          print(padR(module, ModWidth))
-          print(Separator)
-          print(padL(format(numberOfLines), ColWidth))
-          print(Separator)
-          print(padL(format(numberOfFunctions), ColWidth))
-          print(Separator)
-          print(padL(format(numberOfPureFunctions), ColWidth))
-          print(Separator)
-          print(padL(format(numberOfUnivFunctions), ColWidth))
-          print(Separator)
-          print(padL(format(numberOfEffectPolymorphicFunctions), ColWidth))
-          println(EndOfLine)
+
+    sums.groupBy(sum => prefixFileName(sum.src.name, nsDepth)).map {
+      case (name, sums) => sums.foldLeft(zero(name))(comb).copy(src = zero(name).src)
+    }.toList
+  }
+
+  /**
+    * - prefixFileName("a/b", None) = "a/b"
+    * - prefixFileName("a/b", Some(1)) = "a/..."
+    * - prefixFileName("a/b", Some(2)) = "a/b"
+    * - prefixFileName("a/b/c", Some(2)) = "a/b/..."
+    * - prefixFileName("a/b", Some(0) = "a/b"
+    * - prefixFileName("a/b", Some(-1) = "a/b"
+    */
+  private def prefixFileName(name: String, nsDepth: Option[Int]): String = {
+    nsDepth match {
+      case None => name
+      case Some(depth) =>
+        // Note: the separator disagrees with File.separator
+        val fileSep = '/'
+        name.split(fileSep).toList match {
+          case parts if depth > 0 && parts.length > depth =>
+            (parts.take(depth) :+ "...").mkString(fileSep.toString)
+          case _ => name
         }
-      }
-
-      println("---")
-      print(padR("Totals (incl. filtered)", ModWidth))
-      print(Separator)
-      print(padL(format(totalLines), ColWidth))
-      print(Separator)
-      print(padL(format(totalFunctions), ColWidth))
-      print(Separator)
-      print(padL(format(totalPureFunctions), ColWidth))
-      print(Separator)
-      print(padL(format(totalUnivFunctions), ColWidth))
-      print(Separator)
-      print(padL(format(totalEffPolymorphicFunctions), ColWidth))
-      println(EndOfLine)
-  }
-
-  /**
-    * Returns the [[Spec]] of all top-level functions in the given `source`.
-    */
-<<<<<<< HEAD
-  private def getFunctions(source: Ast.Source, root: Root): Iterable[Spec] =
-    root.defs.collect {
-      case (sym, defn) if sym.loc.source == source => defn.spec
-=======
+    }
+  }
+
+  private def fileTotals(l: List[FileSummary]): FileData = {
+    FileData.naiveSum(l.map(_.data))
+  }
+
+  /**
+    * Assumes that IO and Pure are represented simply, i.e. no `{} + {}`,
+    * `IO + {}`, or `x - x`.
+    */
   private def resEffect(eff: Type): ResEffect = eff match {
     case Type.Pure => ResEffect.Pure
     case Type.IO => ResEffect.JustIO
@@ -166,32 +180,31 @@
         s"${(defs, pureDefs, justIODefs, polyDefs)} does not sum for $src",
         SourceLocation(isReal = true, SourcePosition(src, 0, 0), SourcePosition(src, 0, 0))
       )
->>>>>>> 7c46e055
-    }
-
-  /**
-    * Returns the [[Spec]] of all trait functions in the given `source`.
-    *
-    * Note: This means signatures that have an implementation (i.e. body expression).
-    */
-  private def getTraitFunctions(source: Ast.Source, root: Root): Iterable[Spec] =
-    root.traits.collect {
-      case (sym, trt) if sym.loc.source == source =>
-        trt.sigs.collect {
-          case sig if sig.exp.nonEmpty => sig.spec
-        }
-    }.flatten
-
-  /**
-    * Returns the [[Spec]] of all instance functions in the given `source`.
-    */
-  private def getInstanceFunctions(source: Ast.Source, root: Root): Iterable[Spec] =
-    root.instances.values.flatMap {
-      case instances => instances.filter(_.loc.source == source).flatMap(_.defs).map(_.spec)
-    }
-
-<<<<<<< HEAD
-=======
+    }
+
+    /**
+      * Combines two partial FileData from the same file. Line count is asserted
+      * to be equal for both data and is left unchanged. The remaining fields
+      * are summed.
+      */
+    def combine(other: FileData): FileData = {
+      if (lines != other.lines) {
+        val src = debugSrc.getOrElse(unknownSource)
+        throw InternalCompilerException(s"lines '$lines' and '${other.lines}' in $debugSrc",
+          SourceLocation(isReal = true, SourcePosition(src, 0, 0), SourcePosition(src, 0, 0))
+        )
+      }
+      FileData(debugSrc.orElse(other.debugSrc), lines, defs + other.defs, pureDefs + other.pureDefs, justIODefs + other.justIODefs, polyDefs + other.polyDefs)
+    }
+
+    /**
+      * Returns new data where each field is summed. This is used for data of
+      * different files to compute a total of a folder fx.
+      */
+    def naiveSum(other: FileData): FileData = {
+      FileData(debugSrc.orElse(other.debugSrc), lines + other.lines, defs + other.defs, pureDefs + other.pureDefs, justIODefs + other.justIODefs, polyDefs + other.polyDefs)
+    }
+
     def toRow: List[String] = List(lines, defs, pureDefs, justIODefs, polyDefs).map(format)
   }
 
@@ -228,35 +241,56 @@
     def loc: SourceLocation = fun.loc
   }
 
->>>>>>> 7c46e055
-  /**
-    * Formats the given number `n`.
-    */
+  /**
+    * Represents the direct effect of a function
+    * - `def f(x: Int32): Int32` is `Pure`
+    * - `def f(x: Int32): Unit \ IO` is `JustIO`
+    * - `def f(x: Array[Int32, r]): IO + r` is `Poly`
+    */
+  private sealed trait ResEffect
+
+  private object ResEffect {
+    case object Pure extends ResEffect
+
+    case object JustIO extends ResEffect
+
+    case object Poly extends ResEffect
+  }
+
+  /**
+    * This type is used to differentiate between
+    * - normal defs
+    * - instance defs, and
+    * - trait defs with implementation
+    */
+  private sealed trait FunctionSym {
+    def loc: SourceLocation
+  }
+
+  private object FunctionSym {
+
+    import ca.uwaterloo.flix.language.ast.Symbol
+
+    case class Def(sym: Symbol.DefnSym) extends FunctionSym {
+      val loc: SourceLocation = sym.loc
+    }
+
+    case class TraitFunWithExp(sym: Symbol.SigSym) extends FunctionSym {
+      val loc: SourceLocation = sym.loc
+    }
+
+    case class InstanceFun(sym: Symbol.DefnSym) extends FunctionSym {
+      val loc: SourceLocation = sym.loc
+    }
+  }
+
+  /** Formats the given number `n`. */
   private def format(n: Int): String = f"$n%,d".replace(".", ",")
 
-  /**
-    * Returns `true` if the given `spec` is pure.
-    */
-  private def isPure(spec: Spec): Boolean = spec.eff == Type.Pure
-
-  /**
-    * Returns `true` if the given `spec` has the top effect.
-    */
-  private def isUniv(spec: Spec): Boolean = spec.eff == Type.Univ
-
-  /**
-    * Returns `true` if the given `spec` is effect polymorphic (neither pure or impure).
-    */
-  private def isEffectPolymorphic(spec: Spec): Boolean = !isPure(spec) && !isUniv(spec)
-
-  /**
-    * Right-pads the given string `s` to length `l`.
-    */
+  /** Right-pads the given string `s` to length `l`. */
   private def padR(s: String, l: Int): String = s.padTo(l, ' ')
 
-  /**
-    * Left-pads the given string `s` to length `l`.
-    */
+  /** Left-pads the given string `s` to length `l`. */
   private def padL(s: String, l: Int): String = {
     if (s.length >= l) {
       return s
@@ -269,4 +303,73 @@
     sb.toString
   }
 
+  /** Keeps track of max lengths in columns */
+  class Table() {
+
+    /** The rows collected so far */
+    private val rows: ListBuffer[List[String]] = ListBuffer.empty
+
+    /**
+      * Has the length of the longest list in rows. Each integer contains the
+      * max length of any string in that column.
+      */
+    private val maxLens: ListBuffer[Int] = ListBuffer.empty
+
+    /** Adds a row to the builder. The rows can have different lengths */
+    def addRow(row: List[String]): Unit = insertRow(rows.length, row)
+
+    private def insertRow(idx: Int, row: List[String]): Unit = {
+      for ((s, i) <- row.iterator.zipWithIndex) {
+        if (i >= maxLens.size) maxLens.append(0)
+        maxLens(i) = maxLens(i) max s.length
+      }
+      rows.insert(idx, row)
+    }
+
+    /**
+      * Adds a row with the given content in each column. The number of columns
+      * is the max length of the previous columns.
+      *
+      * OBS: if this is the first row, it will have zero columns.
+      */
+    def addRepeatedRow(content: String): Unit = {
+      addRow(maxLens.toList.map(_ => content))
+    }
+
+    /**
+      * Returns the built rows where all strings are left padded to have
+      * consistent column lengths, i.e, all strings in a column is padded to the
+      * length of the longest string in the column.
+      */
+    def getRows: List[List[String]] = {
+      rows.map(row => {
+        row.iterator.zipWithIndex.map {
+          case (s, i) => padL(s, maxLens(i))
+        }.toList
+      }).toList
+    }
+
+    /** Returns the table as a list of lines with latex formatting. */
+    def getLatexLines: List[String] = {
+      // avoid common illegal character % in latex syntax
+      def sanitize(s: String): String = s.replace("%", "\\%")
+
+      def latexLine(l: List[String]): String = l.mkString("", " & ", " \\\\")
+
+      getRows.map(_.map(sanitize)).map(latexLine)
+    }
+
+    /** Returns the table as a list of lines with markdown formatting */
+    def getMarkdownLines: List[String] = {
+      // add | --- | --- | --- | header separation
+      if (rows.length >= 2) {
+        insertRow(1, maxLens.toList.map(len => "-" * (len max 3)))
+      }
+
+      def markdownLine(l: List[String]): String = l.mkString("| ", " | ", " |")
+
+      getRows.map(markdownLine)
+    }
+  }
+
 }