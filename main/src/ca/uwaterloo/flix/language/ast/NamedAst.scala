--- conflicted
+++ resolved
@@ -17,14 +17,8 @@
 package ca.uwaterloo.flix.language.ast
 
 import ca.uwaterloo.flix.language.CompilationMessage
-<<<<<<< HEAD
-import ca.uwaterloo.flix.language.ast.Ast.{Denotation, Source}
-import ca.uwaterloo.flix.language.ast.Name.QName
-import ca.uwaterloo.flix.language.ast.shared.Fixity
-=======
 import ca.uwaterloo.flix.language.ast.Ast.Denotation
 import ca.uwaterloo.flix.language.ast.shared.{Fixity, Source}
->>>>>>> 7c46e055
 import ca.uwaterloo.flix.util.collection.MultiMap
 
 object NamedAst {
@@ -159,7 +153,7 @@
 
     case class ArrayLength(base: Expr, loc: SourceLocation) extends Expr
 
-    case class StructNew(qname: QName, exps: List[(Name.Label, Expr)], region: Expr, loc: SourceLocation) extends Expr
+    case class StructNew(qname: Name.QName, exps: List[(Name.Label, Expr)], region: Expr, loc: SourceLocation) extends Expr
 
     case class StructGet(st: Name.QName, exp: Expr, name: Name.Label, loc: SourceLocation) extends Expr
 
