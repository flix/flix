/*
 * Copyright 2022 Paul Butcher, Lukas Rønn
 *
 * Licensed under the Apache License, Version 2.0 (the "License");
 * you may not use this file except in compliance with the License.
 * You may obtain a copy of the License at
 *
 *   http://www.apache.org/licenses/LICENSE-2.0
 *
 * Unless required by applicable law or agreed to in writing, software
 * distributed under the License is distributed on an "AS IS" BASIS,
 * WITHOUT WARRANTIES OR CONDITIONS OF ANY KIND, either express or implied.
 * See the License for the specific language governing permissions and
 * limitations under the License.
 */
package ca.uwaterloo.flix.api.lsp.provider

import ca.uwaterloo.flix.api.Flix
import ca.uwaterloo.flix.api.lsp._
import ca.uwaterloo.flix.api.lsp.provider.completion._
import ca.uwaterloo.flix.language.CompilationMessage
import ca.uwaterloo.flix.language.ast.Ast.SyntacticContext
import ca.uwaterloo.flix.language.ast.{SourceLocation, Symbol, TypedAst}
import ca.uwaterloo.flix.language.errors.{ParseError, ResolutionError, TypeError, WeederError}
import ca.uwaterloo.flix.language.fmt.FormatScheme
import ca.uwaterloo.flix.language.phase.Lexer
import org.json4s.JsonAST.JObject
import org.json4s.JsonDSL._

/**
  * CompletionProvider
  *
  * Takes a source file, along with the position of the cursor within that file, and returns a list of CompletionItems.
  *
  * https://microsoft.github.io/language-server-protocol/specifications/lsp/3.17/specification/#textDocument_completion
  *
  * This list is not displayed to the user as-is, the client always both sorts and filters the list (or at least,
  * VSCode does). Therefore we always need to provide both filterText (currently copied from label) and sortText.
  *
  * Note that we use textEdit rather than insertText to avoid relying on VSCode's tokenisation, so we can ensure that
  * we're consistent with Flix's parser.
  */
object CompletionProvider {

  //
  // To ensure that completions are displayed "most useful" first, we precede sortText with a number. Priorities
  // differ depending on the type of completion, and can be boosted depending upon context (e.g. type completions
  // are boosted if the cursor is preceded by a ":")
  //
  // 1: High: completions which are only available within a very specific context
  // 2: Boost: completions which are normally low priority, but the context makes them more likely
  // 4: Snippet: snippets are relatively high priority because they're rare, and to be useful at all they need to be available
  // 5: Local: local variables
  // 7: Normal: completions that are relevant within no particular context
  // 9: Low: completions that are unlikely to be relevant unless within a specific context
  //
  object Priority {
    def high(name: String): String = "1" + name

    def boost(name: String): String = "2" + name

    def snippet(name: String): String = "4" + name

    def local(name: String): String = "5" + name

    def normal(name: String): String = "7" + name

    def low(name: String): String = "9" + name
  }

  /**
    * Process a completion request.
    */
  def autoComplete(uri: String, pos: Position, source: Option[String], currentErrors: List[CompilationMessage])(implicit flix: Flix, index: Index, root: TypedAst.Root): JObject = {
    val holeCompletions = getHoleExpCompletions(pos, uri, index, root)
    // If we are currently on a hole the only useful completion is a hole completion.
    if (holeCompletions.nonEmpty) {
      return ("status" -> ResponseStatus.Success) ~ ("result" -> CompletionList(isIncomplete = false, holeCompletions).toJSON)
    }

    //
    // To the best of my knowledge, completions should never be Nil. It could only happen if source was None
    // (what would having no source even mean?) or if the position represented by pos was invalid with respect
    // to the source (which would imply a bug in VSCode?).
    //
    val completions = source.flatMap(getContext(_, uri, pos, currentErrors)) match {
      case None => Nil
      case Some(context) =>
        // Get all completions
        val completions = getCompletions()(context, flix, index, root)
        completions.map(comp => comp.toCompletionItem(context))
    }

    ("status" -> ResponseStatus.Success) ~ ("result" -> CompletionList(isIncomplete = true, completions).toJSON)
  }

  /**
    * Gets completions for when the cursor position is on a hole expression with an expression
    */
  private def getHoleExpCompletions(pos: Position, uri: String, index: Index, root: TypedAst.Root)(implicit flix: Flix): Iterable[CompletionItem] = {
    val entity = index.query(uri, pos)
    entity match {
      case Some(Entity.Exp(TypedAst.Expr.HoleWithExp(TypedAst.Expr.Var(sym, sourceType, _), targetType, _, loc))) =>
        HoleCompletion.candidates(sourceType, targetType, root)
          .map(root.defs(_))
          .filter(_.spec.mod.isPublic)
          .zipWithIndex
          .map { case (decl, idx) => holeDefCompletion(f"$idx%09d", loc, sym, decl) }
      case _ => Nil
    }
  }

  /**
    * Creates a completion item from a hole with expression and a def.
    */
  private def holeDefCompletion(priority: String, loc: SourceLocation, sym: Symbol.VarSym, decl: TypedAst.Def)(implicit flix: Flix): CompletionItem = {
    val name = decl.sym.toString
    val args = decl.spec.fparams.dropRight(1).zipWithIndex.map {
      case (fparam, idx) => "$" + s"{${idx + 1}:?${fparam.sym.text}}"
    } ::: sym.text :: Nil
    val params = args.mkString(", ")
    val snippet = s"$name($params)"
    CompletionItem(label = CompletionUtils.getLabelForNameAndSpec(decl.sym.toString, decl.spec),
      filterText = Some(s"${sym.text}?$name"),
      sortText = priority,
      textEdit = TextEdit(Range.from(loc), snippet),
      detail = Some(FormatScheme.formatScheme(decl.spec.declaredScheme)),
      documentation = Some(decl.spec.doc.text),
      insertTextFormat = InsertTextFormat.Snippet,
      kind = CompletionItemKind.Function)
  }

  private def getCompletions()(implicit context: CompletionContext, flix: Flix, index: Index, root: TypedAst.Root): Iterable[Completion] = {
    context.sctx match {
      //
      // Expressions.
      //
      case SyntacticContext.Expr.Constraint => PredicateCompleter.getCompletions(context)
      case SyntacticContext.Expr.Do => OpCompleter.getCompletions(context)
<<<<<<< HEAD
      case SyntacticContext.Expr.NewObject => NewObjectCompleter.getCompletions(context)
=======
      case SyntacticContext.Expr.InvokeMethod(e) => InvokeMethodCompleter.getCompletions(e, context)
      case SyntacticContext.Expr.StaticFieldOrMethod(e) => GetStaticFieldCompleter.getCompletions(e) ++ InvokeStaticMethodCompleter.getCompletions(e)
>>>>>>> acd16d50
      case _: SyntacticContext.Expr => ExprCompleter.getCompletions(context)

      //
      // Declarations.
      //
      case SyntacticContext.Decl.Trait => KeywordOtherCompleter.getCompletions(context)
      case SyntacticContext.Decl.Enum => KeywordOtherCompleter.getCompletions(context)
      case SyntacticContext.Decl.Instance => InstanceCompleter.getCompletions(context)
      case _: SyntacticContext.Decl => KeywordOtherCompleter.getCompletions(context) ++ SnippetCompleter.getCompletions(context)

      //
      // Imports.
      //
      case SyntacticContext.Import => ImportCompleter.getCompletions(context)

      //
      // Types.
      //
      case SyntacticContext.Type.Eff => EffSymCompleter.getCompletions(context)
      case SyntacticContext.Type.OtherType => TypeCompleter.getCompletions(context) ++ EffSymCompleter.getCompletions(context)

      //
      // Patterns.
      //
      case _: SyntacticContext.Pat => ModuleCompleter.getCompletions(context) ++
        EnumCompleter.getCompletions(context) ++ EnumTagCompleter.getCompletions(context)

      //
      // Uses.
      //
      case SyntacticContext.Use => UseCompleter.getCompletions(context)

      //
      // With.
      //
      case SyntacticContext.WithClause =>
        // A with context could also be just a type context.
        TypeCompleter.getCompletions(context) ++ WithCompleter.getCompletions(context)

      //
      // Fallthrough.
      //
      case SyntacticContext.Unknown =>
        KeywordOtherCompleter.getCompletions(context) ++ SnippetCompleter.getCompletions(context)
    }
  }

  /**
    * Characters that constitute a word.
    */
  private def isWordChar(c: Char) = isLetter(c) || Lexer.isMathNameChar(c) || Lexer.isGreekNameChar(c) || Lexer.isUserOp(c).isDefined

  /**
    * Characters that may appear in a word.
    */
  private def isLetter(c: Char) = c match {
      case c if c >= 'a' && c <= 'z' => true
      case c if c >= 'A' && c <= 'Z' => true
      case c if c >= '0' && c <= '9' => true
      // We also include some special symbols. This is more permissive than the lexer, but that's OK.
      case '_' => true
      case '!' => true
      case '@' => true
      case '/' => true
      case '.' => true
      case '#' => true
      case _ => false
    }

  /**
    * Returns the word at the end of a string, discarding trailing whitespace first
    */
  private def getLastWord(s: String): String = {
    s.reverse.dropWhile(_.isWhitespace).takeWhile(isWordChar).reverse
  }

  /**
    * Returns the second-to-last word at the end of a string, *not* discarding
    * trailing whitespace first.
    */
  private def getSecondLastWord(s: String): String = {
    s.reverse.dropWhile(isWordChar).dropWhile(_.isWhitespace).takeWhile(isWordChar).reverse
  }

  /**
    * Find context from the source, and cursor position within it.
    */
  private def getContext(source: String, uri: String, pos: Position, errors: List[CompilationMessage]): Option[CompletionContext] = {
    val x = pos.character - 1
    val y = pos.line - 1
    val lines = source.linesWithSeparators.toList
    for (line <- lines.slice(y, y + 1).headOption) yield {
      val (prefix, suffix) = line.splitAt(x)
      val wordStart = prefix.reverse.takeWhile(isWordChar).reverse
      val wordEnd = suffix.takeWhile(isWordChar)
      val word = wordStart + wordEnd
      val start = x - wordStart.length
      val end = x + wordEnd.length
      val prevWord = getSecondLastWord(prefix)
      val previousWord = if (prevWord.nonEmpty) {
        prevWord
      } else lines.slice(y - 1, y).headOption match {
        case None => ""
        case Some(s) => getLastWord(s)
      }
      val range = Range(Position(y, start), Position(y, end))
      val sctx = getSyntacticContext(uri, pos, errors)
      CompletionContext(uri, pos, range, sctx, word, previousWord, prefix, errors)
    }
  }

  /**
    * Optionally returns the syntactic context from the given list of errors.
    *
    * We have to check that the syntax error occurs after the position of the completion.
    */
  private def getSyntacticContext(uri: String, pos: Position, errors: List[CompilationMessage]): SyntacticContext =
    errors.filter({
      case err => pos.line <= err.loc.beginLine
    }).map({
      // We can have multiple errors, so we rank them, and pick the highest priority.
      case WeederError.UnqualifiedUse(_) => (1, SyntacticContext.Use)
      case ResolutionError.UndefinedJvmClass(_, _, _) => (1, SyntacticContext.Import)
      case ResolutionError.UndefinedName(_, _, _, isUse, _) => if (isUse) (1, SyntacticContext.Use) else (2, SyntacticContext.Expr.OtherExpr)
      case ResolutionError.UndefinedNameUnrecoverable(_, _, _, isUse, _) => if (isUse) (1, SyntacticContext.Use) else (2, SyntacticContext.Expr.OtherExpr)
      case ResolutionError.UndefinedType(_, _, _) => (1, SyntacticContext.Type.OtherType)
      case ResolutionError.UndefinedTag(_, _, _) => (1, SyntacticContext.Pat.OtherPat)
      case ResolutionError.UndefinedOp(_, _) => (1, SyntacticContext.Expr.Do)
      case WeederError.MalformedIdentifier(_, _) => (2, SyntacticContext.Import)
      case WeederError.UnappliedIntrinsic(_, _) => (5, SyntacticContext.Expr.OtherExpr)
      case err: ResolutionError.UndefinedJvmStaticField => (1, SyntacticContext.Expr.StaticFieldOrMethod(err))
      case err: TypeError.MethodNotFound => (1, SyntacticContext.Expr.InvokeMethod(err))
      case err: ParseError => (5, err.sctx)
      case _ => (999, SyntacticContext.Unknown)
    }).minByOption(_._1) match {
      case None => SyntacticContext.Unknown
      case Some((_, sctx)) => sctx
    }

}<|MERGE_RESOLUTION|>--- conflicted
+++ resolved
@@ -137,12 +137,8 @@
       //
       case SyntacticContext.Expr.Constraint => PredicateCompleter.getCompletions(context)
       case SyntacticContext.Expr.Do => OpCompleter.getCompletions(context)
-<<<<<<< HEAD
-      case SyntacticContext.Expr.NewObject => NewObjectCompleter.getCompletions(context)
-=======
       case SyntacticContext.Expr.InvokeMethod(e) => InvokeMethodCompleter.getCompletions(e, context)
       case SyntacticContext.Expr.StaticFieldOrMethod(e) => GetStaticFieldCompleter.getCompletions(e) ++ InvokeStaticMethodCompleter.getCompletions(e)
->>>>>>> acd16d50
       case _: SyntacticContext.Expr => ExprCompleter.getCompletions(context)
 
       //
