--- conflicted
+++ resolved
@@ -53,11 +53,6 @@
   /**
     * Returns the erased type, either itself if `this` is primitive or `java.lang.Object`
     * if `this` is an array or a reference.
-<<<<<<< HEAD
-=======
-    *
-    * @return
->>>>>>> 7b83c6df
     */
   def toErased: BackendType = this match {
     case BackendType.Bool | BackendType.Char | BackendType.Int8 | BackendType.Int16 |
@@ -128,11 +123,8 @@
 
   case object Float32 extends PrimitiveType
 
-<<<<<<< HEAD
   case object Float64 extends PrimitiveType
 
-=======
->>>>>>> 7b83c6df
   case class Array(tpe: BackendType) extends BackendType
 
   /**
@@ -169,30 +161,19 @@
 
   /**
     * Computes the `BackendType` based on the given `MonoType`.
-<<<<<<< HEAD
-=======
     * Types are erased except for the types that have built-in support in
     * the Java standard library.
     * Additionally, [[MonoType.Native]] is <b>not</b> erased.
->>>>>>> 7b83c6df
     */
   def toFlixErasedBackendType(tpe: MonoType): BackendType = tpe match {
     case MonoType.Bool => Bool
     case MonoType.Char => Char
-<<<<<<< HEAD
-=======
-    case MonoType.Float32 => Float32
-    case MonoType.Float64 => Float64
->>>>>>> 7b83c6df
     case MonoType.Int8 => Int8
     case MonoType.Int16 => Int16
     case MonoType.Int32 => Int32
     case MonoType.Int64 => Int64
-<<<<<<< HEAD
     case MonoType.Float32 => Float32
     case MonoType.Float64 => Float64
-=======
->>>>>>> 7b83c6df
     case MonoType.Array(t) => Array(toFlixErasedBackendType(t))
     case MonoType.BigDecimal => BackendObjType.BigDecimal.toTpe
     case MonoType.BigInt => BackendObjType.BigInt.toTpe
@@ -208,7 +189,6 @@
          MonoType.RecordExtend(_, _, _) | MonoType.Region | MonoType.Enum(_) |
          MonoType.SchemaEmpty | MonoType.SchemaExtend(_, _, _) => BackendObjType.JavaObject.toTpe
   }
-<<<<<<< HEAD
 
   sealed trait PrimitiveType extends BackendType {
     def toArrayTypeCode: Int = this match {
@@ -222,6 +202,4 @@
       case Float64 => Opcodes.T_DOUBLE
     }
   }
-=======
->>>>>>> 7b83c6df
 }