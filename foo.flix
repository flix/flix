// ArrayLit
/*
def f() : Array[Int] = {
 //let x = [(1,2,3), (1,2,3), (1,2,3)];
 let x = [1,2,3,4,5];
 x
}
*/

// ArrayNew
/*
def f() : Array[Bool] = {
  let x = [true;1000];
  x
}
*/


// ArrayLoad
/*
def f() : Int = {
  let x = [1,2,3,4,5,6];
  x[2]
}
*/


// ArrayStore
/*
def f() : Array[Int] = {
  let x = [1,2,3,4,5];
  //let _ = x[1] = 100;
  x
}
*/

//ArrayLength
/*
def f() : Int = {
  let x = [1,2,3,4];
  length[x]
}
*/


//ArraySlice

/*def f() : Array[Int] = {
  let x = [1,2,3];
  x[0..2]
}*/


// VectorLit
/*
def f() : Vector[Int, 5] = {
  let x = [|1, 2, 3, 4, 5|];
  x
}*/

//VectorNew
/*
def f() : Vector[Int, 5] = {
  let x = [|5;5|];
  x
}*/

//VectorLoad
/*
def f() : Int = {
  let x = [|5;5|];
  x[|3|]
}*/

//VectorStore
/*def f() : Unit = {
  let x = [|5;5|];
  x[|4|] = 6
}
*/

// VectorLit
/*
def f() : Vector[Int, 5] = {
  let x = [|1,2,3,4,5|];
  x
}*/


// VectorNew
/*
def f() : Vector[Int, 15] = {
  let x = [|10;15|];
  x
}*/


// VectorLoad
/*
def f() : Int = {
  let x = [|10;10|];
  x[|9|]
}*/


// VectorStore
/*
def f() : Unit = {
  let x = [|10;10|];
  x[|9|] = 2
}*/


// VectorLength
/*
def f() : Int = {

  let x = [|[|1,2,3|], [|1,2,3|], [|1,2,3|]|];
  length[|x|]
}*/

/*
def f() : Int = {
  let x = [|1, 2, 3|];
  length[|x|]
}
*/

// VectorSlice
/*
def f() : Vector[Int, 2] = {
  let x = [|5;5|];
  x[|3..|]
}
<<<<<<< HEAD
=======
*/
>>>>>>> a75414cc

/*
def f() : Vector[Int, 6] = {
  let x = [|1,2,3,4,5,6,7,8,9,10,11,12,13,14,15,16,17,18,19,20|];
  x[|15..|]
}*/

/*
def f() : Array[Array[Int]] = {
  let x = [[1,2,3],[1,2,3],[1,2,3],[1,2,3]];
  x
}*/<|MERGE_RESOLUTION|>--- conflicted
+++ resolved
@@ -132,10 +132,7 @@
   let x = [|5;5|];
   x[|3..|]
 }
-<<<<<<< HEAD
-=======
 */
->>>>>>> a75414cc
 
 /*
 def f() : Vector[Int, 6] = {
