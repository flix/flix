--- conflicted
+++ resolved
@@ -1,122 +1,71 @@
 mod Test.Handler.ZeroShot.Enum {
 
-<<<<<<< HEAD
-    eff Raise {
-=======
     eff Exc {
->>>>>>> 40740934
         pub def raise(): Option[Int32]
     }
 
     @Test
     def testLinear01(): Bool =
-<<<<<<< HEAD
-        def f1() = do Raise.raise();
-        let result = try {
-            f1()
-        } with Raise {
-=======
         def f1() = do Exc.raise();
         let result = try {
             f1()
         } with Exc {
->>>>>>> 40740934
             def raise(_k) = Some(42)
         };
         Assert.eq(Some(42), result)
 
     @Test
     def testLinear02(): Bool =
-<<<<<<< HEAD
-        def f1() = do Raise.raise();
-        def f2() = { f1(); unreachable!() };
-        let result = try {
-            f2()
-        } with Raise {
-=======
         def f1() = do Exc.raise();
         def f2() = { f1(); unreachable!() };
         let result = try {
             f2()
         } with Exc {
->>>>>>> 40740934
             def raise(_k) = Some(42)
         };
         Assert.eq(Some(42), result)
 
     @Test
     def testLinear03(): Bool =
-<<<<<<< HEAD
-        def f1() = do Raise.raise();
-=======
         def f1() = do Exc.raise();
->>>>>>> 40740934
         def f2() = { f1(); unreachable!() };
         def f3() = { f2(); unreachable!() };
         let result = try {
             f3()
-<<<<<<< HEAD
-        } with Raise {
-=======
         } with Exc {
->>>>>>> 40740934
             def raise(_k) = Some(42)
         };
         Assert.eq(Some(42), result)
 
     @Test
     def testRecursiveLetRec01(): Bool =
-<<<<<<< HEAD
-        def f() = do Raise.raise();
-        def r(x) = if (x == 0) f() else { r(x - 1); unreachable!() } ;
-        let result = try {
-            r(0)
-        } with Raise {
-=======
         def f() = do Exc.raise();
         def r(x) = if (x == 0) f() else { r(x - 1); unreachable!() } ;
         let result = try {
             r(0)
         } with Exc {
->>>>>>> 40740934
             def raise(_k) = Some(42)
         };
         Assert.eq(Some(42), result)
 
     @Test
     def testRecursiveLetRec02(): Bool =
-<<<<<<< HEAD
-        def f() = do Raise.raise();
-        def r(x) = if (x == 0) f() else { r(x - 1); unreachable!() } ;
-        let result = try {
-            r(1)
-        } with Raise {
-=======
         def f() = do Exc.raise();
         def r(x) = if (x == 0) f() else { r(x - 1); unreachable!() } ;
         let result = try {
             r(1)
         } with Exc {
->>>>>>> 40740934
             def raise(_k) = Some(42)
         };
         Assert.eq(Some(42), result)
 
     @Test
     def testRecursiveLetRec03(): Bool =
-<<<<<<< HEAD
-        def f() = do Raise.raise();
-        def r(x) = if (x == 0) f() else { r(x - 1); unreachable!() } ;
-        let result = try {
-            r(10)
-        } with Raise {
-=======
         def f() = do Exc.raise();
         def r(x) = if (x == 0) f() else { r(x - 1); unreachable!() } ;
         let result = try {
             r(10)
         } with Exc {
->>>>>>> 40740934
             def raise(_k) = Some(42)
         };
         Assert.eq(Some(42), result)
@@ -125,11 +74,7 @@
     def testMutualRecursive01(): Bool =
         let result = try {
             mutual1(0)
-<<<<<<< HEAD
-        } with Raise {
-=======
         } with Exc {
->>>>>>> 40740934
             def raise(_k) = Some(42)
         };
         Assert.eq(Some(42), result)
@@ -138,11 +83,7 @@
     def testMutualRecursive02(): Bool =
         let result = try {
             mutual1(1)
-<<<<<<< HEAD
-        } with Raise {
-=======
         } with Exc {
->>>>>>> 40740934
             def raise(_k) = Some(42)
         };
         Assert.eq(Some(42), result)
@@ -151,11 +92,7 @@
     def testMutualRecursive03(): Bool =
         let result = try {
             mutual1(2)
-<<<<<<< HEAD
-        } with Raise {
-=======
         } with Exc {
->>>>>>> 40740934
             def raise(_k) = Some(42)
         };
         Assert.eq(Some(42), result)
@@ -164,11 +101,7 @@
     def testMutualRecursive04(): Bool =
         let result = try {
             mutual1(3)
-<<<<<<< HEAD
-        } with Raise {
-=======
         } with Exc {
->>>>>>> 40740934
             def raise(_k) = Some(42)
         };
         Assert.eq(Some(42), result)
@@ -177,11 +110,7 @@
     def testMutualRecursive05(): Bool =
         let result = try {
             mutual1(10)
-<<<<<<< HEAD
-        } with Raise {
-=======
         } with Exc {
->>>>>>> 40740934
             def raise(_k) = Some(42)
         };
         Assert.eq(Some(42), result)
@@ -190,25 +119,11 @@
     def testMutualRecursive06(): Bool =
         let result = try {
             mutual1(10)
-<<<<<<< HEAD
-        } with Raise {
-=======
         } with Exc {
->>>>>>> 40740934
             def raise(_k) = None
         };
         Assert.eq(None, result)
 
-<<<<<<< HEAD
-    def f(): Option[Int32] \ Raise =
-         do Raise.raise();
-         unreachable!()
-
-    def mutual1(x: Int32): Option[Int32] \ Raise =
-        if (x == 0) f() else { mutual2(x - 1); unreachable!() }
-
-    def mutual2(x: Int32): Option[Int32] \ Raise =
-=======
     def f(): Option[Int32] \ Exc =
          do Exc.raise();
          unreachable!()
@@ -217,7 +132,6 @@
         if (x == 0) f() else { mutual2(x - 1); unreachable!() }
 
     def mutual2(x: Int32): Option[Int32] \ Exc =
->>>>>>> 40740934
         if (x == 0) f() else { mutual1(x - 1); unreachable!() }
 
 }