--- conflicted
+++ resolved
@@ -575,12 +575,8 @@
         val e = visitExp(exp, env0)
         Term.Head.Lit(e, tpe, loc)
 
-<<<<<<< HEAD
-      case Term.Head.App(sym, args, tpe, loc) => Term.Head.App(sym, args, tpe, loc)
-=======
       case Term.Head.App(sym, args, tpe, loc) =>
         Term.Head.App(sym, args, tpe, loc)
->>>>>>> f8857f13
     }
 
     /**
