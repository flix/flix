{
  "classes": {
    "java.lang.Boolean": "",
    "java.lang.Byte": "",
    "java.lang.Character": "",
    "java.lang.Double": "",
    "java.lang.Float": "",
<<<<<<< HEAD
    "java.lang.Integer": "",
=======
    "java.lang.Short": "",
>>>>>>> 1b1114a0

    "java.lang.Process": "Exec, IO",
    "java.lang.ProcessBuilder": "Exec, IO",
    "java.lang.ProcessHandle": "Exec, IO",

    "java.lang.reflect.Constructor": "Sys, IO",
    "java.lang.reflect.Executable": "Sys, IO",
    "java.lang.reflect.Field": "Sys, IO",
    "java.lang.reflect.InvocationHandler": "Sys, IO",
    "java.lang.reflect.Member": "Sys, IO",

    "java.lang.invoke.CallSite": "Sys, IO",
    "java.lang.invoke.MethodHandle": "Sys, IO",
    "java.lang.invoke.MethodHandles": "Sys, IO",
    "java.lang.invoke.VarHandle": "Sys, IO",

    "java.net.Authenticator": "Net, IO",
    "java.net.DatagramSocket": "Net, IO",
    "java.net.HttpURLConnection": "Net, IO",
    "java.net.InetAddress": "Net, IO",
    "java.net.MulticastSocket": "Net, IO",
    "java.net.NetMulticastSocket": "Net, IO",
    "java.net.NetworkInterface": "Net, IO",
    "java.net.ProxySelector": "Net, IO",
    "java.net.ResponseCache": "Net, IO",
    "java.net.ServerSocket": "Net, IO",
    "java.net.Socket": "Net, IO",
    "java.net.URL": "Net, IO",
    "java.net.URLClassLoader": "Net, Sys, IO",
    "java.net.URLConnection": "Net, IO",
    "java.net.URLStreamHandler": "Net, IO",
    "java.net.spi.InetAddressResolverProvider": "Net, IO",
    "java.net.spi.URLStreamHandlerProvider": "Net, IO",

    "java.lang.Runtime": "Sys, IO",
    "java.lang.System": "Sys, IO",
    "java.util.Random": "NonDet, IO"
  }
}<|MERGE_RESOLUTION|>--- conflicted
+++ resolved
@@ -5,11 +5,8 @@
     "java.lang.Character": "",
     "java.lang.Double": "",
     "java.lang.Float": "",
-<<<<<<< HEAD
     "java.lang.Integer": "",
-=======
     "java.lang.Short": "",
->>>>>>> 1b1114a0
 
     "java.lang.Process": "Exec, IO",
     "java.lang.ProcessBuilder": "Exec, IO",
