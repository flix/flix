--- conflicted
+++ resolved
@@ -547,7 +547,6 @@
             e <- visit(elm, tenv0)
           } yield ResolvedAst.Expression.ArrayStore(b, i, e, tvar, loc)
 
-<<<<<<< HEAD
         case NamedAst.Expression.ArrayLength(base, tvar, loc) =>
           for {
             b <- visit(base, tenv0)
@@ -592,71 +591,33 @@
           } yield ResolvedAst.Expression.VectorSlice(b, startIndex, optEndIndex, tvar, loc)
 
         case NamedAst.Expression.NewChannel(tpe, exp, loc) =>
-=======
-        case NamedAst.Expression.NewChannel(tpe, exp, loc) =>
-          for {
-            e <- visit(exp)
+          for {
+            e <- visit(exp, tenv0)
             t <- lookupType(tpe, ns0, prog0)
           } yield ResolvedAst.Expression.NewChannel(t, e, loc)
 
         case NamedAst.Expression.GetChannel(exp, tvar, loc) =>
           for {
-            e <- visit(exp)
+            e <- visit(exp, tenv0)
           } yield ResolvedAst.Expression.GetChannel(e, tvar, loc)
 
         case NamedAst.Expression.PutChannel(exp1, exp2, tvar, loc) =>
           for {
-            e1 <- visit(exp1)
-            e2 <- visit(exp2)
+            e1 <- visit(exp1, tenv0)
+            e2 <- visit(exp2, tenv0)
           } yield ResolvedAst.Expression.PutChannel(e1, e2, tvar, loc)
 
         case NamedAst.Expression.Spawn(exp, tvar, loc) =>
           for {
-            e <- visit(exp)
+            e <- visit(exp, tenv0)
           } yield ResolvedAst.Expression.Spawn(e, tvar, loc)
 
         case NamedAst.Expression.SelectChannel(rules, tvar, loc) =>
           val rulesVal = rules map {
             case NamedAst.SelectRule(sym, chan, body) =>
               for {
-                c <- visit(chan)
-                b <- visit(body)
-              } yield ResolvedAst.SelectRule(sym, c, b)
-          }
-
-          for {
-            rs <- seqM(rulesVal)
-          } yield ResolvedAst.Expression.SelectChannel(rs, tvar, loc)
-
-        case NamedAst.Expression.Ref(exp, tvar, loc) =>
->>>>>>> 27fdd3df
-          for {
-            e <- visit(exp)
-            t <- lookupType(tpe, ns0, prog0)
-          } yield ResolvedAst.Expression.NewChannel(t, e, loc)
-
-        case NamedAst.Expression.GetChannel(exp, tvar, loc) =>
-          for {
-            e <- visit(exp)
-          } yield ResolvedAst.Expression.GetChannel(e, tvar, loc)
-
-        case NamedAst.Expression.PutChannel(exp1, exp2, tvar, loc) =>
-          for {
-            e1 <- visit(exp1)
-            e2 <- visit(exp2)
-          } yield ResolvedAst.Expression.PutChannel(e1, e2, tvar, loc)
-
-        case NamedAst.Expression.Spawn(exp, tvar, loc) =>
-          for {
-            e <- visit(exp)
-          } yield ResolvedAst.Expression.Spawn(e, tvar, loc)
-
-        case NamedAst.Expression.SelectChannel(rules, tvar, loc) =>
-          val rulesVal = rules map {
-            case NamedAst.SelectRule(sym, chan, body) =>
-              for {
-                c <- visit(chan)
-                b <- visit(body)
+                c <- visit(chan, tenv0)
+                b <- visit(body, tenv0)
               } yield ResolvedAst.SelectRule(sym, c, b)
           }
 
@@ -1246,13 +1207,8 @@
       case "BigInt" => Type.BigInt.toSuccess
       case "Str" => Type.Str.toSuccess
       case "Array" => Type.Array.toSuccess
-<<<<<<< HEAD
       case "Vector" => Type.Vector.toSuccess
       case "Channel" => Type.Channel.toSuccess
-=======
-      case "Channel" => Type.Channel.toSuccess
-      case "Native" => Type.Native.toSuccess
->>>>>>> 27fdd3df
       case "Ref" => Type.Ref.toSuccess
 
       // Enum Types.
