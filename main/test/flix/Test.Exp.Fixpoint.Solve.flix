--- conflicted
+++ resolved
@@ -135,11 +135,7 @@
         };
         m |= Path("d", "b").
 
-<<<<<<< HEAD
-    def closure[a](): #{Edge(a, a), Path(a, a)} with Boxable[a] = #{
-=======
-    def closure(): #{Edge(a, a), Path(a, a)} with Eq[a], Hash[a], ToString[a] = #{
->>>>>>> 5a16fddb
+    def closure(): #{Edge(a, a), Path(a, a)} with Boxable[a] = #{
         Edge(y, x) :- Edge(x, y).
         Path(x, y) :- Edge(x, y).
         Path(x, z) :- Path(x, y), Edge(y, z).
