--- conflicted
+++ resolved
@@ -583,17 +583,12 @@
   private def isKnown(t0: Type): Boolean = t0 match {
     case Type.Var(_, _) if t0.kind == Kind.Eff => true
     case Type.Var(_, _) => false
-<<<<<<< HEAD
+    case Type.Cst(_, _) => true
     case Type.Apply(Type.Cst(TypeConstructor.MethodReturnType, _), _, _) => false
     case Type.Apply(Type.Cst(TypeConstructor.FieldType, _), _, _) => false
-    case _ => true
-=======
-    case Type.Cst(TypeConstructor.MethodReturnType, _) => false
-    case Type.Cst(_, _) => true
     case Type.Apply(tpe1, tpe2, _) => isKnown(tpe1) && isKnown(tpe2)
     case Type.Alias(_, _, tpe, _) => isKnown(tpe)
     case Type.AssocType(_, _, _, _) => false
->>>>>>> 95515923
   }
 
   /**
