--- conflicted
+++ resolved
@@ -80,13 +80,8 @@
 instance MonadZip[List] {
     pub def zipWith(f: (a, b) -> c \ ef, xs: List[a], ys: List[b]): List[c] \ ef = List.zipWith(f, xs, ys)
     pub def zipWithA(f: (a, b) -> f[c] \ ef, xs: List[a], ys: List[b]): f[List[c]] \ ef with Applicative[f] = List.zipWithA(f, xs, ys)
-<<<<<<< HEAD
     redef zip(xs: List[a], ys: List[b]): List[(a, b)] = List.zip(xs, ys)
-    pub override def unzip(xs: List[(a, b)]): (List[a], List[b]) = List.unzip(xs)
-=======
-    pub redef zip(xs: List[a], ys: List[b]): List[(a, b)] = List.zip(xs, ys)
     pub redef unzip(xs: List[(a, b)]): (List[a], List[b]) = List.unzip(xs)
->>>>>>> 1b11807f
 }
 
 instance Foldable[List] {
