--- conflicted
+++ resolved
@@ -22,11 +22,7 @@
 import ca.uwaterloo.flix.tools.pkg.Dependency.FlixDependency
 import ca.uwaterloo.flix.tools.pkg.FlixPackageManager.findFlixDependencies
 import ca.uwaterloo.flix.tools.pkg.github.GitHub
-<<<<<<< HEAD
-import ca.uwaterloo.flix.tools.pkg.{FlixPackageManager, IncludedModules, JarPackageManager, Manifest, ManifestParser, MavenPackageManager, ReleaseError}
-=======
-import ca.uwaterloo.flix.tools.pkg.{Dependency, FlixPackageManager, JarPackageManager, Manifest, ManifestParser, MavenPackageManager, ReleaseError}
->>>>>>> 40f150b4
+import ca.uwaterloo.flix.tools.pkg.{FlixPackageManager, PackageModules, JarPackageManager, Manifest, ManifestParser, MavenPackageManager, ReleaseError, Dependency}
 import ca.uwaterloo.flix.tools.{Benchmarker, Tester}
 import ca.uwaterloo.flix.util.Result.{Err, Ok}
 import ca.uwaterloo.flix.util.Validation.flatMapN
@@ -614,14 +610,14 @@
     // Add sources and packages.
     reconfigureFlix(flix)
 
-    val includedModules = optManifest match {
-      case None => IncludedModules.All
+    val packageModules = optManifest match {
+      case None => PackageModules.All
       case Some(manifest) => manifest.modules
     }
 
     Validation.mapN(flix.check()) {
       root =>
-        HtmlDocumentor.run(root, includedModules)(flix)
+        HtmlDocumentor.run(root, packageModules)(flix)
     }.toHardResult match {
       case Result.Ok(_) =>
         Validation.success(())
