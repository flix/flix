--- conflicted
+++ resolved
@@ -18,13 +18,8 @@
 
 import ca.uwaterloo.flix.api.Flix
 import ca.uwaterloo.flix.language.ast.ReducedAst.{Def, Root}
-<<<<<<< HEAD
 import ca.uwaterloo.flix.language.ast.{MonoType, Purity, Symbol}
-import ca.uwaterloo.flix.language.phase.jvm.BytecodeInstructions.InstructionSet
-=======
-import ca.uwaterloo.flix.language.ast.{MonoType, Symbol}
 import ca.uwaterloo.flix.language.phase.jvm.BytecodeInstructions.{InstructionSet, MethodEnricher}
->>>>>>> aa33b3fd
 import ca.uwaterloo.flix.language.phase.jvm.GenExpression.compileInt
 import ca.uwaterloo.flix.language.phase.jvm.JvmName.MethodDescriptor
 import ca.uwaterloo.flix.util.ParOps
@@ -175,12 +170,8 @@
     constructor.visitEnd()
   }
 
-<<<<<<< HEAD
-  private def compileInvokeMethod(visitor: ClassWriter, classType: JvmType.Reference): Unit = {
-=======
 
   private def compileInvokeMethod(visitor: ClassWriter, className: JvmName): Unit = {
->>>>>>> aa33b3fd
     val m = visitor.visitMethod(ACC_PUBLIC + ACC_FINAL, BackendObjType.Thunk.InvokeMethod.name,
       AsmOps.getMethodDescriptor(Nil, JvmType.Reference(BackendObjType.Result.jvmName)), null, null)
     m.visitCode()
@@ -228,9 +219,8 @@
     loadParamsOf(cparams)
     loadParamsOf(fparams)
 
-<<<<<<< HEAD
     if (Purity.isControlPure(defn.expr.purity)) {
-      val ctx = GenExpression.DirectContext(classType, enterLabel, Map.empty, localOffset)
+      val ctx = GenExpression.DirectContext(enterLabel, Map.empty, localOffset)
       GenExpression.compileExpr(defn.expr)(m, ctx, root, flix)
     } else {
       val pcLabels: Vector[Label] = Vector.range(0, defn.pcPoints).map(_ => new Label())
@@ -238,60 +228,31 @@
         // the default label is the starting point of the function if pc = 0
         val defaultLabel = new Label()
         m.visitVarInsn(ALOAD, 0)
-        m.visitFieldInsn(GETFIELD, classType.name.toInternalName, "pc", BackendType.Int32.toDescriptor)
+        m.visitFieldInsn(GETFIELD, className.toInternalName, "pc", BackendType.Int32.toDescriptor)
         m.visitTableSwitchInsn(1, pcLabels.length, defaultLabel, pcLabels *)
         m.visitLabel(defaultLabel)
       }
 
       // Generating the expression
-      val newFrame = BytecodeInstructions.thisLoad() ~ BytecodeInstructions.cheat(_.visitMethodInsn(INVOKEVIRTUAL, classType.name.toInternalName, copyName, nothingToTDescriptor(classType).toDescriptor, false))
+      val newFrame = BytecodeInstructions.thisLoad() ~ BytecodeInstructions.cheat(_.visitMethodInsn(INVOKEVIRTUAL, className.toInternalName, copyName, nothingToTDescriptor(className).toDescriptor, false))
       val setPc = {
         import BytecodeInstructions.*
         SWAP() ~ DUP_X1() ~ SWAP() ~ // clo, pc ---> clo, clo, pc
-          BytecodeInstructions.cheat(_.visitFieldInsn(Opcodes.PUTFIELD, classType.name.toInternalName, "pc", BackendType.Int32.toDescriptor)) ~
+          BytecodeInstructions.cheat(_.visitFieldInsn(Opcodes.PUTFIELD, className.toInternalName, "pc", BackendType.Int32.toDescriptor)) ~
           lparams.foldLeft(nop()) { case (acc, (name, index, isWild, tpe)) =>
             val erasedTpe = BackendType.toErasedBackendType(tpe)
-            if (isWild) acc else acc ~ DUP() ~ xLoad(erasedTpe, index) ~ cheat(_.visitFieldInsn(Opcodes.PUTFIELD, classType.name.toInternalName, name, erasedTpe.toDescriptor))
+            if (isWild) acc else acc ~ DUP() ~ xLoad(erasedTpe, index) ~ cheat(_.visitFieldInsn(Opcodes.PUTFIELD, className.toInternalName, name, erasedTpe.toDescriptor))
           } ~
           POP()
       }
 
-      val ctx = GenExpression.EffectContext(classType, enterLabel, Map.empty, newFrame, setPc, localOffset, pcLabels.prepended(null), Array(0))
+      val ctx = GenExpression.EffectContext(enterLabel, Map.empty, newFrame, setPc, localOffset, pcLabels.prepended(null), Array(0))
       GenExpression.compileExpr(defn.expr)(m, ctx, root, flix)
-      assert(ctx.pcCounter(0) == pcLabels.size, s"${(classType.name, ctx.pcCounter(0), pcLabels.size)}")
-    }
-
-=======
-    val pcLabels: Vector[Label] = Vector.range(0, defn.pcPoints).map(_ => new Label())
-    if (defn.pcPoints > 0) {
-      // the default label is the starting point of the function if pc = 0
-      val defaultLabel = new Label()
-      m.visitVarInsn(ALOAD, 0)
-      m.visitFieldInsn(GETFIELD, className.toInternalName, "pc", BackendType.Int32.toDescriptor)
-      m.visitTableSwitchInsn(1, pcLabels.length, defaultLabel, pcLabels *)
-      m.visitLabel(defaultLabel)
-    }
-
-    // Generating the expression
-    val newFrame = BytecodeInstructions.thisLoad() ~ BytecodeInstructions.cheat(_.visitMethodInsn(INVOKEVIRTUAL, className.toInternalName, copyName, nothingToTDescriptor(className).toDescriptor, false))
-    val setPc = {
-      import BytecodeInstructions.*
-      SWAP() ~ DUP_X1() ~ SWAP() ~ // clo, pc ---> clo, clo, pc
-        BytecodeInstructions.cheat(_.visitFieldInsn(Opcodes.PUTFIELD, className.toInternalName, "pc", BackendType.Int32.toDescriptor)) ~
-        lparams.foldLeft(nop()) { case (acc, (name, index, isWild, tpe)) =>
-          val erasedTpe = BackendType.toErasedBackendType(tpe)
-          if (isWild) acc else acc ~ DUP() ~ xLoad(erasedTpe, index) ~ cheat(_.visitFieldInsn(Opcodes.PUTFIELD, className.toInternalName, name, erasedTpe.toDescriptor))
-        } ~
-        POP()
-    }
-    val ctx = GenExpression.MethodContext(enterLabel, Map(), newFrame, setPc, localOffset, pcLabels.prepended(null), Array(0))
-    GenExpression.compileExpr(defn.expr)(m, ctx, root, flix)
-    assert(ctx.pcCounter(0) == pcLabels.size, s"${(className, ctx.pcCounter(0), pcLabels.size)}")
->>>>>>> aa33b3fd
+      assert(ctx.pcCounter(0) == pcLabels.size, s"${(className, ctx.pcCounter(0), pcLabels.size)}")
+    }
 
     val returnValue = BytecodeInstructions.xReturn(BackendObjType.Result.toTpe)
     m.visitByteIns(returnValue)
-
 
     m.visitMaxs(999, 999)
     m.visitEnd()
