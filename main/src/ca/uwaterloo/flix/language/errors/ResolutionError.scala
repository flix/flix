--- conflicted
+++ resolved
@@ -1124,8 +1124,6 @@
   }
 
   /**
-<<<<<<< HEAD
-=======
     * An error raised to indicate an undefined field in a `struct.field` or `struct.field = value` expression.
     *
     * @param struct the name of the struct
@@ -1149,7 +1147,6 @@
   }
 
   /**
->>>>>>> 906c8e1c
     * An error raised to indicate a `new` struct expression provides an extra unknown field.
     *
     * @param sym   the symbol of the struct.
