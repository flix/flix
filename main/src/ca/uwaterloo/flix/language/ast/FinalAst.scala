--- conflicted
+++ resolved
@@ -209,7 +209,6 @@
 
     case class NativeMethod(method: Method, args: List[FinalAst.Expression], tpe: Type, loc: SourceLocation) extends FinalAst.Expression
 
-<<<<<<< HEAD
     case class NewChannel(tpe: Type, loc: SourceLocation) extends FinalAst.Expression
 
     case class GetChannel(exp: FinalAst.Expression, tpe: Type, loc: SourceLocation) extends FinalAst.Expression
@@ -224,10 +223,7 @@
 
     case class Sleep(exp: FinalAst.Expression, tpe: Type, loc: SourceLocation) extends FinalAst.Expression
 
-    case class NewRelation(sym: Symbol.RelSym, tpe: Type, loc: SourceLocation) extends FinalAst.Expression
-=======
     case class FixpointConstraint(c: FinalAst.Constraint, tpe: Type, loc: SourceLocation) extends FinalAst.Expression
->>>>>>> e17c3271
 
     case class FixpointCompose(exp1: FinalAst.Expression, exp2: FinalAst.Expression, tpe: Type, loc: SourceLocation) extends FinalAst.Expression
 
