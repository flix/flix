--- conflicted
+++ resolved
@@ -459,26 +459,6 @@
         }
 
     ///
-<<<<<<< HEAD
-    /// Returns an iterator with `a` inserted between every of `iter`.
-    ///
-    /// Does *not* consume any elements from the iterator.
-    ///
-    pub def intersperse(x: a, iter: Iterator[a]): Iterator[a] & Impure =
-        let Iterator(done, next) = iter;
-        let returnX = ref false;
-        let next1 = () -> {
-            if (deref returnX) {
-                returnX := false;
-                x
-            }
-            else {
-                returnX := true;
-                next()
-            }
-        };
-        Iterator(done, next1)
-=======
     /// Returns the result of applying `f` to every element in `iter` and concatenating the results.
     ///
     /// Does *not* consume any elements from the iterator.
@@ -522,6 +502,25 @@
         else
             let Iterator(d, n) = f(next());
             if (d()) flatMapForward(f, done, next) else Some(Iterator(d, n))
->>>>>>> ff323bc8
+
+    ///
+    /// Returns an iterator with `a` inserted between every of `iter`.
+    ///
+    /// Does *not* consume any elements from the iterator.
+    ///
+    pub def intersperse(x: a, iter: Iterator[a]): Iterator[a] & Impure =
+        let Iterator(done, next) = iter;
+        let returnX = ref false;
+        let next1 = () -> {
+            if (deref returnX) {
+                returnX := false;
+                x
+            }
+            else {
+                returnX := true;
+                next()
+            }
+        };
+        Iterator(done, next1)
 
 }