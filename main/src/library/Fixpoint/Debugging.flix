--- conflicted
+++ resolved
@@ -22,12 +22,8 @@
     ///
     /// Invoked before the fixpoint computation.
     ///
-<<<<<<< HEAD
+    @Internal
     pub def notifyPreSolve(d: Datalog[v], _stf: Map[PredSym, Int32]): Unit & Impure with Order[v], ToString[v] = {
-=======
-    @Internal
-    pub def notifyPreSolve(d: Datalog[v], _stf: Map[PredSym, Int32]): Unit with Order[v], ToString[v] = {
->>>>>>> daff8f3e
         if (enableDebugging()) {
             println(String.repeat(80, "*"));
             println("** Datalog Input");
@@ -41,12 +37,8 @@
     ///
     /// Invoked with the minimal model of the fixpoint computation.
     ///
-<<<<<<< HEAD
+    @Internal
     pub def notifyPostSolve(d: Datalog[v]): Unit & Impure with Order[v], ToString[v] = {
-=======
-    @Internal
-    pub def notifyPostSolve(d: Datalog[v]): Unit with Order[v], ToString[v] = {
->>>>>>> daff8f3e
         if (enableDebugging()) {
             println(String.repeat(80, "*"));
             println("** Minimal Model");
@@ -60,12 +52,8 @@
     ///
     /// Invoked before the fixpoint computation.
     ///
-<<<<<<< HEAD
+    @Internal
     pub def notifyPreInterpret(s: RamStmt[v]): Unit & Impure with Order[v], ToString[v] = {
-=======
-    @Internal
-    pub def notifyPreInterpret(s: RamStmt[v]): Unit with Order[v], ToString[v] = {
->>>>>>> daff8f3e
         if (enableDebugging()) {
             println(String.repeat(80, "*"));
             println("** Relation Algebra Machine AST");
