/// A predicate for prime numbers
def isPrime(p: Int32): Bool =
<<<<<<< HEAD
    DelayList.from_(2) |>
=======
    DelayList.startFrom(2) |>
>>>>>>> 7582cddf
    DelayList.take(p - 2) |>
    DelayList.forAll(x -> p `Int32.remainder` x != 0)
/// An infinite sequence of prime numbers

def primes(): DelayList[Int32] =
<<<<<<< HEAD
    DelayList.from_(2) |>
    (DelayList.filter(isPrime))

/// Alternative definition using sieve
def primes2(): DelayList[Int32] = sieve(DelayList.from_(2))
=======
    DelayList.startFrom(2) |>
    (DelayList.filter(isPrime))

/// Alternative definition using sieve
def primes2(): DelayList[Int32] = sieve(DelayList.startFrom(2))
>>>>>>> 7582cddf
def sieve(ps: DelayList[Int32]): DelayList[Int32] = match DelayList.head(ps) {
    case Some(p) =>
        DelayList.LCons(p,
            lazy sieve(
                DelayList.filter(x -> x `Int32.remainder` p != 0, DelayList.tail(ps))
                )
            )
    case None => DelayList.empty()
}

/// Returns the first 10 prime numbers
def main(): Unit \ IO =
    println("Using 'primes'");
    DelayList.take(10, primes()) |> DelayList.toList |> println;
    println("Using 'primes2'");
    DelayList.take(10, primes2()) |> DelayList.toList |> println<|MERGE_RESOLUTION|>--- conflicted
+++ resolved
@@ -1,28 +1,16 @@
 /// A predicate for prime numbers
 def isPrime(p: Int32): Bool =
-<<<<<<< HEAD
-    DelayList.from_(2) |>
-=======
     DelayList.startFrom(2) |>
->>>>>>> 7582cddf
     DelayList.take(p - 2) |>
     DelayList.forAll(x -> p `Int32.remainder` x != 0)
 /// An infinite sequence of prime numbers
 
 def primes(): DelayList[Int32] =
-<<<<<<< HEAD
-    DelayList.from_(2) |>
-    (DelayList.filter(isPrime))
-
-/// Alternative definition using sieve
-def primes2(): DelayList[Int32] = sieve(DelayList.from_(2))
-=======
     DelayList.startFrom(2) |>
     (DelayList.filter(isPrime))
 
 /// Alternative definition using sieve
 def primes2(): DelayList[Int32] = sieve(DelayList.startFrom(2))
->>>>>>> 7582cddf
 def sieve(ps: DelayList[Int32]): DelayList[Int32] = match DelayList.head(ps) {
     case Some(p) =>
         DelayList.LCons(p,
