package ca.uwaterloo.flix.language.ast.ops

import ca.uwaterloo.flix.language.ast.Ast.Annotation.{Benchmark, Test}
import ca.uwaterloo.flix.language.ast.Ast.HoleContext
import ca.uwaterloo.flix.language.ast.TypedAst.Predicate.{Body, Head}
import ca.uwaterloo.flix.language.ast.TypedAst._
import ca.uwaterloo.flix.language.ast.{Symbol, Type}

object TypedAstOps {

  /**
<<<<<<< HEAD
    * Returns a map of the holes in the given ast `root`.
    */
  def holesOf(root: Root): Map[Symbol.HoleSym, HoleContext] = {
    /**
      * Finds the holes and hole contexts in the given expression `exp0`.
      */
    def visitExp(exp0: Expression, env0: Map[Symbol.VarSym, Type]): Map[Symbol.HoleSym, HoleContext] = exp0 match {
      case Expression.Wild(tpe, loc) => Map.empty

      case Expression.Var(sym, tpe, loc) => Map.empty

      case Expression.Def(sym, tpe, loc) => Map.empty

      case Expression.Sig(sym, tpe, loc) => Map.empty

      case Expression.Hole(sym, tpe, loc) => Map(sym -> HoleContext(sym, tpe, env0))

      case Expression.Use(_, exp, _) => visitExp(exp, env0)

      case Expression.Cst(_, _, _) => Map.empty

      case Expression.Lambda(fparam, exp, tpe, loc) =>
        val env1 = Map(fparam.sym -> fparam.tpe)
        visitExp(exp, env0 ++ env1)

      case Expression.Apply(exp, exps, _, _, _, _) =>
        val init = visitExp(exp, env0)
        exps.foldLeft(init) {
          case (acc, exp) => acc ++ visitExp(exp, env0)
        }

      case Expression.Unary(_, exp, _, _, _, _) =>
        visitExp(exp, env0)

      case Expression.Binary(_, exp1, exp2, _, _, _, _) =>
        visitExp(exp1, env0) ++ visitExp(exp2, env0)

      case Expression.Let(sym, _, exp1, exp2, _, _, _, _) =>
        visitExp(exp1, env0) ++ visitExp(exp2, env0 + (sym -> exp1.tpe))

      case Expression.LetRec(sym, _, exp1, exp2, _, _, _, _) =>
        val env1 = env0 + (sym -> exp1.tpe)
        visitExp(exp1, env1) ++ visitExp(exp2, env1)

      case Expression.Region(_, _) =>
        Map.empty

      case Expression.Scope(_, _, exp, _, _, _, _) =>
        visitExp(exp, env0)

      case Expression.IfThenElse(exp1, exp2, exp3, _, _, _, _) =>
        visitExp(exp1, env0) ++ visitExp(exp2, env0) ++ visitExp(exp3, env0)

      case Expression.Stm(exp1, exp2, _, _, _, _) =>
        visitExp(exp1, env0) ++ visitExp(exp2, env0)

      case Expression.Discard(exp, _, _, _) =>
        visitExp(exp, env0)

      case Expression.Match(matchExp, rules, _, _, _, _) =>
        val m = visitExp(matchExp, env0)
        rules.foldLeft(m) {
          case (macc, MatchRule(pat, guard, exp)) =>
            macc ++ guard.map(visitExp(_, binds(pat) ++ env0)).getOrElse(Map.empty) ++ visitExp(exp, binds(pat) ++ env0)
        }

      case Expression.TypeMatch(matchExp, rules, _, _, _, _) =>
        val m = visitExp(matchExp, env0)
        rules.foldLeft(m) {
          case (macc, MatchTypeRule(sym, tpe, exp)) =>
            macc ++ visitExp(exp, Map(sym -> tpe) ++ env0)
        }

      case Expression.Choose(exps, rules, _, _, _, _) =>
        val m1 = exps.foldLeft(Map.empty[Symbol.HoleSym, HoleContext]) {
          case (acc, exp) => acc ++ visitExp(exp, env0)
        }
        val m2 = rules.foldLeft(Map.empty[Symbol.HoleSym, HoleContext]) {
          case (acc, ChoiceRule(pat, exp)) =>
            val env1 = pat.zip(exps).foldLeft(Map.empty[Symbol.VarSym, Type]) {
              case (acc, (ChoicePattern.Wild(_), exp)) => acc
              case (acc, (ChoicePattern.Absent(_), exp)) => acc
              case (acc, (ChoicePattern.Present(sym, _, _), exp)) => acc + (sym -> exp.tpe)
            }
            acc ++ visitExp(exp, env0 ++ env1)
        }
        m1 ++ m2

      case Expression.Tag(_, exp, _, _, _, _) =>
        visitExp(exp, env0)

      case Expression.Tuple(elms, _, _, _, _) =>
        elms.foldLeft(Map.empty[Symbol.HoleSym, HoleContext]) {
          case (macc, elm) => macc ++ visitExp(elm, env0)
        }

      case Expression.RecordEmpty(tpe, loc) => Map.empty

      case Expression.RecordSelect(base, _, _, _, _, _) =>
        visitExp(base, env0)

      case Expression.RecordExtend(_, value, rest, _, _, _, _) =>
        visitExp(rest, env0) ++ visitExp(value, env0)

      case Expression.RecordRestrict(_, rest, _, _, _, _) =>
        visitExp(rest, env0)

      case Expression.ArrayLit(exps, exp, _, _, _, _) =>
        exps.foldLeft(visitExp(exp, env0)) {
          case (acc, e) => acc ++ visitExp(e, env0)
        }

      case Expression.ArrayNew(exp1, exp2, exp3, _, _, _, _) =>
        visitExp(exp1, env0) ++ visitExp(exp2, env0) ++ visitExp(exp3, env0)

      case Expression.ArrayLoad(base, index, _, _, _, _) =>
        visitExp(base, env0) ++ visitExp(index, env0)

      case Expression.ArrayStore(base, index, elm, _, _, _) =>
        visitExp(base, env0) ++ visitExp(index, env0) ++ visitExp(elm, env0)

      case Expression.ArrayLength(base, _, _, _) =>
        visitExp(base, env0)

      case Expression.ArraySlice(base, beginIndex, endIndex, _, _, _, _) =>
        visitExp(base, env0) ++ visitExp(beginIndex, env0) ++ visitExp(endIndex, env0)

      case Expression.Ref(exp1, exp2, _, _, _, _) =>
        visitExp(exp1, env0) ++ visitExp(exp2, env0)

      case Expression.Deref(exp, _, _, _, _) =>
        visitExp(exp, env0)

      case Expression.Assign(exp1, exp2, _, _, _, _) =>
        visitExp(exp1, env0) ++ visitExp(exp2, env0)

      case Expression.Ascribe(exp, _, _, _, _) =>
        visitExp(exp, env0)

      case Expression.Cast(exp, _, _, _, _, _, _, _) =>
        visitExp(exp, env0)

      case Expression.Mask(exp, _, _, _, _) =>
        visitExp(exp, env0)

      case Expression.Upcast(exp, _, _) =>
        visitExp(exp, env0)

      case Expression.Supercast(exp, _, _) =>
        visitExp(exp, env0)

      case Expression.Without(exp, _, _, _, _, _) =>
        visitExp(exp, env0)

      case Expression.TryCatch(exp, rules, _, _, _, loc) =>
        rules.foldLeft(visitExp(exp, env0)) {
          case (macc, CatchRule(sym, clazz, body)) => macc ++ visitExp(body, env0 + (sym -> Type.mkNative(null, loc)))
        }

      case Expression.TryWith(exp, _, rules, _, _, _, _) =>
        rules.foldLeft(visitExp(exp, env0)) {
          case (macc, HandlerRule(_, fparams, body)) =>
            val env1 = fparams.map(fparam => fparam.sym -> fparam.tpe)
            macc ++ visitExp(body, env0 ++ env1)
        }

      case Expression.Do(_, exps, _, _, _) =>
        exps.foldLeft(Map.empty[Symbol.HoleSym, HoleContext]) {
          case (macc, exp) => macc ++ visitExp(exp, env0)
        }

      case Expression.Resume(exp, _, _) =>
        visitExp(exp, env0)

      case Expression.InvokeConstructor(_, args, _, _, _, _) =>
        args.foldLeft(Map.empty[Symbol.HoleSym, HoleContext]) {
          case (macc, arg) => macc ++ visitExp(arg, env0)
        }

      case Expression.InvokeMethod(_, exp, args, _, _, _, _) =>
        args.foldLeft(visitExp(exp, env0)) {
          case (macc, arg) => macc ++ visitExp(arg, env0)
        }

      case Expression.InvokeStaticMethod(_, args, _, _, _, _) =>
        args.foldLeft(Map.empty[Symbol.HoleSym, HoleContext]) {
          case (macc, arg) => macc ++ visitExp(arg, env0)
        }

      case Expression.GetField(_, exp, _, _, _, _) =>
        visitExp(exp, env0)

      case Expression.PutField(_, exp1, exp2, _, _, _, _) =>
        visitExp(exp1, env0) ++ visitExp(exp2, env0)

      case Expression.GetStaticField(_, _, _, _, _) =>
        Map.empty

      case Expression.PutStaticField(_, exp, _, _, _, _) =>
        visitExp(exp, env0)

      case Expression.NewObject(_, _, _, _, _, methods, _) =>
        methods.foldLeft(Map.empty[Symbol.HoleSym, HoleContext]) {
          case (macc, JvmMethod(_, fparams, exp, _, _, _, _)) =>
            val env1 = fparams.map(fparam => fparam.sym -> fparam.tpe)
            macc ++ visitExp(exp, env0 ++ env1)
        }

      case Expression.NewChannel(exp1, exp2, _, _, _, _) => visitExp(exp1, env0) ++ visitExp(exp2, env0)

      case Expression.GetChannel(exp, _, _, _, _) => visitExp(exp, env0)

      case Expression.PutChannel(exp1, exp2, _, _, _, _) => visitExp(exp1, env0) ++ visitExp(exp2, env0)

      case Expression.SelectChannel(rules, default, _, _, _, _) =>
        val rs = rules.foldLeft(Map.empty[Symbol.HoleSym, HoleContext]) {
          case (macc, SelectChannelRule(sym, chan, exp)) => macc ++ visitExp(chan, env0) ++ visitExp(exp, env0)
        }

        val d = default.map(visitExp(_, env0)).getOrElse(Map.empty)

        rs ++ d

      case Expression.Spawn(exp1, exp2, _, _, _, _) => visitExp(exp1, env0) ++ visitExp(exp2, env0)

      case Expression.Par(exp, _) => visitExp(exp, env0)

      case Expression.ParYield(frags, exp, _, _, _, _) =>
        val boundEnv = frags.foldLeft(env0) {
          case (acc, ParYieldFragment(p, _, _)) =>
            binds(p) ++ acc
        }
        visitExp(exp, boundEnv) ++ frags.flatMap {
          case ParYieldFragment(_, e, _) => visitExp(e, env0)
        }

      case Expression.Lazy(exp, tpe, loc) => visitExp(exp, env0)

      case Expression.Force(exp, _, _, _, _) => visitExp(exp, env0)

      case Expression.FixpointConstraintSet(cs, stf, tpe, loc) =>
        cs.foldLeft(Map.empty[Symbol.HoleSym, HoleContext]) {
          case (macc, c) => macc ++ visitConstraint(c, env0)
        }

      case Expression.FixpointLambda(_, exp, _, _, _, _, _) =>
        visitExp(exp, env0)

      case Expression.FixpointMerge(exp1, exp2, _, _, _, _, _) =>
        visitExp(exp1, env0) ++ visitExp(exp2, env0)

      case Expression.FixpointSolve(exp, _, _, _, _, _) =>
        visitExp(exp, env0)

      case Expression.FixpointFilter(_, exp, _, _, _, _) =>
        visitExp(exp, env0)

      case Expression.FixpointInject(exp, _, _, _, _, _) =>
        visitExp(exp, env0)

      case Expression.FixpointProject(_, exp, _, _, _, _) =>
        visitExp(exp, env0)
    }

    /**
      * Finds the holes and hole contexts in the given constraint `c0`.
      */
    def visitConstraint(c0: Constraint, env0: Map[Symbol.VarSym, Type]): Map[Symbol.HoleSym, HoleContext] = c0 match {
      case Constraint(cparams, head, body, loc) => visitHead(head, env0) ++ body.flatMap(visitBody(_, env0))
    }

    /**
      * Finds the holes and hole contexts in the given head predicate `h0`.
      */
    def visitHead(h0: Predicate.Head, env0: Map[Symbol.VarSym, Type]): Map[Symbol.HoleSym, HoleContext] = h0 match {
      case Predicate.Head.Atom(pred, den, terms, tpe, loc) => Map.empty
    }

    /**
      * Finds the holes and hole contexts in the given body predicate `b0`.
      */
    def visitBody(b0: Predicate.Body, env0: Map[Symbol.VarSym, Type]): Map[Symbol.HoleSym, HoleContext] = b0 match {
      case Predicate.Body.Atom(_, _, _, _, _, _, _) => Map.empty
      case Predicate.Body.Guard(exp, _) => visitExp(exp, env0)
      case Predicate.Body.Loop(_, exp, _) => visitExp(exp, env0)
    }

    /**
      * Returns the set of variables bound by the given list of formal parameters `fparams`.
      */
    def getEnvFromParams(fparams: List[FormalParam]): Map[Symbol.VarSym, Type] =
      fparams.foldLeft(Map.empty[Symbol.VarSym, Type]) {
        case (macc, FormalParam(sym, mod, tpe, src, loc)) => macc + (sym -> tpe)
      }

    // Visit every definition.
    root.defs.foldLeft(Map.empty[Symbol.HoleSym, HoleContext]) {
      case (macc, (sym, defn)) => macc ++ visitExp(defn.impl.exp, getEnvFromParams(defn.spec.fparams))
    }
  }

  /**
=======
>>>>>>> db6152e6
    * Returns the free variables in the given pattern `pat0`.
    */
  def freeVarsOf(pat0: Pattern): Set[Symbol.VarSym] = binds(pat0).keySet

  /**
    * Returns the set of variable symbols bound by the given pattern `pat0`.
    */
  def binds(pat0: Pattern): Map[Symbol.VarSym, Type] = pat0 match {
    case Pattern.Wild(tpe, loc) => Map.empty
    case Pattern.Var(sym, tpe, loc) => Map(sym -> tpe)
    case Pattern.Cst(_, _, _) => Map.empty
    case Pattern.Tag(sym, pat, tpe, loc) => binds(pat)
    case Pattern.Tuple(elms, tpe, loc) => elms.foldLeft(Map.empty[Symbol.VarSym, Type]) {
      case (macc, elm) => macc ++ binds(elm)
    }
    case Pattern.Array(elms, tpe, loc) => elms.foldLeft(Map.empty[Symbol.VarSym, Type]) {
      case (macc, elm) => macc ++ binds(elm)
    }
    case Pattern.ArrayTailSpread(elms, sym, tpe, loc) =>
      val boundElms = elms.foldLeft(Map.empty[Symbol.VarSym, Type]) {
        case (macc, elm) => macc ++ binds(elm)
      }
      Map(sym -> tpe) ++ boundElms

    case Pattern.ArrayHeadSpread(sym, elms, tpe, loc) =>
      val boundElms = elms.foldLeft(Map.empty[Symbol.VarSym, Type]) {
        case (macc, elm) => macc ++ binds(elm)
      }
      Map(sym -> tpe) ++ boundElms
  }

  /**
    * Creates a set of all the sigs used in the given `exp`.
    */
  def sigSymsOf(exp0: Expression): Set[Symbol.SigSym] = exp0 match {
    case Expression.Cst(_, _, _) => Set.empty
    case Expression.Wild(_, _) => Set.empty
    case Expression.Var(_, _, _) => Set.empty
    case Expression.Def(_, _, _) => Set.empty
    case Expression.Sig(sym, _, _) => Set(sym)
    case Expression.Hole(_, _, _) => Set.empty
    case Expression.HoleWithExp(exp, _, _, _, _) => sigSymsOf(exp)
    case Expression.Use(_, exp, _) => sigSymsOf(exp)
    case Expression.Lambda(_, exp, _, _) => sigSymsOf(exp)
    case Expression.Apply(exp, exps, _, _, _, _) => sigSymsOf(exp) ++ exps.flatMap(sigSymsOf)
    case Expression.Unary(_, exp, _, _, _, _) => sigSymsOf(exp)
    case Expression.Binary(_, exp1, exp2, _, _, _, _) => sigSymsOf(exp1) ++ sigSymsOf(exp2)
    case Expression.Let(_, _, exp1, exp2, _, _, _, _) => sigSymsOf(exp1) ++ sigSymsOf(exp2)
    case Expression.LetRec(_, _, exp1, exp2, _, _, _, _) => sigSymsOf(exp1) ++ sigSymsOf(exp2)
    case Expression.Region(_, _) => Set.empty
    case Expression.Scope(_, _, exp, _, _, _, _) => sigSymsOf(exp)
    case Expression.IfThenElse(exp1, exp2, exp3, _, _, _, _) => sigSymsOf(exp1) ++ sigSymsOf(exp2) ++ sigSymsOf(exp3)
    case Expression.Stm(exp1, exp2, _, _, _, _) => sigSymsOf(exp1) ++ sigSymsOf(exp2)
    case Expression.Discard(exp, _, _, _) => sigSymsOf(exp)
    case Expression.Match(exp, rules, _, _, _, _) => sigSymsOf(exp) ++ rules.flatMap(rule => sigSymsOf(rule.exp) ++ rule.guard.toList.flatMap(sigSymsOf))
    case Expression.TypeMatch(exp, rules, _, _, _, _) => sigSymsOf(exp) ++ rules.flatMap(rule => sigSymsOf(rule.exp))
    case Expression.Choose(exps, rules, _, _, _, _) => exps.flatMap(sigSymsOf).toSet ++ rules.flatMap(rule => sigSymsOf(rule.exp))
    case Expression.Tag(_, exp, _, _, _, _) => sigSymsOf(exp)
    case Expression.Tuple(elms, _, _, _, _) => elms.flatMap(sigSymsOf).toSet
    case Expression.RecordEmpty(_, _) => Set.empty
    case Expression.RecordSelect(exp, _, _, _, _, _) => sigSymsOf(exp)
    case Expression.RecordExtend(_, value, rest, _, _, _, _) => sigSymsOf(value) ++ sigSymsOf(rest)
    case Expression.RecordRestrict(_, rest, _, _, _, _) => sigSymsOf(rest)
    case Expression.ArrayLit(exps, exp, _, _, _, _) => exps.flatMap(sigSymsOf).toSet ++ sigSymsOf(exp)
    case Expression.ArrayNew(exp1, exp2, exp3, _, _, _, _) => sigSymsOf(exp1) ++ sigSymsOf(exp2) ++ sigSymsOf(exp3)
    case Expression.ArrayLoad(base, index, _, _, _, _) => sigSymsOf(base) ++ sigSymsOf(index)
    case Expression.ArrayLength(base, _, _, _) => sigSymsOf(base)
    case Expression.ArrayStore(base, index, elm, _, _, _) => sigSymsOf(base) ++ sigSymsOf(index) ++ sigSymsOf(elm)
    case Expression.ArraySlice(base, beginIndex, endIndex, _, _, _, _) => sigSymsOf(base) ++ sigSymsOf(beginIndex) ++ sigSymsOf(endIndex)
    case Expression.Ref(exp1, exp2, _, _, _, _) => sigSymsOf(exp1) ++ sigSymsOf(exp2)
    case Expression.Deref(exp, _, _, _, _) => sigSymsOf(exp)
    case Expression.Assign(exp1, exp2, _, _, _, _) => sigSymsOf(exp1) ++ sigSymsOf(exp2)
    case Expression.Ascribe(exp, _, _, _, _) => sigSymsOf(exp)
    case Expression.Cast(exp, _, _, _, _, _, _, _) => sigSymsOf(exp)
    case Expression.Mask(exp, _, _, _, _) => sigSymsOf(exp)
    case Expression.Upcast(exp, _, _) => sigSymsOf(exp)
    case Expression.Supercast(exp, _, _) => sigSymsOf(exp)
    case Expression.Without(exp, _, _, _, _, _) => sigSymsOf(exp)
    case Expression.TryCatch(exp, rules, _, _, _, _) => sigSymsOf(exp) ++ rules.flatMap(rule => sigSymsOf(rule.exp))
    case Expression.TryWith(exp, _, rules, _, _, _, _) => sigSymsOf(exp) ++ rules.flatMap(rule => sigSymsOf(rule.exp))
    case Expression.Do(_, exps, _, _, _) => exps.flatMap(sigSymsOf).toSet
    case Expression.Resume(exp, _, _) => sigSymsOf(exp)
    case Expression.InvokeConstructor(_, args, _, _, _, _) => args.flatMap(sigSymsOf).toSet
    case Expression.InvokeMethod(_, exp, args, _, _, _, _) => sigSymsOf(exp) ++ args.flatMap(sigSymsOf)
    case Expression.InvokeStaticMethod(_, args, _, _, _, _) => args.flatMap(sigSymsOf).toSet
    case Expression.GetField(_, exp, _, _, _, _) => sigSymsOf(exp)
    case Expression.PutField(_, exp1, exp2, _, _, _, _) => sigSymsOf(exp1) ++ sigSymsOf(exp2)
    case Expression.GetStaticField(_, _, _, _, _) => Set.empty
    case Expression.PutStaticField(_, exp, _, _, _, _) => sigSymsOf(exp)
    case Expression.NewObject(_, _, _, _, _, methods, _) => methods.flatMap(method => sigSymsOf(method.exp)).toSet
    case Expression.NewChannel(exp1, exp2, _, _, _, _) => sigSymsOf(exp1) ++ sigSymsOf(exp2)
    case Expression.GetChannel(exp, _, _, _, _) => sigSymsOf(exp)
    case Expression.PutChannel(exp1, exp2, _, _, _, _) => sigSymsOf(exp1) ++ sigSymsOf(exp2)
    case Expression.SelectChannel(rules, default, _, _, _, _) => rules.flatMap(rule => sigSymsOf(rule.chan) ++ sigSymsOf(rule.exp)).toSet ++ default.toSet.flatMap(sigSymsOf)
    case Expression.Spawn(exp1, exp2, _, _, _, _) => sigSymsOf(exp1) ++ sigSymsOf(exp2)
    case Expression.Par(exp, _) => sigSymsOf(exp)
    case Expression.ParYield(frags, exp, _, _, _, _) => sigSymsOf(exp) ++ frags.flatMap(f => sigSymsOf(f.exp))
    case Expression.Lazy(exp, _, _) => sigSymsOf(exp)
    case Expression.Force(exp, _, _, _, _) => sigSymsOf(exp)
    case Expression.FixpointConstraintSet(_, _, _, _) => Set.empty
    case Expression.FixpointLambda(_, exp, _, _, _, _, _) => sigSymsOf(exp)
    case Expression.FixpointMerge(exp1, exp2, _, _, _, _, _) => sigSymsOf(exp1) ++ sigSymsOf(exp2)
    case Expression.FixpointSolve(exp, _, _, _, _, _) => sigSymsOf(exp)
    case Expression.FixpointFilter(_, exp, _, _, _, _) => sigSymsOf(exp)
    case Expression.FixpointInject(exp, _, _, _, _, _) => sigSymsOf(exp)
    case Expression.FixpointProject(_, exp, _, _, _, _) => sigSymsOf(exp)
  }

  /**
    * Creates an iterable over all the instance defs in `root`.
    */
  def instanceDefsOf(root: Root): Iterable[Def] = {
    for {
      instsPerClass <- root.instances.values
      inst <- instsPerClass
      defn <- inst.defs
    } yield defn
  }

  /**
    * Returns `true` if the given annotations contains the [[Benchmark]] annotation.
    */
  def isBenchmark(xs: List[Annotation]): Boolean = xs.exists {
    case Annotation(name, _, _) => name.isInstanceOf[Benchmark]
  }

  /**
    * Returns `true` if the given annotations contains the [[Test]] annotation.
    */
  def isTest(xs: List[Annotation]): Boolean = xs.exists {
    case Annotation(name, _, _) => name.isInstanceOf[Test]
  }

  /**
    * Returns the free variables in the given expression `exp0`.
    */
  def freeVars(exp0: Expression): Map[Symbol.VarSym, Type] = exp0 match {
    case Expression.Cst(_, _, _) => Map.empty

    case Expression.Wild(_, _) => Map.empty

    case Expression.Var(sym, tpe, _) => Map(sym -> tpe)

    case Expression.Def(_, _, _) => Map.empty

    case Expression.Sig(_, _, _) => Map.empty

    case Expression.Hole(_, _, _) => Map.empty

    case Expression.HoleWithExp(exp, _, _, _, _) =>
      freeVars(exp)

    case Expression.Use(_, exp, _) =>
      freeVars(exp)

    case Expression.Lambda(fparam, exp, _, _) =>
      freeVars(exp) - fparam.sym

    case Expression.Apply(exp, exps, _, _, _, _) =>
      exps.foldLeft(freeVars(exp)) {
        case (acc, exp) => freeVars(exp) ++ acc
      }

    case Expression.Unary(_, exp, _, _, _, _) =>
      freeVars(exp)

    case Expression.Binary(_, exp1, exp2, _, _, _, _) =>
      freeVars(exp1) ++ freeVars(exp2)

    case Expression.Let(sym, _, exp1, exp2, _, _, _, _) =>
      (freeVars(exp1) ++ freeVars(exp2)) - sym

    case Expression.LetRec(sym, _, exp1, exp2, _, _, _, _) =>
      (freeVars(exp1) ++ freeVars(exp2)) - sym

    case Expression.Region(_, _) =>
      Map.empty

    case Expression.Scope(sym, _, exp, _, _, _, _) =>
      freeVars(exp) - sym

    case Expression.IfThenElse(exp1, exp2, exp3, _, _, _, _) =>
      freeVars(exp1) ++ freeVars(exp2) ++ freeVars(exp3)

    case Expression.Stm(exp1, exp2, _, _, _, _) =>
      freeVars(exp1) ++ freeVars(exp2)

    case Expression.Discard(exp, _, _, _) =>
      freeVars(exp)

    case Expression.Match(exp, rules, _, _, _, _) =>
      rules.foldLeft(freeVars(exp)) {
        case (acc, MatchRule(pat, guard, exp)) => acc ++ (guard.toList.flatMap(freeVars) ++ freeVars(exp)) -- freeVars(pat).keys
      }

    case Expression.TypeMatch(exp, rules, _, _, _, _) =>
      rules.foldLeft(freeVars(exp)) {
        case (acc, MatchTypeRule(sym, _, exp)) => acc ++ (freeVars(exp) - sym)
      }

    case Expression.Choose(exps, rules, _, _, _, _) =>
      val es = exps.foldLeft(Map.empty[Symbol.VarSym, Type]) {
        case (acc, exp) => acc ++ freeVars(exp)
      }
      val rs = rules.foldLeft(Map.empty[Symbol.VarSym, Type]) {
        case (acc, ChoiceRule(pats, exp)) => acc ++ (freeVars(exp) -- pats.flatMap(freeVars))
      }
      es ++ rs

    case Expression.Tag(_, exp, _, _, _, _) =>
      freeVars(exp)

    case Expression.Tuple(elms, _, _, _, _) =>
      elms.foldLeft(Map.empty[Symbol.VarSym, Type]) {
        case (acc, exp) => acc ++ freeVars(exp)
      }

    case Expression.RecordEmpty(_, _) => Map.empty

    case Expression.RecordSelect(exp, _, _, _, _, _) =>
      freeVars(exp)

    case Expression.RecordExtend(_, value, rest, _, _, _, _) =>
      freeVars(value) ++ freeVars(rest)

    case Expression.RecordRestrict(_, rest, _, _, _, _) =>
      freeVars(rest)

    case Expression.ArrayLit(elms, exp, _, _, _, _) =>
      elms.foldLeft(freeVars(exp)) {
        case (acc, e) => acc ++ freeVars(e)
      }

    case Expression.ArrayNew(exp1, exp2, exp3, _, _, _, _) =>
      freeVars(exp1) ++ freeVars(exp2) ++ freeVars(exp3)

    case Expression.ArrayLoad(base, index, _, _, _, _) =>
      freeVars(base) ++ freeVars(index)

    case Expression.ArrayLength(base, _, _, _) =>
      freeVars(base)

    case Expression.ArrayStore(base, index, elm, _, _, _) =>
      freeVars(base) ++ freeVars(index) ++ freeVars(elm)

    case Expression.ArraySlice(base, beginIndex, endIndex, _, _, _, _) =>
      freeVars(base) ++ freeVars(beginIndex) ++ freeVars(endIndex)

    case Expression.Ref(exp1, exp2, _, _, _, _) =>
      freeVars(exp1) ++ freeVars(exp2)

    case Expression.Deref(exp, _, _, _, _) =>
      freeVars(exp)

    case Expression.Assign(exp1, exp2, _, _, _, _) =>
      freeVars(exp1) ++ freeVars(exp2)

    case Expression.Ascribe(exp, _, _, _, _) =>
      freeVars(exp)

    case Expression.Without(exp, _, _, _, _, _) =>
      freeVars(exp)

    case Expression.Cast(exp, _, _, _, _, _, _, _) =>
      freeVars(exp)

    case Expression.Mask(exp, _, _, _, _) =>
      freeVars(exp)

    case Expression.Upcast(exp, _, _) =>
      freeVars(exp)

    case Expression.Supercast(exp, _, _) =>
      freeVars(exp)

    case Expression.TryCatch(exp, rules, _, _, _, _) =>
      rules.foldLeft(freeVars(exp)) {
        case (acc, CatchRule(sym, _, exp)) => acc ++ freeVars(exp) - sym
      }

    case Expression.TryWith(exp, _, rules, _, _, _, _) =>
      rules.foldLeft(freeVars(exp)) {
        case (acc, HandlerRule(_, fparams, exp)) => acc ++ freeVars(exp) -- fparams.map(_.sym)
      }

    case Expression.Do(_, exps, _, _, _) =>
      exps.flatMap(freeVars).toMap

    case Expression.Resume(exp, _, _) =>
      freeVars(exp)

    case Expression.InvokeConstructor(_, args, _, _, _, _) =>
      args.foldLeft(Map.empty[Symbol.VarSym, Type]) {
        case (acc, exp) => acc ++ freeVars(exp)
      }

    case Expression.InvokeMethod(_, exp, args, _, _, _, _) =>
      args.foldLeft(freeVars(exp)) {
        case (acc, exp) => acc ++ freeVars(exp)
      }

    case Expression.InvokeStaticMethod(_, args, _, _, _, _) =>
      args.foldLeft(Map.empty[Symbol.VarSym, Type]) {
        case (acc, exp) => acc ++ freeVars(exp)
      }

    case Expression.GetField(_, exp, _, _, _, _) =>
      freeVars(exp)

    case Expression.PutField(_, exp1, exp2, _, _, _, _) =>
      freeVars(exp1) ++ freeVars(exp2)

    case Expression.GetStaticField(_, _, _, _, _) =>
      Map.empty

    case Expression.PutStaticField(_, exp, _, _, _, _) =>
      freeVars(exp)

    case Expression.NewObject(_, _, _, _, _, methods, _) =>
      methods.foldLeft(Map.empty[Symbol.VarSym, Type]) {
        case (acc, JvmMethod(_, fparams, exp, _, _, _, _)) => acc ++ freeVars(exp) -- fparams.map(_.sym)
      }

    case Expression.NewChannel(exp1, exp2, _, _, _, _) =>
      freeVars(exp1) ++ freeVars(exp2)

    case Expression.GetChannel(exp, _, _, _, _) =>
      freeVars(exp)

    case Expression.PutChannel(exp1, exp2, _, _, _, _) =>
      freeVars(exp1) ++ freeVars(exp2)

    case Expression.SelectChannel(rules, default, _, _, _, _) =>
      val d = default.map(freeVars).getOrElse(Map.empty)
      rules.foldLeft(d) {
        case (acc, SelectChannelRule(sym, chan, exp)) => acc ++ ((freeVars(chan) ++ freeVars(exp)) - sym)
      }

    case Expression.Spawn(exp1, exp2, _, _, _, _) =>
      freeVars(exp1) ++ freeVars(exp2)

    case Expression.Par(exp, _) =>
      freeVars(exp)

    case Expression.ParYield(frags, exp, _, _, _, _) =>
      val freeFragVars = frags.foldLeft(Map.empty[Symbol.VarSym, Type]) {
        case (acc, ParYieldFragment(p, e, _)) => acc ++ freeVars(p) ++ freeVars(e)
      }
      freeVars(exp) -- freeFragVars.keys

    case Expression.Lazy(exp, _, _) =>
      freeVars(exp)

    case Expression.Force(exp, _, _, _, _) =>
      freeVars(exp)

    case Expression.FixpointConstraintSet(cs, _, _, _) =>
      cs.foldLeft(Map.empty[Symbol.VarSym, Type]) {
        case (acc, c) => acc ++ freeVars(c)
      }

    case Expression.FixpointLambda(_, exp, _, _, _, _, _) =>
      freeVars(exp)

    case Expression.FixpointMerge(exp1, exp2, _, _, _, _, _) =>
      freeVars(exp1) ++ freeVars(exp2)

    case Expression.FixpointSolve(exp, _, _, _, _, _) =>
      freeVars(exp)

    case Expression.FixpointFilter(_, exp, _, _, _, _) =>
      freeVars(exp)

    case Expression.FixpointInject(exp, _, _, _, _, _) =>
      freeVars(exp)

    case Expression.FixpointProject(_, exp, _, _, _, _) =>
      freeVars(exp)
  }

  /**
    * Returns the free variables in the given pattern `pat0`.
    */
  private def freeVars(pat0: Pattern): Map[Symbol.VarSym, Type] = pat0 match {
    case Pattern.Wild(_, _) => Map.empty
    case Pattern.Var(sym, tpe, _) => Map(sym -> tpe)
    case Pattern.Cst(_, _, _) => Map.empty
    case Pattern.Tag(_, pat, _, _) => freeVars(pat)
    case Pattern.Tuple(elms, _, _) =>
      elms.foldLeft(Map.empty[Symbol.VarSym, Type]) {
        case (acc, pat) => acc ++ freeVars(pat)
      }

    case Pattern.Array(elms, _, _) =>
      elms.foldLeft(Map.empty[Symbol.VarSym, Type]) {
        case (acc, pat) => acc ++ freeVars(pat)
      }

    case Pattern.ArrayTailSpread(elms, sym, _, _) => ??? // TODO

    case Pattern.ArrayHeadSpread(sym, elms, _, _) => ??? // TODO
  }

  /**
    * Returns the free variables in the given pattern `pat0`.
    */
  private def freeVars(pat0: ChoicePattern): Set[Symbol.VarSym] = pat0 match {
    case ChoicePattern.Wild(_) => Set.empty
    case ChoicePattern.Absent(_) => Set.empty
    case ChoicePattern.Present(sym, _, _) => Set(sym)
  }

  /**
    * Returns the free variables in the given constraint `constraint0`.
    */
  private def freeVars(constraint0: Constraint): Map[Symbol.VarSym, Type] = constraint0 match {
    case Constraint(cparams0, head, body, _) =>
      (freeVars(head) ++ body.flatMap(freeVars)) -- cparams0.map(_.sym)
  }

  /**
    * Returns the free variables in the given head predicate `head0`.
    */
  private def freeVars(head0: Predicate.Head): Map[Symbol.VarSym, Type] = head0 match {
    case Head.Atom(_, _, terms, _, _) =>
      terms.foldLeft(Map.empty[Symbol.VarSym, Type]) {
        case (acc, term) => acc ++ freeVars(term)
      }
  }

  /**
    * Returns the free variables in the given body predicate `body0`.
    */
  private def freeVars(body0: Predicate.Body): Map[Symbol.VarSym, Type] = body0 match {
    case Body.Atom(_, _, _, _, terms, _, _) =>
      terms.foldLeft(Map.empty[Symbol.VarSym, Type]) {
        case (acc, term) => acc ++ freeVars(term)
      }
    case Body.Guard(exp, _) => freeVars(exp)
    case Body.Loop(_, exp, _) => freeVars(exp)
  }


}<|MERGE_RESOLUTION|>--- conflicted
+++ resolved
@@ -9,311 +9,6 @@
 object TypedAstOps {
 
   /**
-<<<<<<< HEAD
-    * Returns a map of the holes in the given ast `root`.
-    */
-  def holesOf(root: Root): Map[Symbol.HoleSym, HoleContext] = {
-    /**
-      * Finds the holes and hole contexts in the given expression `exp0`.
-      */
-    def visitExp(exp0: Expression, env0: Map[Symbol.VarSym, Type]): Map[Symbol.HoleSym, HoleContext] = exp0 match {
-      case Expression.Wild(tpe, loc) => Map.empty
-
-      case Expression.Var(sym, tpe, loc) => Map.empty
-
-      case Expression.Def(sym, tpe, loc) => Map.empty
-
-      case Expression.Sig(sym, tpe, loc) => Map.empty
-
-      case Expression.Hole(sym, tpe, loc) => Map(sym -> HoleContext(sym, tpe, env0))
-
-      case Expression.Use(_, exp, _) => visitExp(exp, env0)
-
-      case Expression.Cst(_, _, _) => Map.empty
-
-      case Expression.Lambda(fparam, exp, tpe, loc) =>
-        val env1 = Map(fparam.sym -> fparam.tpe)
-        visitExp(exp, env0 ++ env1)
-
-      case Expression.Apply(exp, exps, _, _, _, _) =>
-        val init = visitExp(exp, env0)
-        exps.foldLeft(init) {
-          case (acc, exp) => acc ++ visitExp(exp, env0)
-        }
-
-      case Expression.Unary(_, exp, _, _, _, _) =>
-        visitExp(exp, env0)
-
-      case Expression.Binary(_, exp1, exp2, _, _, _, _) =>
-        visitExp(exp1, env0) ++ visitExp(exp2, env0)
-
-      case Expression.Let(sym, _, exp1, exp2, _, _, _, _) =>
-        visitExp(exp1, env0) ++ visitExp(exp2, env0 + (sym -> exp1.tpe))
-
-      case Expression.LetRec(sym, _, exp1, exp2, _, _, _, _) =>
-        val env1 = env0 + (sym -> exp1.tpe)
-        visitExp(exp1, env1) ++ visitExp(exp2, env1)
-
-      case Expression.Region(_, _) =>
-        Map.empty
-
-      case Expression.Scope(_, _, exp, _, _, _, _) =>
-        visitExp(exp, env0)
-
-      case Expression.IfThenElse(exp1, exp2, exp3, _, _, _, _) =>
-        visitExp(exp1, env0) ++ visitExp(exp2, env0) ++ visitExp(exp3, env0)
-
-      case Expression.Stm(exp1, exp2, _, _, _, _) =>
-        visitExp(exp1, env0) ++ visitExp(exp2, env0)
-
-      case Expression.Discard(exp, _, _, _) =>
-        visitExp(exp, env0)
-
-      case Expression.Match(matchExp, rules, _, _, _, _) =>
-        val m = visitExp(matchExp, env0)
-        rules.foldLeft(m) {
-          case (macc, MatchRule(pat, guard, exp)) =>
-            macc ++ guard.map(visitExp(_, binds(pat) ++ env0)).getOrElse(Map.empty) ++ visitExp(exp, binds(pat) ++ env0)
-        }
-
-      case Expression.TypeMatch(matchExp, rules, _, _, _, _) =>
-        val m = visitExp(matchExp, env0)
-        rules.foldLeft(m) {
-          case (macc, MatchTypeRule(sym, tpe, exp)) =>
-            macc ++ visitExp(exp, Map(sym -> tpe) ++ env0)
-        }
-
-      case Expression.Choose(exps, rules, _, _, _, _) =>
-        val m1 = exps.foldLeft(Map.empty[Symbol.HoleSym, HoleContext]) {
-          case (acc, exp) => acc ++ visitExp(exp, env0)
-        }
-        val m2 = rules.foldLeft(Map.empty[Symbol.HoleSym, HoleContext]) {
-          case (acc, ChoiceRule(pat, exp)) =>
-            val env1 = pat.zip(exps).foldLeft(Map.empty[Symbol.VarSym, Type]) {
-              case (acc, (ChoicePattern.Wild(_), exp)) => acc
-              case (acc, (ChoicePattern.Absent(_), exp)) => acc
-              case (acc, (ChoicePattern.Present(sym, _, _), exp)) => acc + (sym -> exp.tpe)
-            }
-            acc ++ visitExp(exp, env0 ++ env1)
-        }
-        m1 ++ m2
-
-      case Expression.Tag(_, exp, _, _, _, _) =>
-        visitExp(exp, env0)
-
-      case Expression.Tuple(elms, _, _, _, _) =>
-        elms.foldLeft(Map.empty[Symbol.HoleSym, HoleContext]) {
-          case (macc, elm) => macc ++ visitExp(elm, env0)
-        }
-
-      case Expression.RecordEmpty(tpe, loc) => Map.empty
-
-      case Expression.RecordSelect(base, _, _, _, _, _) =>
-        visitExp(base, env0)
-
-      case Expression.RecordExtend(_, value, rest, _, _, _, _) =>
-        visitExp(rest, env0) ++ visitExp(value, env0)
-
-      case Expression.RecordRestrict(_, rest, _, _, _, _) =>
-        visitExp(rest, env0)
-
-      case Expression.ArrayLit(exps, exp, _, _, _, _) =>
-        exps.foldLeft(visitExp(exp, env0)) {
-          case (acc, e) => acc ++ visitExp(e, env0)
-        }
-
-      case Expression.ArrayNew(exp1, exp2, exp3, _, _, _, _) =>
-        visitExp(exp1, env0) ++ visitExp(exp2, env0) ++ visitExp(exp3, env0)
-
-      case Expression.ArrayLoad(base, index, _, _, _, _) =>
-        visitExp(base, env0) ++ visitExp(index, env0)
-
-      case Expression.ArrayStore(base, index, elm, _, _, _) =>
-        visitExp(base, env0) ++ visitExp(index, env0) ++ visitExp(elm, env0)
-
-      case Expression.ArrayLength(base, _, _, _) =>
-        visitExp(base, env0)
-
-      case Expression.ArraySlice(base, beginIndex, endIndex, _, _, _, _) =>
-        visitExp(base, env0) ++ visitExp(beginIndex, env0) ++ visitExp(endIndex, env0)
-
-      case Expression.Ref(exp1, exp2, _, _, _, _) =>
-        visitExp(exp1, env0) ++ visitExp(exp2, env0)
-
-      case Expression.Deref(exp, _, _, _, _) =>
-        visitExp(exp, env0)
-
-      case Expression.Assign(exp1, exp2, _, _, _, _) =>
-        visitExp(exp1, env0) ++ visitExp(exp2, env0)
-
-      case Expression.Ascribe(exp, _, _, _, _) =>
-        visitExp(exp, env0)
-
-      case Expression.Cast(exp, _, _, _, _, _, _, _) =>
-        visitExp(exp, env0)
-
-      case Expression.Mask(exp, _, _, _, _) =>
-        visitExp(exp, env0)
-
-      case Expression.Upcast(exp, _, _) =>
-        visitExp(exp, env0)
-
-      case Expression.Supercast(exp, _, _) =>
-        visitExp(exp, env0)
-
-      case Expression.Without(exp, _, _, _, _, _) =>
-        visitExp(exp, env0)
-
-      case Expression.TryCatch(exp, rules, _, _, _, loc) =>
-        rules.foldLeft(visitExp(exp, env0)) {
-          case (macc, CatchRule(sym, clazz, body)) => macc ++ visitExp(body, env0 + (sym -> Type.mkNative(null, loc)))
-        }
-
-      case Expression.TryWith(exp, _, rules, _, _, _, _) =>
-        rules.foldLeft(visitExp(exp, env0)) {
-          case (macc, HandlerRule(_, fparams, body)) =>
-            val env1 = fparams.map(fparam => fparam.sym -> fparam.tpe)
-            macc ++ visitExp(body, env0 ++ env1)
-        }
-
-      case Expression.Do(_, exps, _, _, _) =>
-        exps.foldLeft(Map.empty[Symbol.HoleSym, HoleContext]) {
-          case (macc, exp) => macc ++ visitExp(exp, env0)
-        }
-
-      case Expression.Resume(exp, _, _) =>
-        visitExp(exp, env0)
-
-      case Expression.InvokeConstructor(_, args, _, _, _, _) =>
-        args.foldLeft(Map.empty[Symbol.HoleSym, HoleContext]) {
-          case (macc, arg) => macc ++ visitExp(arg, env0)
-        }
-
-      case Expression.InvokeMethod(_, exp, args, _, _, _, _) =>
-        args.foldLeft(visitExp(exp, env0)) {
-          case (macc, arg) => macc ++ visitExp(arg, env0)
-        }
-
-      case Expression.InvokeStaticMethod(_, args, _, _, _, _) =>
-        args.foldLeft(Map.empty[Symbol.HoleSym, HoleContext]) {
-          case (macc, arg) => macc ++ visitExp(arg, env0)
-        }
-
-      case Expression.GetField(_, exp, _, _, _, _) =>
-        visitExp(exp, env0)
-
-      case Expression.PutField(_, exp1, exp2, _, _, _, _) =>
-        visitExp(exp1, env0) ++ visitExp(exp2, env0)
-
-      case Expression.GetStaticField(_, _, _, _, _) =>
-        Map.empty
-
-      case Expression.PutStaticField(_, exp, _, _, _, _) =>
-        visitExp(exp, env0)
-
-      case Expression.NewObject(_, _, _, _, _, methods, _) =>
-        methods.foldLeft(Map.empty[Symbol.HoleSym, HoleContext]) {
-          case (macc, JvmMethod(_, fparams, exp, _, _, _, _)) =>
-            val env1 = fparams.map(fparam => fparam.sym -> fparam.tpe)
-            macc ++ visitExp(exp, env0 ++ env1)
-        }
-
-      case Expression.NewChannel(exp1, exp2, _, _, _, _) => visitExp(exp1, env0) ++ visitExp(exp2, env0)
-
-      case Expression.GetChannel(exp, _, _, _, _) => visitExp(exp, env0)
-
-      case Expression.PutChannel(exp1, exp2, _, _, _, _) => visitExp(exp1, env0) ++ visitExp(exp2, env0)
-
-      case Expression.SelectChannel(rules, default, _, _, _, _) =>
-        val rs = rules.foldLeft(Map.empty[Symbol.HoleSym, HoleContext]) {
-          case (macc, SelectChannelRule(sym, chan, exp)) => macc ++ visitExp(chan, env0) ++ visitExp(exp, env0)
-        }
-
-        val d = default.map(visitExp(_, env0)).getOrElse(Map.empty)
-
-        rs ++ d
-
-      case Expression.Spawn(exp1, exp2, _, _, _, _) => visitExp(exp1, env0) ++ visitExp(exp2, env0)
-
-      case Expression.Par(exp, _) => visitExp(exp, env0)
-
-      case Expression.ParYield(frags, exp, _, _, _, _) =>
-        val boundEnv = frags.foldLeft(env0) {
-          case (acc, ParYieldFragment(p, _, _)) =>
-            binds(p) ++ acc
-        }
-        visitExp(exp, boundEnv) ++ frags.flatMap {
-          case ParYieldFragment(_, e, _) => visitExp(e, env0)
-        }
-
-      case Expression.Lazy(exp, tpe, loc) => visitExp(exp, env0)
-
-      case Expression.Force(exp, _, _, _, _) => visitExp(exp, env0)
-
-      case Expression.FixpointConstraintSet(cs, stf, tpe, loc) =>
-        cs.foldLeft(Map.empty[Symbol.HoleSym, HoleContext]) {
-          case (macc, c) => macc ++ visitConstraint(c, env0)
-        }
-
-      case Expression.FixpointLambda(_, exp, _, _, _, _, _) =>
-        visitExp(exp, env0)
-
-      case Expression.FixpointMerge(exp1, exp2, _, _, _, _, _) =>
-        visitExp(exp1, env0) ++ visitExp(exp2, env0)
-
-      case Expression.FixpointSolve(exp, _, _, _, _, _) =>
-        visitExp(exp, env0)
-
-      case Expression.FixpointFilter(_, exp, _, _, _, _) =>
-        visitExp(exp, env0)
-
-      case Expression.FixpointInject(exp, _, _, _, _, _) =>
-        visitExp(exp, env0)
-
-      case Expression.FixpointProject(_, exp, _, _, _, _) =>
-        visitExp(exp, env0)
-    }
-
-    /**
-      * Finds the holes and hole contexts in the given constraint `c0`.
-      */
-    def visitConstraint(c0: Constraint, env0: Map[Symbol.VarSym, Type]): Map[Symbol.HoleSym, HoleContext] = c0 match {
-      case Constraint(cparams, head, body, loc) => visitHead(head, env0) ++ body.flatMap(visitBody(_, env0))
-    }
-
-    /**
-      * Finds the holes and hole contexts in the given head predicate `h0`.
-      */
-    def visitHead(h0: Predicate.Head, env0: Map[Symbol.VarSym, Type]): Map[Symbol.HoleSym, HoleContext] = h0 match {
-      case Predicate.Head.Atom(pred, den, terms, tpe, loc) => Map.empty
-    }
-
-    /**
-      * Finds the holes and hole contexts in the given body predicate `b0`.
-      */
-    def visitBody(b0: Predicate.Body, env0: Map[Symbol.VarSym, Type]): Map[Symbol.HoleSym, HoleContext] = b0 match {
-      case Predicate.Body.Atom(_, _, _, _, _, _, _) => Map.empty
-      case Predicate.Body.Guard(exp, _) => visitExp(exp, env0)
-      case Predicate.Body.Loop(_, exp, _) => visitExp(exp, env0)
-    }
-
-    /**
-      * Returns the set of variables bound by the given list of formal parameters `fparams`.
-      */
-    def getEnvFromParams(fparams: List[FormalParam]): Map[Symbol.VarSym, Type] =
-      fparams.foldLeft(Map.empty[Symbol.VarSym, Type]) {
-        case (macc, FormalParam(sym, mod, tpe, src, loc)) => macc + (sym -> tpe)
-      }
-
-    // Visit every definition.
-    root.defs.foldLeft(Map.empty[Symbol.HoleSym, HoleContext]) {
-      case (macc, (sym, defn)) => macc ++ visitExp(defn.impl.exp, getEnvFromParams(defn.spec.fparams))
-    }
-  }
-
-  /**
-=======
->>>>>>> db6152e6
     * Returns the free variables in the given pattern `pat0`.
     */
   def freeVarsOf(pat0: Pattern): Set[Symbol.VarSym] = binds(pat0).keySet
