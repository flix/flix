/*
 * Copyright 2025 Casper Dalgaard Nielsen
 *                Adam Yasser Tallouzi
 *
 * Licensed under the Apache License, Version 2.0 (the "License");
 * you may not use this file except in compliance with the License.
 * You may obtain a copy of the License at
 *
 *   http://www.apache.org/licenses/LICENSE-2.0
 *
 * Unless required by applicable law or agreed to in writing, software
 * distributed under the License is distributed on an "AS IS" BASIS,
 * WITHOUT WARRANTIES OR CONDITIONS OF ANY KIND, either express or implied.
 * See the License for the specific language governing permissions and
 * limitations under the License.
 */

///
/// This phase lowers a high-level `Ram.RamProgram` into a low-level `ExecutableRam.RamProgram`
/// executable by the Interpreter.
///
/// Concretely:
///
/// All `Boxed` values are replaced with representative `Int64` values according to the `Boxing`.
///
/// For relations with multiple indexes,
/// ```
/// MergeInto(newRel, otherRel)
/// ```
/// becomes:
/// ```
/// MergeInto(newRel, otherRelIndex1)
/// MergeInto(newRel, otherRelIndex2)
/// ...
/// ```
/// This ensures that all indexes are updated.
///
/// Similarly:
/// ```
/// Purge(rel)
/// ```
/// becomes:
/// ```
/// Purge(relIndex1)
/// Purge(relIndex2)
/// ...
/// ```
///
/// For:
/// ```
/// Swap(newRel, deltaRel)
/// ```
/// it is transformed into:
/// ```
/// Purge(deltaRelIndex2), Purge(deltaRelIndex3), ...
/// MergeInto(newRel, deltaRelIndex2), MergeInto(newRel, deltaRelIndex3), ...
/// Swap(newRel, deltaRelIndex1)
/// ```
/// The above transformation relies on `newRel` having exactly one index.
///
/// Statements that previously referenced a `RelSym` are instead augmented with explicit
/// index information (currently as `Int32`) indicating which index to use.
///
/// `NotBot`s are removed entirely from the AST. The interpreter handles this explicitly
/// whenever it encounters a `Search` or `Query` with `Latticenal`.
///
/// Every `RowVar` is assigned a unique position in memory (though not strictly necessary).
///
/// Finally instead of a query evaluating terms the terms are written to an array which
/// is kept up to date with the current query values.
///
/// As an example the program:
/// ```
/// search a ∈ A do
///     query {b ∈ B | b[0] = a[0]} do
///         project (a[0]) into R
///     end
/// end
/// ```
/// would be transformed to
/// ```
/// search a ∈ A | [lookupArrForB[0] := a[0]] do
///     query {b ∈ B | lookupArrForB } do
///         project (a[0]) into R
///     end
/// end
/// ```
/// Whenever we bind `a` we update the query-value of `B`.
///
/// An alternative approach would be to have `query` of the form
/// `query {b ∈ B | searchTerms }`. Then `searchTerms` would be evaluated to generate the
/// restriction for the query. This would create a new object every time the `query` is
/// met. Furthermore it would have to be evaluated every time `query {b ∈ B | lookupArrForB }`
/// is met. If the query is deeply nested with some values bound higher up in the nesting,
/// we do not need to evaluate these every time.
///
mod Fixpoint3.Phase.Lowering {
    use Fixpoint3.Ast.ExecutableRam
    use Fixpoint3.Ast.ExecutableRam.WriteTuple
    use Fixpoint3.Ast.Ram
    use Fixpoint3.Ast.Ram.{arityOf, arityOfNonLat, getTermRamId, IndexInformation, RamId, RelSym, RowVar, Search, toDenotation}
    use Fixpoint3.Ast.Shared.{Denotation, PredSym}
    use Fixpoint3.Boxed
    use Fixpoint3.Boxing
    use Fixpoint3.BoxingType.{Boxing, RamIdToPos};
    use Fixpoint3.UniqueInts
    use Fixpoint3.Util.getOrCrash

    ///
    /// Maps `RowVar`s to their memory position (position in an array the interpreter
    /// will use).
    ///
    type alias IdToIndex[r: Region] = UniqueInts[RowVar, r]

    ///
    /// Maps `RowVar`s to a list of writes that should be performed whenever the `RowVar` is
    /// rebound.
    ///
    type alias WriteTos[r: Region] = MutMap[RowVar, List[WriteTuple], r]

    ///
    /// Maps a memory position to writes.
    ///
    /// For example, `[2 => [0 => 38i64]]` means that the first attribute of the `RowVar`,
    /// placed at position 2, should have value 38.
    ///
    type alias ConstWrites[r: Region] = MutMap[Int32, MutMap[Int32, Int64, r], r]

    ///
    /// Contains information in relation to computing meets. For `(list, disjoint)`, `list`
    /// will contain the currently bound `RowVar`s in reverse order. `disjoint` contains
    /// information about which `RowVar`s' lattice values should be meeted.
    ///
    /// For example, consider:
    /// ```
    /// search x ∈ A do
    ///   search y ∈ B do
    ///     project (0; Meet(x, y)) into ΔC'
    ///   end
    /// end
    /// ```
    /// Initially, `MeetWithMap` is `(Nil, {})`. When the `RelOp` `search y ∈ B do` is
    /// lowered, `x` is registered, and `MeetWithMap` becomes `(x :: Nil, {})`. When the
    /// `project` is lowered, it `(y :: x :: Nil, {})`. Finally, `Meet(x, y)` is lowered,
    /// which updates `disjoint` to `{y = x}`.
    ///
    /// The above code snippet is lowered to:
    /// ```
    /// search x ∈ A do
    ///   search y ∈ B | x_y_meet = Meet(x, y) do
    ///     project (0; x_y_meet) into ΔC'
    ///   end
    /// end
    /// ```
    /// Note that the lattice value of `y` is not actually stored, only the meet.
    ///
    type alias MeetWithMap[r: Region] = (List[RowVar], MutDisjointSets[RowVar, r])

    ///
    /// Lower `program` from `Ram` to `ExecutableRam`.
    ///
    /// Returns the result along with the `Boxing` used for the program
    ///
    @Internal
    pub def lowerProgram(rc: Region[r], withProv: Bool, program: Ram.RamProgram): (ExecutableRam.RamProgram[r], Boxing[r]) \ r = match program {
        case Ram.RamProgram.Program(stmt, _, meta, indexInfo) =>
            let idToIndex = UniqueInts.empty(rc);
            let (boxing, newFacts, idToBoxing) = Boxing.initialize(rc, withProv, program);
            let writeTo = (MutMap.empty(rc), MutMap.empty(rc));
            let loweredStmt = lowerStmt(rc, idToIndex, (idToBoxing, boxing), writeTo, indexInfo, stmt);

            let constWrites = snd(writeTo)
                |> MutMap.foldWithKey(acc1 -> outerPos -> inner ->
                    MutMap.foldLeftWithKey(acc2 -> innerPos -> value -> (outerPos, innerPos, value) :: acc2, acc1, inner)
                , Nil)
                |> List.toVector;
            // Compute arities
            let arityInformation = collectRowVarArity(program);
            let numOfArities = UniqueInts.get(idToIndex);
            let arities = Array.empty(rc, numOfArities);
            foreach ((rv, arity) <- arityInformation) {
                Array.put(arity, UniqueInts.getIndex(rv, idToIndex), arities)
            };
            (ExecutableRam.RamProgram.Program(loweredStmt, newFacts, meta, indexInfo, (Array.toVector(arities), constWrites), idToBoxing), boxing)
    }

    ///
    /// Lowers `stmt` from `Ram` to `ExecutableRam`.
    ///
    /// `idToIndex` assigns `RowVar`s to memory positions.
    ///
    /// `boxingInfo` is used to find the boxing information of `Boxed` values and to compute
    /// the `Int64` representative.
    ///
    /// `writeTo` contains write information. See `WriteTos` and `ConstWrites`.
    ///
    /// `indexInfo` is used to replace `RelSym` with an indexes.
    ///
    def lowerStmt(
        rc: Region[r],
        idToIndex: IdToIndex[r],
        boxingInfo: (RamIdToPos, Boxing[r]),
        writeTo: (WriteTos[r], ConstWrites[r]),
        indexInfo: IndexInformation,
        stmt: Ram.RamStmt
    ): ExecutableRam.RamStmt \ r =
        let lowerStmtRec = lowerStmt(rc, idToIndex, boxingInfo, writeTo, indexInfo);
        match stmt {
            case Ram.RamStmt.Insert(op) =>
                let newOp = lowerOp(rc, idToIndex, boxingInfo, writeTo, indexInfo, (Nil, MutDisjointSets.empty(rc)), op);
                ExecutableRam.RamStmt.Insert(newOp)
            case Ram.RamStmt.MergeInto(newRel, otherRel) =>
                // `MergeInto` should simply be repeated for all indexes built on `deltaRel`.
                let (constructed, placements) = indexInfo;
                let newRelPos = getOrCrash(Map.get((newRel, 0), placements));
                let lowerToMerge = index -> ExecutableRam.RamStmt.MergeInto(newRelPos, index, toDenotation(newRel));
                let deltaRels = Vector.length(getOrCrash(Map.get(otherRel, constructed)));
                let merges = Vector.map(index -> lowerToMerge(getOrCrash(Map.get((otherRel, index), placements))), Vector.range(0, deltaRels));
                match Vector.length(merges) {
                    case 1 => Vector.get(0, merges)
                    case _ => ExecutableRam.RamStmt.Par(merges)
                }
            case Ram.RamStmt.Swap(newRel, deltaRel) =>
                let (constructed, placements) = indexInfo;
                let newRelPos = getOrCrash(Map.get((newRel, 0), placements));
                let lowerToMerge = index -> ExecutableRam.RamStmt.MergeInto(newRelPos, index, toDenotation(newRel));
                let lowerToPurge = index -> ExecutableRam.RamStmt.Purge(index);
                let deltaRels = Vector.length(getOrCrash(Map.get(deltaRel, constructed)));
                let swapPart = ExecutableRam.RamStmt.Swap(newRelPos, getOrCrash(Map.get((deltaRel, 0), placements)));
                match Vector.length(getOrCrash(Map.get(deltaRel, constructed))) {
                    // If there is only 1 index on `deltaRel` we can simply swap.
                    case 1 => swapPart
                    case _ =>
                    // We can still swap `newRel` and `deltaRelIndex[0]`. All other indexes will
                    // instead treated as a `Purge(deltaRel[i])` followed by a `MergeInto(newRel, deltaRel[i])`.
                    // Purges are cheap and performed sequentially. Merges can be expensive and are performed in
                    // parallel.
                    let merges = Vector.range(1, deltaRels) |>
                        Vector.map(index -> lowerToMerge(getOrCrash(Map.get((deltaRel, index), placements))));
                    let purges = Vector.range(1, deltaRels) |>
                        Vector.map(index -> lowerToPurge(getOrCrash(Map.get((deltaRel, index), placements))));
                    if (Vector.length(merges) == 1) {
                        ExecutableRam.RamStmt.Seq(Vector#{Vector.get(0, merges), swapPart})
                    } else {
                        ExecutableRam.RamStmt.Seq(Vector#{
                            ExecutableRam.RamStmt.Seq(purges),
                            ExecutableRam.RamStmt.Par(merges),
                            swapPart
                        })
                    }
                }
            case Ram.RamStmt.Purge(rel) =>
                // `Purge` should simply be repeated for all indexes built on `rel`.
                let (constructed, placements) = indexInfo;
                let indexNums = Vector.range(0, Vector.length(getOrCrash(Map.get(rel, constructed))));
                let purges = Vector.map(i -> ExecutableRam.RamStmt.Purge(getOrCrash(Map.get((rel, i), placements))), indexNums);
                if (Vector.length(purges) == 1) {
                    Vector.get(0, purges)
                } else {
                    ExecutableRam.RamStmt.Seq(purges)
                }
            case Ram.RamStmt.Seq(xs) => Vector.map(x -> lowerStmtRec(x), xs) |> ExecutableRam.RamStmt.Seq
            case Ram.RamStmt.Par(xs) => Vector.map(x -> lowerStmtRec(x), xs) |> ExecutableRam.RamStmt.Par
            case Ram.RamStmt.Until(test, body) =>
                let newTests = test |>
                    Vector.filterMap(lowerBool(idToIndex, boxingInfo, indexInfo, (Nil, MutDisjointSets.empty(rc))));
                let newBody = lowerStmtRec(body);
                ExecutableRam.RamStmt.Until(newTests, newBody)
            case Ram.RamStmt.Comment(s) => ExecutableRam.RamStmt.Comment(s)
    }

    ///
    /// Lower `op` from `Ram` to `ExecutableRam`.
    ///
    /// See the description of the module and `lowerStmt`.
    ///
    def lowerOp(
        rc: Region[r],
        idToIndex: IdToIndex[r],
        boxingInfo: (RamIdToPos, Boxing[r]),
        writeTo: (WriteTos[r], ConstWrites[r]),
        indexInfo: IndexInformation,
        meetWithMap: MeetWithMap[r],
        op: Ram.RelOp
    ): ExecutableRam.RelOp \ r =
        let lowerOpRec = lowerOp(rc, idToIndex, boxingInfo, writeTo, indexInfo, meetWithMap);
        let lowerOpRecNewRowVar = rv -> lowerOp(rc, idToIndex, boxingInfo, writeTo, indexInfo, addRowVarToMeetWithMap(rv, meetWithMap));
        match op {
            case Ram.RelOp.Search(rv, relSym, body) =>
                let den = toDenotation(relSym);
                let loweredBody = lowerOpRecNewRowVar(rv, body);
                let thisWriteTo = getWriteTo(rv, writeTo);
                let placements = snd(indexInfo);
                let relPos = getOrCrash(Map.get((relSym, 0), placements));
                let oldPos = computeMeetWithPos(rv, relSym, idToIndex, meetWithMap);
                ExecutableRam.RelOp.Search(lowerRowVar(rv, idToIndex), relPos, oldPos, den, thisWriteTo, loweredBody)
            case Ram.RelOp.Query(rv, relSym, tests, index, body) =>
                let den = toDenotation(relSym);
                let (idToBoxing, boxing) = boxingInfo;
                let loweredBody = lowerOpRecNewRowVar(rv, body);
                let oldPos = computeMeetWithPos(rv, relSym, idToIndex, meetWithMap);
                let thisWriteTo = getWriteTo(rv, writeTo);
                let otherBools = Vector.filterMap(x -> match x {
                    case Ram.BoolExp.Eq(Ram.RamTerm.RowLoad(rv1, i1, _), Ram.RamTerm.RowLoad(rv2, i2, _)) if rv == rv1 =>
                        addWriteTo(rv2, i2, rv1, i1, idToIndex, writeTo);
                        None
                    case Ram.BoolExp.Eq(Ram.RamTerm.RowLoad(rv2, i2, _), Ram.RamTerm.RowLoad(rv1, i1, _)) if rv == rv1 =>
                        addWriteTo(rv2, i2, rv1, i1, idToIndex, writeTo);
                        None
                    case Ram.BoolExp.Eq(Ram.RamTerm.RowLoad(rv1, i, _), Ram.RamTerm.Lit(val, id)) if rv == rv1 =>
                        let unboxed = Boxing.unboxWith(val, getOrCrash(Map.get(id, idToBoxing)), boxing);
                        addConstWriteTo(unboxed, rv, i, idToIndex, writeTo, rc);
                        None
                    case Ram.BoolExp.Eq(Ram.RamTerm.Lit(val, id), Ram.RamTerm.RowLoad(rv1, i, _)) if rv == rv1 =>
                        let unboxed = Boxing.unboxWith(val, getOrCrash(Map.get(id, idToBoxing)), boxing);
                        addConstWriteTo(unboxed, rv, i, idToIndex, writeTo, rc);
                        None
                    case _ => Some(x)
                }, tests);
                if (Vector.length(otherBools) != 0)
                    unchecked_cast(bug!("Bug in Fixpoint.Lowering: Bools except equality in query") as _ \ r)
                else ();
                ExecutableRam.RelOp.Query(lowerRowVar(rv, idToIndex), index, oldPos, den, thisWriteTo, loweredBody)
            case Ram.RelOp.Functional(rv, f, terms, body, arity) =>
                let (idToBoxing, _) = boxingInfo;
                let idToMarhsalled = id -> getOrCrash(Map.get(id, idToBoxing));
                let loweredBody = lowerOpRec(body);
                let thisWriteTo = getWriteTo(rv, writeTo);
                let to = Vector.map(i -> idToMarhsalled(RamId.TuplePos(rv, i)), Vector.range(0, arity));
                ExecutableRam.RelOp.Functional(
                    lowerRowVar(rv, idToIndex), f,
                    Vector.map(lowerTerm(idToIndex, boxingInfo, meetWithMap), terms),
                    thisWriteTo, loweredBody, to
                )
            case Ram.RelOp.Project(terms, s, _) =>
                let (_, placements) = indexInfo;
                let newRelPos = getOrCrash(Map.get((s, 0), placements));
                let den = toDenotation(s);
                let loweredTerms = Vector.map(lowerTerm(idToIndex, boxingInfo, meetWithMap), terms);
                ExecutableRam.RelOp.Project(
                    loweredTerms, newRelPos, den
                )
            case Ram.RelOp.If(boolExps, body) =>
                ExecutableRam.RelOp.If(Vector.filterMap(lowerBool(idToIndex, boxingInfo, indexInfo, meetWithMap), boolExps), lowerOpRec(body))
        }

    ///
    /// Lower `term` from `Ram` to `ExecutableRam`.
    ///
    /// Computes unification for `Meet`. See `lowerMeet`.
    ///
    /// The following transformations are the most important.
    ///
    ///     1. `Lit(boxedVal)` is augmented with the `Int64` representative of `boxedVal`.
    ///     2. `RowVar`s are replaced by memory positions.
    ///     3. `RowLoad(rv, i, rel)` is replaced by `LoadFromTuple` or `LoadLatVar` depending
    ///         on whether `RowLoad(rv, i, rel)` refers to the lattice value or a 'normal' value.
    ///     4. `AMeet(_)` is replaced by `LoadLatVar`.
    ///
    def lowerTerm(
        idToIndex: IdToIndex[r],
        boxingInfo: (RamIdToPos, Boxing[r]),
        meetWithMap: MeetWithMap[r],
        term: Ram.RamTerm
    ): ExecutableRam.RamTerm \ r =
        let lowerT = lowerTerm(idToIndex, boxingInfo, meetWithMap);
        let (idToBoxing, boxing) = boxingInfo;
        let termToBoxing = t -> getOrCrash(Map.get(getTermRamId(t), idToBoxing));
        match term {
            case Ram.RamTerm.Lit(val, id) => ExecutableRam.RamTerm.Lit(Boxing.unboxWith(val, getOrCrash(Map.get(id, idToBoxing)), boxing), val)
            case Ram.RamTerm.ProvMax(vec) =>
                vec
                    |> Vector.map(match (rv, i) -> (UniqueInts.getIndex(rv, idToIndex), i))
                    |> ExecutableRam.RamTerm.ProvMax
            case Ram.RamTerm.RowLoad(rv, index, RelSym.Symbol(_, arity, den)) =>
                match den {
                    case Denotation.Relational => ExecutableRam.RamTerm.LoadFromTuple(UniqueInts.getIndex(rv, idToIndex), index, termToBoxing(term))
                    case Denotation.Latticenal(_, _, _, _) =>
                        if (index < arity - 1) {
                            ExecutableRam.RamTerm.LoadFromTuple(UniqueInts.getIndex(rv, idToIndex), index, termToBoxing(term))
                        } else {
                            ExecutableRam.RamTerm.LoadLatVar(UniqueInts.getIndex(rv, idToIndex), termToBoxing(term))
                        }
                }
            case Ram.RamTerm.Meet(_, _, _, _) =>
                let representingRowVar = lowerMeet(term, idToIndex, meetWithMap);
                let pos = computeLatticeMeetPos(representingRowVar, idToIndex, meetWithMap);
                ExecutableRam.RamTerm.LoadLatVar(pos, termToBoxing(term))
            case Ram.RamTerm.App1(f, t1, _)                   => ExecutableRam.RamTerm.App1(f, lowerT(t1), termToBoxing(term))
            case Ram.RamTerm.App2(f, t1, t2, _)               => ExecutableRam.RamTerm.App2(f, lowerT(t1), lowerT(t2), termToBoxing(term))
            case Ram.RamTerm.App3(f, t1, t2, t3, _)           => ExecutableRam.RamTerm.App3(f, lowerT(t1), lowerT(t2), lowerT(t3), termToBoxing(term))
            case Ram.RamTerm.App4(f, t1, t2, t3, t4, _)       => ExecutableRam.RamTerm.App4(f, lowerT(t1), lowerT(t2), lowerT(t3), lowerT(t4), termToBoxing(term))
            case Ram.RamTerm.App5(f, t1, t2, t3, t4, t5, _)   => ExecutableRam.RamTerm.App5(f, lowerT(t1), lowerT(t2), lowerT(t3), lowerT(t4), lowerT(t5), termToBoxing(term))
        }

    ///
    /// Return the position the `Meet` where `term` will be stored.
    ///
    /// Unify every `RowVar` meet during unpacking of `Meet` in `meetWithMap`.
    ///
    def lowerMeet(
        term: Ram.RamTerm,
        idToIndex: IdToIndex[r],
        meetWithMap: MeetWithMap[r]
    ): RowVar \ r = match term {
        case Ram.RamTerm.RowLoad(rv, _, _) =>
            let (_, meetDisjointSet) = meetWithMap;
            MutDisjointSets.makeSet(rv, meetDisjointSet);
            rv
        case Ram.RamTerm.Meet(_, t1, (rv, _), _) =>
            let (_, meetDisjointSet) = meetWithMap;
            let prevRv = lowerMeet(t1, idToIndex, meetWithMap);
            MutDisjointSets.makeSet(rv, meetDisjointSet);
            MutDisjointSets.makeSet(prevRv, meetDisjointSet);
            MutDisjointSets.union(rv, prevRv, meetDisjointSet);
            rv
        case _ => unreachable!()
    }

    ///
    /// Lower `boolExp` from `Ram` to `ExecutableRam`.
    ///
    /// Returns `Some(lowered)` for `boolExp != NotBot(_)`.
    ///
    /// Returns `None` for `NotBot` as it is handled directly by the interpreter.
    ///
    /// Primarily lowers terms and replaces `RelSym`s with a concrete index.
    ///
    def lowerBool(
        idToIndex: IdToIndex[r],
        boxingInfo: (RamIdToPos, Boxing[r]),
        indexInfo: IndexInformation,
        meetWithMap: MeetWithMap[r],
        boolExp: Ram.BoolExp
    ): Option[ExecutableRam.BoolExp] \ r =
        let lowerT = lowerTerm(idToIndex, boxingInfo, meetWithMap);
        match boolExp {
            case Ram.BoolExp.Not(s) =>
                lowerBool(idToIndex, boxingInfo, indexInfo, meetWithMap, s) |>
                    Option.map(ExecutableRam.BoolExp.Not)
            case Ram.BoolExp.IsEmpty(s) =>
                let (_, placements) = indexInfo;
                let sPos = getOrCrash(Map.get((s, 0), placements));
                Some(ExecutableRam.BoolExp.IsEmpty(sPos))
            case Ram.BoolExp.NotMemberOf(terms, s) =>
                let (_, placements) = indexInfo;
                let den = toDenotation(s);
                let sPos = getOrCrash(Map.get((s, 0), placements));
                Some(ExecutableRam.BoolExp.NotMemberOf(Vector.map(lowerT, terms), sPos, den))
            case Ram.BoolExp.NotBot(t1, _, _) =>
                lowerMeet(t1, idToIndex, meetWithMap);
                None
            case Ram.BoolExp.Leq(box, rv, relSym) =>
                let leq = match toDenotation(relSym) {
                    case Denotation.Relational => _ -> _ -> bug!("Using lattice logic on normal relation")
                    case Denotation.Latticenal(_, leq, _, _) => leq
                };
                Some(ExecutableRam.BoolExp.Leq(box, leq, lowerRowVar(rv, idToIndex)))
            case Ram.BoolExp.Eq(term1, term2) =>
                Some(ExecutableRam.BoolExp.Eq(lowerT(term1), lowerT(term2)))
            case Ram.BoolExp.Guard1(f, term1) => Some(ExecutableRam.BoolExp.Guard1(f, lowerT(term1)))
            case Ram.BoolExp.Guard2(f, term1, term2) => Some(ExecutableRam.BoolExp.Guard2(f, lowerT(term1), lowerT(term2)))
            case Ram.BoolExp.Guard3(f, term1, term2, term3) => Some(ExecutableRam.BoolExp.Guard3(f, lowerT(term1), lowerT(term2), lowerT(term3)))
            case Ram.BoolExp.Guard4(f, term1, term2, term3, term4) => Some(ExecutableRam.BoolExp.Guard4(f, lowerT(term1), lowerT(term2), lowerT(term3), lowerT(term4)))
            case Ram.BoolExp.Guard5(f, term1, term2, term3, term4, term5) => Some(ExecutableRam.BoolExp.Guard5(f, lowerT(term1), lowerT(term2), lowerT(term3), lowerT(term4), lowerT(term5)))
        }

    ///
    /// Lower `rowVar` to a memory position.
    ///
    /// Note: every `RowVar` is assigned a unique memory position.
    ///
    def lowerRowVar(rowVar: RowVar, idToIndex: IdToIndex[r]): Int32 \ r =
        UniqueInts.getIndex(rowVar, idToIndex)

    ///
    /// Add `rv` to `meetWithMap`.
    ///
    /// Concretely, for `meetWithMap = (seenRV, equalitySet)`, return
    /// `(rv:: seen, equalitySet')` where `equalitySet` is simply updated with `rv` as a
    /// possible value.
    ///
    def addRowVarToMeetWithMap(rv: RowVar, meetWithMap: MeetWithMap[r]): MeetWithMap[r] \ r =
        let (prevRowVars, meetDisjointSet) = meetWithMap;
        MutDisjointSets.makeSet(rv, meetDisjointSet);
        (rv :: prevRowVars, meetDisjointSet)

    ///
    /// Compute the memory position of the value that the lattice value associated with
    /// `rv` should be meeted (greatest lower bound) with.
    ///
    /// Returns -1 for 'normal' relations. Returns `idToIndex[rv]` when `rv` is not
    /// supposed to be meeted with anything. Otherwise, returns the memory position
    /// of the value that `rv` should be meeted with.
    ///
    /// For example, the program:
    /// ```
    /// R(;y) :- A(;x), B(;x), ... .
    /// ```
    /// is compiled to:
    /// ```
    /// search a ∈ A do
    ///     search b ∈ B | meet_a_b = meet(a, b) do
    ///         ...
    ///     end
    /// end
    /// ```
    /// where `A` and `B`. If `A` and `B` are lattice relations then for `RowVar` `a`
    /// it will return `idToIndex[a]` signalling that it should not meeted, but is a lattice-relation.
    ///
    /// For `RowVar` `b`, it also returns `idToIndex[a]`, but this is not the same as
    /// `idToIndex[b]` signalling that a meet should be performed with the value at
    /// `idToIndex[a]`.
    ///
    def computeMeetWithPos(
        rv: RowVar,
        relSym: RelSym,
        idToIndex: IdToIndex[r],
        meetWithMap: MeetWithMap[r]
    ): Int32 \ r = match toDenotation(relSym) {
        case Denotation.Relational => -1
        case Denotation.Latticenal(_, _, _, _) => computeLatticeMeetPos(rv, idToIndex, meetWithMap)
    }

    ///
    /// Returns the memory position of the first value equivalent to `rv`, w.r.t.
    /// `meetWithMap`. If no such value exists, returns the memory position of `rv`.
    ///
    /// See `computeMeetWithPos`.
    ///
    def computeLatticeMeetPos(
        rv: RowVar,
        idToIndex: IdToIndex[r],
        meetWithMap: MeetWithMap[r]
    ): Int32 \ r = {
        let (prevRowVars, meetDisjointSet) = meetWithMap;
        let firstMatching = List.findLeft(x -> MutDisjointSets.equivalent(rv, x, meetDisjointSet), prevRowVars);
        match firstMatching {
            case None => lowerRowVar(rv, idToIndex)
            case Some(v) => lowerRowVar(v, idToIndex)
        }
    }

    ///
    /// Return a `Vector` of writes that should be performed when `rowVar` is bound.
    ///
    def getWriteTo(rowVar: RowVar, writeTo: (WriteTos[r], ConstWrites[r])): Vector[WriteTuple] \ r =
        let varWrite = fst(writeTo);
        List.toVector(Option.getWithDefault(Nil, MutMap.get(rowVar, varWrite)))

    ///
    /// Register that when `fromRowVar` is bound it should perform a write to `toRowVar`.
    ///
    /// Concretely, we need to preserve `fromRowVar[fromIndex] == toRowVar[toIndex]`.
    ///
    def addWriteTo(
        fromRowVar: RowVar,
        fromIndex: Int32,
        toRowVar: RowVar,
        toIndex: Int32,
        idToIndex: IdToIndex[r],
        writeTo: (WriteTos[r], ConstWrites[r])
    ): Unit \ r =
        let varWrite = fst(writeTo);
        let written = (fromIndex, lowerRowVar(toRowVar, idToIndex), toIndex);
        MutMap.putWith(_ -> old -> written :: old, fromRowVar, written :: Nil, varWrite)

    ///
    /// Register that `toRowVar` has the value `value`.
    ///
    /// Concretely, maintains that `toRowVar[toIndex] == value`.
    ///
    def addConstWriteTo(
        value: Int64,
        toRowVar: RowVar,
        toIndex: Int32,
        idToIndex: IdToIndex[r],
        writeTo: (WriteTos[r], ConstWrites[r]),
        rc: Region[r]
    ): Unit \ r =
        let constWrite = snd(writeTo);
        let toTuplePos = lowerRowVar(toRowVar, idToIndex);
        MutMap.getOrElsePut(toTuplePos, MutMap.empty(rc), constWrite) |>
            MutMap.putWith(v1 -> v2 ->
                if (v1 != v2)
                    bug!("Bug in Fixpoint.Lowering: Different value for position. Should have been removed by Hoisting")
                else v1
            , toIndex, value)

    ///
    /// Returns a list `(RowVar, arity)` in `program` in the order of the nesting.
    ///
    def collectRowVarArity(program: Ram.RamProgram): List[(RowVar, Int32)] =
        collectRowVarRelSym(program) |> List.map(match (rv, RelSym.Symbol(_, arity, _)) -> (rv, arity))

    ///
    /// Returns a list of pairs `(RowVar, RelSym)` in `program` in the order of the nesting.
    ///
    def collectRowVarRelSym(program: Ram.RamProgram): List[(RowVar, RelSym)] = match program {
        case Ram.RamProgram.Program(stmt, _, _, _) =>
            collectRowVarRelSymStmt(stmt)
    }

    ///
    /// Returns a list of pairs `(RowVar, RelSym)` in `stmt`.
    ///
    def collectRowVarRelSymStmt(stmt: Ram.RamStmt): List[(RowVar, RelSym)] \ r = match stmt {
        case Ram.RamStmt.Insert(op) => collectRowVarRelSymOp(op)
        case Ram.RamStmt.MergeInto(_, _) => Nil
        case Ram.RamStmt.Swap(_, _) => Nil
        case Ram.RamStmt.Purge(_) => Nil
<<<<<<< HEAD
        case Ram.RamStmt.Seq(stmts) => Vector.foldLeft(acc -> x -> collectRowVarRelSymStmt(x) ::: acc, Nil, stmts)
        case Ram.RamStmt.Par(stmts) => Vector.foldLeft(acc -> x -> collectRowVarRelSymStmt(x) ::: acc, Nil, stmts)
=======
        case Ram.RamStmt.Seq(stmts) => Vector.foldMap(collectRowVarRelSymStmt, stmts)
        case Ram.RamStmt.Par(stmts) => Vector.foldMap(collectRowVarRelSymStmt, stmts)
>>>>>>> 77044adf
        case Ram.RamStmt.Until(_, rest) => collectRowVarRelSymStmt(rest)
        case Ram.RamStmt.Comment(_) => Nil
    }

    ///
    /// Returns a list of pairs `(RowVar, RelSym)` in `op` in the order of nesting.
    ///
    def collectRowVarRelSymOp(op: Ram.RelOp): List[(RowVar, RelSym)] \ r = match op {
        case Ram.RelOp.Search(rv, relSym, rest) => (rv, relSym) :: collectRowVarRelSymOp(rest)
        case Ram.RelOp.Query(rv, relSym, _, _, rest) => (rv, relSym) :: collectRowVarRelSymOp(rest)
        case Ram.RelOp.Functional(_, _, _, rest, _) => collectRowVarRelSymOp(rest)
        case Ram.RelOp.Project(_, _, _) => Nil
        case Ram.RelOp.If(_, rest) => collectRowVarRelSymOp(rest)
    }

}<|MERGE_RESOLUTION|>--- conflicted
+++ resolved
@@ -609,13 +609,8 @@
         case Ram.RamStmt.MergeInto(_, _) => Nil
         case Ram.RamStmt.Swap(_, _) => Nil
         case Ram.RamStmt.Purge(_) => Nil
-<<<<<<< HEAD
-        case Ram.RamStmt.Seq(stmts) => Vector.foldLeft(acc -> x -> collectRowVarRelSymStmt(x) ::: acc, Nil, stmts)
-        case Ram.RamStmt.Par(stmts) => Vector.foldLeft(acc -> x -> collectRowVarRelSymStmt(x) ::: acc, Nil, stmts)
-=======
         case Ram.RamStmt.Seq(stmts) => Vector.foldMap(collectRowVarRelSymStmt, stmts)
         case Ram.RamStmt.Par(stmts) => Vector.foldMap(collectRowVarRelSymStmt, stmts)
->>>>>>> 77044adf
         case Ram.RamStmt.Until(_, rest) => collectRowVarRelSymStmt(rest)
         case Ram.RamStmt.Comment(_) => Nil
     }
