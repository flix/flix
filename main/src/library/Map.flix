/*
 * Copyright 2017 Liam Palmer, Esben Bjerre
 *
 * Licensed under the Apache License, Version 2.0 (the "License");
 * you may not use this file except in compliance with the License.
 * You may obtain a copy of the License at
 *
 *   http://www.apache.org/licenses/LICENSE-2.0
 *
 * Unless required by applicable law or agreed to in writing, software
 * distributed under the License is distributed on an "AS IS" BASIS,
 * WITHOUT WARRANTIES OR CONDITIONS OF ANY KIND, either express or implied.
 * See the License for the specific language governing permissions and
 * limitations under the License.
 */

use RedBlackTree.RedBlackTree;

///
/// The Map type.
///
/// A map is currently represented internally as a red-black tree.
///
pub enum Map[k, v] {
    case Map(RedBlackTree[k, v])
}

instance Boxable[Map[k, v]] with Boxable[k], Boxable[v]

instance ToString[Map[k, v]] with ToString[k], ToString[v] {
    pub def toString(m: Map[k, v]): String =
        let s = Map.foldRightWithKey((k, v, acc) -> "${k} => ${v}, ${acc}", "", m);
        "Map#{${String.dropRight(2, s)}}"
}

instance Hash[Map[k, v]] with Hash[k], Hash[v] {
    pub def hash(m: Map[k, v]): Int32 =
        Map.foldLeftWithKey((acc, k, v) -> acc * 17 + Hash.hash(k) + 19 * Hash.hash(v), 7937, m)
}

instance Eq[Map[k, v]] with Eq[k], Eq[v] {
    pub def eq(m1: Map[k, v], m2: Map[k, v]): Bool =
        Map.toList(m1) == Map.toList(m2)

}

instance Order[Map[k, v]] with Order[k], Order[v] {

    pub def compare(x: Map[k, v], y: Map[k, v]): Comparison =
        Map.toList(x) <=> Map.toList(y)

}

instance Functor[Map[k]] {
    pub def map(f: v1 -> v2 & ef, m: Map[k, v1]): Map[k, v2] & ef = Map.map(f, m)
}

instance Foldable[Map[k]] {
    pub def foldLeft(f: (b, v) -> b & ef, s: b, m: Map[k, v]): b & ef = Map.foldLeft((acc, v) -> f(acc, v), s, m)
    pub def foldRight(f: (v, b) -> b & ef, s: b, m: Map[k, v]): b & ef = Map.foldRight((v, acc) -> f(v, acc), s, m)
}

instance Traversable[Map[k]] {
    pub def traverse(f: a -> m[b] & ef, t: Map[k, a]): m[Map[k, b]] & ef with Applicative[m] = Map.traverse(f, t)
    pub override def sequence(t: Map[k, m[a]]): m[Map[k, a]] with Applicative[m] = Map.sequence(t)
}

instance SemiGroup[Map[k,v]] with Order[k], SemiGroup[v] {
    pub def combine(x: Map[k,v], y: Map[k,v]): Map[k,v] = Map.unionWith(SemiGroup.combine, x, y)
}

instance CommutativeSemiGroup[Map[k,v]] with Order[k], CommutativeSemiGroup[v]

instance Monoid[Map[k, v]] with Order[k], Monoid[v] {
    pub def empty(): Map[k, v] = Map.empty()
}

instance CommutativeMonoid[Map[k, v]] with Order[k], CommutativeMonoid[v]

<<<<<<< HEAD
instance Iterable[Map[k]] {
    pub def iterator(t: Map[k, a]): Iterator[a] & Impure =
        t |> Map.valuesOf |> List.toIterator
}

=======
>>>>>>> 6355e51e
namespace Map {

    ///
    /// Returns the number of threads to use for parallel evaluation.
    ///
    def threads(): Int32 =
        // Note: We use a multiple of the number of physical cores for better performance.
        let multiplier = 4;
        multiplier * Environment.getVirtualProcessors()

    ///
    /// Determines whether to use parallel evaluation.
    ///
    /// By default we only enable parallel evaluation if the map has a certain size.
    ///
    def useParallelEvaluation(m: Map[k, v]): Bool =
        let Map(t) = m;
        let minSize = 2 ** RedBlackTree.blackHeight(t);
        minSize >= 1024

    ///
    /// Returns the size of `m`.
    ///
    @Time(size(m)) @Space(Int32.log2(size(m)))
    pub def size(m: Map[k, v]): Int32 =
        let Map(xs) = m;
        RedBlackTree.size(xs)






    ///
    /// Returns the empty map.
    ///
    /// `Map#{}` is syntactic sugar for `empty` (`Map#{} = empty()`).
    ///
    @Time(1) @Space(1)
    pub def empty(): Map[k, v] = Map(RedBlackTree.empty())

    ///
    /// Returns the singleton map where key `k` is mapped to value `v`.
    ///
    /// `Map#{k => v}` is syntactic sugar for `singleton` (`Map#{k => v} = singleton(k, v)`).
    ///
    @Time(1) @Space(1)
    pub def singleton(k: k, v: v): Map[k, v] with Order[k] = insert(k, v, empty())






    ///
    /// Returns `true` if and only if `m` is the empty map, i.e. `Map(Nil)`.
    ///
    @Time(1) @Space(1)
    pub def isEmpty(m: Map[k, v]): Bool =
        let Map(xs) = m;
        RedBlackTree.isEmpty(xs)

    ///
    /// Returns `Some(v)` if `k => v` is in `m`.
    ///
    /// Otherwise returns `None`.
    ///
    @Time(Int32.log2(size(m))) @Space(1)
    pub def get(k: k, m: Map[k, v]): Option[v] with Order[k] =
        let Map(xs) = m;
        RedBlackTree.get(k, xs)

    ///
    /// Returns `v` if `k => v` is in `m`.
    ///
    /// Otherwise, returns `d`.
    ///
    @Time(Int32.log2(size(m))) @Space(1)
    pub def getWithDefault(k: k, d: v, m: Map[k, v]): v with Order[k] = Option.getWithDefault(d, get(k, m))

    ///
    /// Returns `true` if and only if `m` contains the key `k`.
    ///
    @Time(Int32.log2(size(m))) @Space(1)
    pub def memberOf(k: k, m: Map[k, v]): Bool with Order[k] =
        let Map(xs) = m;
        RedBlackTree.memberOf(k, xs)

    ///
    /// Optionally finds `k => v` where `k` is the smallest key according to the `Order` instance of `k`.
    ///
    /// Returns `None` if `m` is empty.
    ///
    pub def minimumKey(m: Map[k, v]): Option[(k, v)] =
        let Map(t) = m;
        RedBlackTree.minimumKey(t)

    ///
    /// Optionally finds `k => v` where `k` is the smallest key according to the given comparator `cmp`.
    ///
    /// Returns `None` if `m` is empty.
    ///
    /// Purity polymorphic: Runs in parallel when given a pure function `cmp`.
    ///
    @ParallelWhenPure
    pub def minimumKeyBy(cmp: (k, k) -> Comparison & ef, m: Map[k, v]): Option[(k, v)] & ef =
        def min() = reduceLeftWithKey((kl, vl, kr, vr) -> if (cmp(kl, kr) == LessThan) (kl, vl) else (kr, vr), m);
        let f = r -> cmp(r.kl, r.kr);
        reifyEff(f) {
            case Pure(g) =>
                if (useParallelEvaluation(m))
                    let h = (kl, _, kr, _) -> g({kl = kl, kr = kr});
                    let Map(t) = m;
                    RedBlackTree.parMinimumBy(threads() - 1, h, t) as & Pure
                else
                    min()
            case _ => min()
        }

    ///
    /// Optionally finds `k => v` where `v` is the smallest value.
    ///
    /// Returns `None` if `m` is empty.
    ///
    @Parallel
    pub def minimumValue(m: Map[k, v]): Option[(k, v)] with Order[v] =
        minimumValueBy((x, y) -> x <=> y, m)

    ///
    /// Optionally finds `k => v` where `v` is the smallest value according to the given comparator `cmp`.
    ///
    /// Returns `None` if `m` is empty.
    ///
    /// Purity polymorphic: Runs in parallel when given a pure function `cmp`.
    ///
    @ParallelWhenPure
    pub def minimumValueBy(cmp: (v, v) -> Comparison & ef, m: Map[k, v]): Option[(k, v)] & ef =
        def min() = reduceLeftWithKey((kl, vl, kr, vr) -> if (cmp(vl, vr) == LessThan) (kl, vl) else (kr, vr), m);
        let f = r -> cmp(r.vl, r.vr);
        reifyEff(f) {
            case Pure(g) =>
                if (useParallelEvaluation(m))
                    let h = (_, vl, _, vr) -> g({vl = vl, vr = vr});
                    let Map(t) = m;
                    RedBlackTree.parMinimumBy(threads() - 1, h, t) as & Pure
                else
                    min()
            case _ => min()
        }

    ///
    /// Optionally finds `k => v` where `k` is the largest key according to the `Order` instance of `k`.
    ///
    /// Returns `None` if `m` is empty.
    ///
    pub def maximumKey(m: Map[k, v]): Option[(k, v)] =
        let Map(t) = m;
        RedBlackTree.maximumKey(t)

    ///
    /// Optionally finds `k => v` where `k` is the largest key according to the given comparator `cmp`.
    ///
    /// Returns `None` if `m` is empty.
    ///
    /// Purity polymorphic: Runs in parallel when given a pure function `cmp`.
    ///
    @ParallelWhenPure
    pub def maximumKeyBy(cmp: (k, k) -> Comparison & ef, m: Map[k, v]): Option[(k, v)] & ef =
        def max() = reduceLeftWithKey((kl, vl, kr, vr) -> if (cmp(kl, kr) == GreaterThan) (kl, vl) else (kr, vr), m);
        let f = r -> cmp(r.kl, r.kr);
        reifyEff(f) {
            case Pure(g) =>
                if (useParallelEvaluation(m))
                    let h = (kl, _, kr, _) -> g({kl = kl, kr = kr});
                    let Map(t) = m;
                    RedBlackTree.parMaximumBy(threads() - 1, h, t) as & Pure
                else
                    max()
            case _ => max()
        }

    ///
    /// Optionally finds `k => v` where `v` is the largest value.
    ///
    /// Returns `None` if `m` is empty.
    ///
    @Parallel
    pub def maximumValue(m: Map[k, v]): Option[(k, v)] with Order[v] =
        maximumValueBy((x, y) -> x <=> y, m)

    ///
    /// Optionally finds `k => v` where `v` is the largest value according to the given comparator `cmp`.
    ///
    /// Returns `None` if `m` is empty.
    ///
    /// Purity polymorphic: Runs in parallel when given a pure function `cmp`.
    ///
    @ParallelWhenPure
    pub def maximumValueBy(cmp: (v, v) -> Comparison & ef, m: Map[k, v]): Option[(k, v)] & ef =
        def max() = reduceLeftWithKey((kl, vl, kr, vr) -> if (cmp(vl, vr) == GreaterThan) (kl, vl) else (kr, vr), m);
        let f = r -> cmp(r.vl, r.vr);
        reifyEff(f) {
            case Pure(g) =>
                if (useParallelEvaluation(m))
                    let h = (_, vl, _, vr) -> g({vl = vl, vr = vr});
                    let Map(t) = m;
                    RedBlackTree.parMaximumBy(threads() - 1, h, t) as & Pure
                else
                    max()
            case _ => max()
        }

    ///
    /// Returns the keys of `m`.
    ///
    @Time(size(m)) @Space(size(m) )
    pub def keysOf(m: Map[k, v]): Set[k] with Order[k] =
        foldLeftWithKey((acc, k, _) -> Set.insert(k, acc), Set.empty(), m)

    ///
    /// Returns the values of `m`.
    ///
    @Time(size(m)) @Space(size(m))
    pub def valuesOf(m: Map[k, v]): List[v] =
        foldRight((v, acc) -> v :: acc, Nil, m)






    ///
    /// Updates `m` with `k => v`.
    ///
    @Time(Int32.log2(size(m))) @Space(Int32.log2(size(m)))
    pub def insert(k: k, v: v, m: Map[k, v]): Map[k, v] with Order[k] =
        let Map(xs) = m;
        Map(RedBlackTree.insert(k, v, xs))

    ///
    /// Updates `m` with `k => f(v, v1)` if `k => v1` is in `m`.
    ///
    /// Otherwise, updates `m` with `k => v`.
    ///
    @Time(time(f) + Int32.log2(size(m))) @Space(space(f) + Int32.log2(size(m)))
    pub def insertWith(f: (v, v) -> v & ef, k: k, v: v, m: Map[k, v]): Map[k, v] & ef with Order[k] =
        insertWithKey((_, v1, v2) -> f(v1, v2), k, v, m)

    ///
    /// Updates `m` with `k => f(k, v, v1)` if `k => v1` is in `m`.
    ///
    /// Otherwise, updates `m` with `k => v`.
    ///
    @Time(time(f) + Int32.log2(size(m))) @Space(space(f) + Int32.log2(size(m)))
    pub def insertWithKey(f: (k, v, v) -> v & ef, k: k, v: v, m: Map[k, v]): Map[k, v] & ef with Order[k] =
        let Map(xs) = m;
        Map(RedBlackTree.insertWith(f, k, v, xs))





    ///
    /// Updates `m` with `k => f(v)` if `k => v` is in `m`.
    ///
    /// Otherwise, returns `m`.
    ///
    @Time(time(f) + Int32.log2(size(m))) @Space(space(f) + Int32.log2(size(m)))
    pub def adjust(f: v -> v & ef, k: k, m: Map[k, v]): Map[k, v] & ef with Order[k] =
        adjustWithKey((_, v1) -> f(v1), k, m)

    ///
    /// Updates `m` with `k => f(k, v)` if `k => v` is in `m`. Otherwise, returns `m`.
    ///
    @Time(time(f) + Int32.log2(size(m))) @Space(space(f) + Int32.log2(size(m)))
    pub def adjustWithKey(f: (k, v) -> v & ef, k: k, m: Map[k, v]): Map[k, v] & ef with Order[k] =
        updateWithKey((k1, v) -> Some(f(k1, v)), k, m)

    ///
    /// Updates `m` with `k => v1` if `k => v` is in `m` and `f(v) = Some(v1)`. Otherwise, returns `m`.
    ///
    @Time(time(f) + Int32.log2(size(m))) @Space(space(f) + Int32.log2(size(m)))
    pub def update(f: v -> Option[v] & ef, k: k, m: Map[k, v]): Map[k, v] & ef with Order[k] =
        updateWithKey((_, v1) -> f(v1), k, m)

    ///
    /// Updates `m` with `k => v1` if `k => v` is in `m` and `f(k, v) = Some(v1)`. Otherwise, returns `m`.
    ///
    @Time(time(f) + Int32.log2(size(m))) @Space(space(f) + Int32.log2(size(m)))
    pub def updateWithKey(f: (k, v) -> Option[v] & ef, k: k, m: Map[k, v]): Map[k, v] & ef with Order[k] =
        let Map(xs) = m;
        Map(RedBlackTree.updateWith(f, k, xs))





    ///
    /// Removes the mapping `k` from the map `m`.
    ///
    @Time(Int32.log2(size(m))) @Space(Int32.log2(size(m)))
    pub def remove(k: k, m: Map[k, v]): Map[k, v] with Order[k] =
        let Map(xs) = m;
        Map(RedBlackTree.remove(k, xs))






    ///
    /// Returns `true` if and only if all mappings in `m1` occur in `m2`.
    ///
    @Time(size(m1)) @Space(size(m1) * Int32.log2(size(m2)))
    pub def isSubmapOf(m1: Map[k, v], m2: Map[k, v]): Bool with Order[k], Eq[v] = forall((k, v) -> get(k, m2) == Some(v), m1)

    ///
    /// Returns `true` if and only if all mappings in `m1` occur in `m2` and `m1 != m2`.
    ///
    @Time(size(m1) + size(m2)) @Space(size(m1) * Int32.log2(size(m2)))
    pub def isProperSubmapOf(m1: Map[k, v], m2: Map[k, v]): Bool with Order[k], Eq[v] =
        size(m1) != size(m2) and isSubmapOf(m1, m2)

    ///
    /// Alias for `findLeft`.
    ///
    /// The function `f` must be pure.
    ///
    @Time(time(f) * size(m)) @Space(space(f) * Int32.log2(size(m)))
    pub def find(f: (k, v) -> Bool, m: Map[k, v]): Option[(k, v)] = findLeft(f, m)

    ///
    /// Optionally returns the first mapping of `m` that satisfies the predicate `f` when searching from left to right.
    ///
    /// The function `f` must be pure.
    ///
    @Time(time(f) * size(m)) @Space(space(f) * Int32.log2(size(m)))
    pub def findLeft(f: (k, v) -> Bool, m: Map[k, v]): Option[(k, v)] =
        let Map(xs) = m;
        RedBlackTree.findLeft(f, xs)

    ///
    /// Optionally returns the first mapping of `m` that satisfies the predicate `f` when searching from right to left.
    ///
    /// The function `f` must be pure.
    ///
    @Time(time(f) * size(m)) @Space(space(f) * Int32.log2(size(m)))
    pub def findRight(f: (k, v) -> Bool, m: Map[k, v]): Option[(k, v)] =
        let Map(xs) = m;
        RedBlackTree.findRight(f, xs)






    ///
    /// Returns a map of all mappings `k => v` in `m` where `v` satisfies the predicate `f`.
    ///
    /// The function `f` must be pure.
    ///
    @Time(time(f) * size(m)) @Space(space(f) * size(m))
    pub def filter(f: v -> Bool, m: Map[k, v]): Map[k, v] with Order[k] = filterWithKey((_, v) -> f(v), m)

    ///
    /// Returns a map of all mappings `k => v` in `m` where `(k, v)` satisfies the predicate `f`.
    ///
    /// The function `f` must be pure.
    ///
    @Time(time(f) * size(m)) @Space(space(f) * size(m))
    pub def filterWithKey(f: (k, v) -> Bool, m: Map[k, v]): Map[k, v] with Order[k] =
        foldLeftWithKey((acc, k, v) -> if (f(k, v)) insert(k, v, acc) else acc, empty(), m)

    ///
    /// Returns a map with mappings `k => f(v)` for every `k => v` in `m`.
    ///
    /// Purity polymorphic: Runs in parallel when given a pure function `f`.
    ///
    @Time(time(f) * size(m)) @Space(space(f) * size(m))
    @ParallelWhenPure
    pub def map(f: v1 -> v2 & ef, m: Map[k, v1]): Map[k, v2] & ef = mapWithKey((_, v) -> f(v), m)

    ///
    /// Returns a map with mappings `k => f(k, v)` for every `k => v` in `m`.
    ///
    ///
    /// Purity polymorphic: Runs in parallel when given a pure function `f`.
    ///
    @Time(time(f) * size(m)) @Space(space(f) * size(m))
    @ParallelWhenPure
    pub def mapWithKey(f: (k, v1) -> v2 & ef, m: Map[k, v1]): Map[k, v2] & ef =
        let Map(t) = m;
        Map(RedBlackTree.mapWithKey(f, t))

    ///
    /// Alias for `foldLeftWithKey`.
    ///
    pub def foldWithKey(f: (b, k, v) -> b & ef, s: b, m: Map[k, v]): b & ef = foldLeftWithKey(f, s, m)

    ///
    /// Applies `f` to a start value `s` and all values in `m` going from left to right.
    ///
    /// That is, the result is of the form: `f(...f(f(s, v1), v2)..., vn)`.
    ///
    pub def foldLeft(f: (b, v) -> b & ef, s: b, m: Map[k, v]): b & ef =
        foldLeftWithKey((acc, _, v) -> f(acc, v), s, m)

    ///
    /// Applies `f` to a start value `s` and all key-value pairs in `m` going from left to right.
    ///
    /// That is, the result is of the form: `f(...f(f(s, k1, v1), k2, v2)..., vn)`.
    ///
    pub def foldLeftWithKey(f: (b, k, v) -> b & ef, s: b, m: Map[k, v]): b & ef =
        let Map(xs) = m;
        RedBlackTree.foldLeft(f, s, xs)

    ///
    /// Applies `f` to a start value `s` and all values in `m` going from right to left.
    ///
    /// That is, the result is of the form: `f(v1, ...f(vn-1, f(vn, s)))`.
    ///
    pub def foldRight(f: (v, b) -> b & ef, s: b, m: Map[k, v]): b & ef =
        foldRightWithKey((_, v, acc) -> f(v, acc), s, m)

    ///
    /// Applies `f` to a start value `s` and all key-value pairs in `m` going from right to left.
    ///
    /// That is, the result is of the form: `f(k1, v1, ...f(kn-1, vn-1, f(kn, vn, s)))`.
    ///
    pub def foldRightWithKey(f: (k, v, b) -> b & ef, s: b, m: Map[k, v]): b & ef =
        let Map(xs) = m;
        RedBlackTree.foldRight(f, s, xs)

    ///
    /// Applies `f` to all values in `m` going from left to right until a single value `v` is obtained.  Returns `Some(v)`.
    ///
    /// That is, the result is of the form: `Some(f(...f(f(v1, v2), v3)..., vn))`
    ///
    /// Returns `None` if `m` is the empty map.
    ///
    pub def reduceLeft(f: (v, v) -> v & ef, m: Map[k, v]): Option[v] & ef =
        reduceLeftWithKey((k, v1, _, v2) -> (k, f(v1, v2)), m) |> Option.map(snd)

    ///
    /// Applies `f` to all mappings in `m` going from left to right until a single mapping `(k, v)` is obtained.  Returns `Some((k, v))`.
    ///
    /// That is, the result is of the form: `Some(f(...f(f(k1, v1, k2, v2), k3, v3)..., kn, vn))`
    ///
    /// Returns `None` if `m` is the empty map.
    ///
    pub def reduceLeftWithKey(f: (k, v, k, v) -> (k, v) & ef, m: Map[k, v]): Option[(k, v)] & ef =
        let Map(xs) = m;
        RedBlackTree.reduceLeft(f, xs)

    ///
    /// Applies `f` to all values in `m` going from right to left until a single value `v` is obtained.  Returns `Some(v)`.
    ///
    /// That is, the result is of the form: `Some(f(v1, ...f(vn-2, f(vn-1, vn))...))`
    ///
    /// Returns `None` if `m` is the empty map.
    ///
    pub def reduceRight(f: (v, v) -> v & ef, m: Map[k, v]): Option[v] & ef =
        reduceRightWithKey((k, v1, _, v2) -> (k, f(v1, v2)), m) |> Option.map(snd)

    ///
    /// Applies `f` to all mappings in `m` going from right to left until a single mapping `(k, v)` is obtained.  Returns `Some((k, v))`.
    ///
    /// That is, the result is of the form: `Some(f(k1, v1, ...f(kn-2, vn-2, f(kn-1, vn-1, kn, vn))...))`
    ///
    /// Returns `None` if `m` is the empty map.
    ///
    pub def reduceRightWithKey(f: (k, v, k, v) -> (k, v) & ef, m: Map[k, v]): Option[(k, v)] & ef =
        let Map(xs) = m;
        RedBlackTree.reduceRight(f, xs)

    ///
    /// Returns the number of mappings `k => v` in `m` that satisfy the predicate `f`.
    ///
    @ParallelWhenPure
    pub def count(f: (k, v) -> Bool & ef, m: Map[k, v]): Int32 & ef =
        let f1 = r -> f(r.k, r.v);
        reifyEff(f1) {
            case Pure(g) =>
                if (useParallelEvaluation(m))
                    let h = (k, v) -> g({k = k, v = v});
                    let Map(t) = m;
                    RedBlackTree.parCount(threads() - 1, h, t) as & Pure
                else
                    foldLeftWithKey((b, k, v) -> if (f(k, v)) b + 1 else b, 0, m)
            case _  => foldLeftWithKey((b, k, v) -> if (f(k, v)) b + 1 else b, 0, m)
        }

    ///
    /// Returns the sum of all keys in the map `m`.
    ///
    pub def sumKeys(m: Map[Int32, v]): Int32 =
        sumWith((k, _) -> k, m)

    ///
    /// Returns the sum of all values in the map `m`.
    ///
    pub def sumValues(m: Map[k, Int32]): Int32 =
        sumWith((_, v) -> v, m)

    ///
    /// Returns the sum of all key-value pairs `k => v` in the map `m` according to the function `f`.
    ///
    pub def sumWith(f: (k, v) -> Int32 & ef, m: Map[k, v]): Int32 & ef =
        // TODO: Purity polymorphic / Parallel when pure
        foldLeftWithKey((acc, k, v) -> f(k, v) + acc, 0, m)

    ///
    /// Returns the product of all keys in the map `m`.
    ///
    pub def productKeys(m: Map[Int32, v]): Int32 =
        let Map(t) = m;
        RedBlackTree.productKeys(t)

    ///
    /// Returns the product of all values in the map `m`.
    ///
    pub def productValues(m: Map[k, Int32]): Int32 =
        let Map(t) = m;
        RedBlackTree.productValues(t)

    ///
    /// Returns the product of all key-value pairs `k => v` in the map `m` according to the function `f`.
    ///
    pub def productWith(f: (k, v) -> Int32 & ef, m: Map[k, v]): Int32 & ef =
        let Map(t) = m;
        RedBlackTree.productWith(f, t)

    ///
    /// Returns `true` if and only if at least one mapping in `m` satisfies the predicate `f`.
    ///
    /// Returns `false` if `m` is the empty map.
    ///
    /// The function `f` must be pure.
    ///
    @Time(time(f) * size(m)) @Space(space(f) * Int32.log2(size(m)))
    pub def exists(f: (k, v) -> Bool, m: Map[k, v]): Bool =
        let Map(xs) = m;
        RedBlackTree.exists(f, xs)

    ///
    /// Returns `true` if and only if all mappings in `m` satisfy the predicate `f`.
    ///
    /// Returns `true` if `m` is the empty map.
    ///
    /// The function `f` must be pure.
    ///
    @Time(time(f) * size(m)) @Space(space(f) * Int32.log2(size(m)))
    pub def forall(f: (k, v) -> Bool, m: Map[k, v]): Bool =
        let Map(xs) = m;
        RedBlackTree.forall(f, xs)






    ///
    /// Returns the left-biased union of `m1` and `m2`.
    ///
    /// That is, key collisions are resolved by taking the mapping from `m1`.
    ///
    @Time(size(m1) * Int32.log2(size(m2))) @Space(size(m1) * Int32.log2(size(m2)))
    pub def union(m1: Map[k, v], m2: Map[k, v]): Map[k, v] with Order[k] =
        unionWithKey((_, v1, _) -> v1, m1, m2)

    ///
    /// Returns the union of `m1` and `m2` where key collisions are resolved with the merge function `f`.
    ///
    @Time(time(f) * size(m1) * Int32.log2(size(m2))) @Space(space(f) * size(m1) *  Int32.log2(size(m2)))
    pub def unionWith(f: (v, v) -> v & ef, m1: Map[k, v], m2: Map[k, v]): Map[k, v] & ef with Order[k] =
        unionWithKey((_, v1, v2) -> f(v1, v2), m1, m2)

    ///
    /// Returns the union of `m1` and `m2` where key collisions are resolved with the merge function `f`, taking both the key and values.
    ///
    @Time(time(f) * size(m1) * Int32.log2(size(m2))) @Space(space(f) * size(m1) *  Int32.log2(size(m2)))
    pub def unionWithKey(f: (k, v, v) -> v & ef, m1: Map[k, v], m2: Map[k, v]): Map[k, v] & ef with Order[k] =
        use RedBlackTree.{blackHeight, foldRight, insertWith};
        let Map(xs) = m1;
        let Map(ys) = m2;
        if (blackHeight(xs) < blackHeight(ys))
            Map(foldRight((k, v) -> insertWith(f, k, v), ys, xs))
        else
            Map(foldRight((k, v) -> insertWith((_, v1, v2) -> f(k, v2, v1), k, v), xs, ys))

    ///
    /// Returns the left-biased intersection of `m1` and `m2`.
    ///
    /// That is, key collisions are resolved by taking the mapping from `m1`.
    ///
    @Time(size(m1) * Int32.log2(size(m2))) @Space(size(m1) * Int32.log2(size(m2)))
    pub def intersection(m1: Map[k, v], m2: Map[k, v]): Map[k, v] with Order[k] =
        intersectionWithKey((_, v1, _) -> v1, m1, m2)

    ///
    /// Returns the intersection of `m1` and `m2` where key collisions are resolved with the merge function `f`.
    ///
    @Time(time(f) * size(m1) * Int32.log2(size(m2))) @Space(space(f) * size(m1) *  Int32.log2(size(m2)))
    pub def intersectionWith(f: (v, v) -> v & ef, m1: Map[k, v], m2: Map[k, v]): Map[k, v] & ef with Order[k] =
        intersectionWithKey((_, v1, v2) -> f(v1, v2), m1, m2)

    ///
    /// Returns the intersection of `m1` and `m2` where key collisions are resolved with the merge function `f`, taking both the key and values.
    ///
    @Time(time(f) * size(m1) * Int32.log2(size(m2))) @Space(space(f) * size(m1) *  Int32.log2(size(m2)))
    pub def intersectionWithKey(f: (k, v, v) -> v & ef, m1: Map[k, v], m2: Map[k, v]): Map[k, v] & ef with Order[k] =
        let intersect = filterWithKey((k, _) -> memberOf(k, m1), m2);
        foldRightWithKey((k, v, m) -> adjustWithKey((key, v1) -> f(key, v, v1), k, m), intersect, m1)

    ///
    /// Returns the difference of `m1` and `m2`, i.e. `m1 - m2`.
    ///
    /// That is, returns the map `m1` with the keys removed that are in `m2`.
    ///
    @Time(size(m2) * Int32.log2(size(m1))) @Space(size(m2) * Int32.log2(size(m1)))
    pub def difference(m1: Map[k, v], m2: Map[k, v]): Map[k, v] with Order[k] =
        differenceWithKey((_, _, _) -> None, m1, m2)

    ///
    /// Returns the difference of `m1` and `m2`, i.e. `m1 - m2`.
    ///
    /// When a key `k` is in both `m1` and `m2`, the associated values are passed to the merge function `f`.
    /// If `f` returns `None` the mapping with `k` is thrown away (proper set difference).
    /// If `f` returns `Some(v)` the mapping `k => v` is included in the result.
    ///
    @Time(size(f) * size(m2) * Int32.log2(size(m1))) @Space(space(f) * size(m2) * Int32.log2(size(m1)))
    pub def differenceWith(f: (v, v) -> Option[v] & ef, m1: Map[k, v], m2: Map[k, v]): Map[k, v] & ef with Order[k] =
        differenceWithKey((_, v1, v2) -> f(v1, v2), m1, m2)

    ///
    /// Returns the difference of `m1` and `m2`, i.e. `m1 - m2`.
    ///
    /// When a key `k` is in both `m1` and `m2`, `k` and the associated values are passed to the merge function `f`.
    /// If `f` returns `None` the mapping with `k` is thrown away (proper set difference).
    /// If `f` returns `Some(v)` the mapping `k => v` is included in the result.
    ///
    @Time(size(f) * size(m2) * Int32.log2(size(m1))) @Space(space(f) * size(m2) * Int32.log2(size(m1)))
    pub def differenceWithKey(f: (k, v, v) -> Option[v] & ef, m1: Map[k, v], m2: Map[k, v]): Map[k, v] & ef with Order[k] =
        let diff = filterWithKey((k, _) -> not memberOf(k, m2), m1);
        let g = (k, v, m) -> if (memberOf(k, m1))
                                match get(k, m1) {
                                    case Some(v1) => match f(k, v1, v) {
                                        case None => m
                                        case Some(w) => insert(k, w, m)
                                    }
                                    case None => unreachable!()
                                }
                             else m;
        foldRightWithKey(g, diff, m2)

    ///
    /// Returns the inverse map of `m`.
    ///
    /// That is, given a `Map[k, v]` returns a map `Map[v, Set[k]]`
    /// where every value is mapped to its key(s) in the original map.
    ///
    pub def invert(m: Map[k, v]): Map[v, Set[k]] with Order[k], Order[v] =
        let f = (acc, k, v) -> Map.insertWith(Set.union, v, Set#{k}, acc);
        Map.foldLeftWithKey(f, Map#{}, m)

    ///
    /// Returns `m` as a mutable set.
    ///
    @Time(1) @Space(1)
    pub def toMutMap(m: Map[k, v]): MutMap[k, v] & Impure =
        MutMap(ref m)

    ///
    /// Returns the map `m` as a list of key-value pairs.
    ///
    @Time(size(m)) @Space(size(m))
    pub def toList(m: Map[k, v]): List[(k, v)] =
        foldRightWithKey((k, v, acc) -> (k, v) :: acc, Nil, m)

    ///
    /// Returns the map `m` as a set of key-value pairs.
    ///
    @Time(size(m)) @Space(size(m))
    pub def toSet(m: Map[k, v]): Set[(k, v)] with Order[k], Order[v] =
        foldLeftWithKey((acc, k, v) -> Set.insert((k, v), acc), Set.empty(), m)

    ///
    /// Returns the map `m` as a `LazyList` of key-value pairs.
    ///
    pub def toLazyList(m: Map[k, v]): LazyList[(k, v)] =
        foldRightWithKey((k, v, acc) -> ECons((k, v), acc), ENil, m)

    ///
    /// Returns the map `m` as a chain of key-value pairs.
    ///
    pub def toChain(m: Map[a, b]): Chain[(a, b)] with Order[a] =
        foldLeftWithKey((acc, k, v) -> Chain.snoc(acc, (k,v)), Chain.empty(), m)

    ///
    /// Applies `f` to every element of `xs`.
    ///
    @Time(size(f) * size(m)) @Space(space(f) * Int32.log2(size(m)))
    pub def foreach(f: (k, v) -> Unit & ef, m: Map[k, v]): Unit & ef =
        let Map(xs) = m;
        RedBlackTree.foreach(f, xs)

    ///
    /// Build a map by applying `f` to the seed value `st`.
    ///
    /// `f` should return `Some(k,v,st1)` to signal a new key-value pair `k` and `v` and a new seed value `st1`.
    ///
    /// `f` should return `None` to signal the end of building the map.
    ///
    pub def unfold(f: s -> Option[(k, v, s)] & ef, st: s): Map[k,v] & ef with Order[k] = unfoldHelper(f, st, empty())

    ///
    /// Helper function for `unfold`.
    ///
    def unfoldHelper(f: s -> Option[(k, v, s)] & ef, st: s, ac: Map[k,v]): Map[k,v] & ef with Order[k] = match f(st) {
        case None => ac
        case Some((k, v, st1)) => unfoldHelper(f, st1, insert(k, v, ac))
    }

    ///
    /// Build a map by applying the function `next` to `()`. `next` is expected to encapsulate
    /// a stateful resource such as a file handle that can be iterated.
    ///
    /// `next` should return `Some(k,v)` to signal a new key-value pair `k` and `v`.
    ///
    /// `next` should return `None` to signal the end of building the map.
    ///
    pub def unfoldWithIter(next: Unit -> Option[(k, v)] & ef): Map[k, v] & ef with Order[k] = unfoldWithIterHelper(next, empty())

    ///
    /// Helper function for `unfoldWithIter`.
    ///
    def unfoldWithIterHelper(next: Unit -> Option[(k, v)] & ef, ac: Map[k, v]): Map[k, v] & ef with Order[k] = match next() {
        case None => ac
        case Some(k, v) => unfoldWithIterHelper(next, insert(k, v, ac))
    }

    ///
    /// Extracts a range of key-value pairs from the map `m`.
    ///
    /// That is, the result is a list of all pairs `(k, v)` where `p(k)` returns `Equal`.
    ///
    pub def query(p: k -> Comparison, m: Map[k, v]): List[(k, v)] =
        let Map(xs) = m;
        RedBlackTree.query(p, (k, v) -> (k, v), xs)

    ///
    /// Applies `f` to all key-value pairs `(k, v)` from the map `m` where `p(k)` returns `EqualTo`.
    ///
    pub def queryWith(p: k -> Comparison, f: (k, v) -> Unit & ef, m: Map[k, v]): Unit & ef =
        let Map(xs) = m;
        RedBlackTree.queryWith(p, f, xs)

    ///
    /// Returns an iterator over all key-value pairs in `m`.
    ///
    pub def toIterator(m: Map[a, b]): Iterator[(a, b)] & Impure =
        List.toIterator(Map.query(_ -> EqualTo, m))

    ///
    /// Returns `m` as a `DelayMap`.
    ///
    pub def toDelayMap(m: Map[k, v]): DelayMap[k, v] = {
        let Map(t) = m;
        let f = (_, v) -> lazy v;
        DMap(RedBlackTree.mapWithKey(f, t))
    }

    ///
    /// Returns the result of running all the actions in the map `m`.
    ///
    pub def sequence(m: Map[k, m[v]]): m[Map[k, v]] with Applicative[m] =
        let Map(tree) = m;
        Functor.map(Map, Traversable.sequence(tree))

    ///
    /// Returns the result of applying the applicative mapping function `f` to all the values of the
    /// map `m`.
    ///
    pub def traverse(f: v1 -> m[v2] & ef, m: Map[k, v1]): m[Map[k, v2]] & ef with Applicative[m] =
        let Map(tree) = m;
        Functor.map(Map, Traversable.traverse(f, tree))

    ///
    /// Returns the result of applying the applicative mapping function `f` to all the key-value pairs
    /// of the map `m`.
    ///
    pub def traverseWithKey(f: (k, v1) -> m[v2] & ef, m: Map[k, v1]): m[Map[k, v2]] & ef with Applicative[m] =
        let Map(tree) = m;
        Functor.map(Map, RedBlackTree.mapAWithKey(f, tree))

    ///
    /// Returns the concatenation of the string representation of each key `k`
    /// in `m` with `sep` inserted between each element.
    ///
    pub def joinKeys(sep: String, m: Map[k, v]): String with ToString[k] =
        let Map(t) = m;
        RedBlackTree.joinKeys(sep, t)

    ///
    /// Returns the concatenation of the string representation of each value `v`
    /// in `m` with `sep` inserted between each element.
    ///
    pub def joinValues(sep: String, m: Map[k, v]): String with ToString[v] =
        let Map(t) = m;
        RedBlackTree.joinValues(sep, t)

    ///
    /// Returns the concatenation of the string representation of each key-value pair
    /// `k => v` in `m` according to `f` with `sep` inserted between each element.
    ///
    pub def joinWith(f: (k, v) -> String & ef, sep: String, m: Map[k, v]): String & ef =
        let Map(t) = m;
        RedBlackTree.joinWith(f, sep, t)

}<|MERGE_RESOLUTION|>--- conflicted
+++ resolved
@@ -77,14 +77,11 @@
 
 instance CommutativeMonoid[Map[k, v]] with Order[k], CommutativeMonoid[v]
 
-<<<<<<< HEAD
 instance Iterable[Map[k]] {
     pub def iterator(t: Map[k, a]): Iterator[a] & Impure =
         t |> Map.valuesOf |> List.toIterator
 }
 
-=======
->>>>>>> 6355e51e
 namespace Map {
 
     ///
