use Benchmark.Benchmark;
use Benchmark.defBenchmark;

///
/// References:
///
/// https://github.com/cs-au-dk/streamliner/blob/master/src/main/java/dk/casa/streamliner/jmh/
/// https://github.com/biboudis/streamalg/blob/master/src/main/java/benchmarks/
///

///////////////////////////////////////////////////////////////////////////////
/// length                                                                  ///
///////////////////////////////////////////////////////////////////////////////
pub def listLength(l: UnscopedArray[Int32]): Benchmark =
    defBenchmark("List.length", () -> {
        l |>
        Array.toList |>
        List.length
    } as & Pure)

pub def delayListLength(l: UnscopedArray[Int32]): Benchmark =
    defBenchmark("DelayList.length", () -> {
        l |>
        Array.toDelayList |>
        DelayList.length
    } as & Pure)

pub def streamLength(l: UnscopedArray[Int32]): Benchmark =
    defBenchmark("Stream.length", () -> {
        l |>
        Array.toStream |>
        Stream.length
    })

///////////////////////////////////////////////////////////////////////////////
/// filter length                                                           ///
///////////////////////////////////////////////////////////////////////////////
pub def listFilterLength(l: UnscopedArray[Int32]): Benchmark =
    defBenchmark("List.filterLength", () -> {
        l |>
        Array.toList |>
        List.filter(x -> x rem 2 == 0) |>
        List.length
    } as & Pure)

pub def delayListFilterLength(l: UnscopedArray[Int32]): Benchmark =
    defBenchmark("DelayList.filterLength", () -> {
        l |>
        Array.toDelayList |>
        DelayList.filter(x -> x rem 2 == 0) |>
        DelayList.length
    } as & Pure)

pub def streamFilterLength(l: UnscopedArray[Int32]): Benchmark =
    defBenchmark("Stream.filterLength", () -> {
        l |>
        Array.toStream |>
        Stream.filter(x -> x rem 2 == 0) |>
        Stream.length
    } as & Pure)

///////////////////////////////////////////////////////////////////////////////
/// filter map length                                                       ///
///////////////////////////////////////////////////////////////////////////////
pub def listFilterMapLength(l: UnscopedArray[Int32]): Benchmark =
    defBenchmark("List.filterMapLength", () -> {
        l |>
        Array.toList |>
        List.filter(x -> x rem 2 == 0) |>
        List.map(x -> x * x) |>
        List.length
    } as & Pure)

pub def delayListFilterMapLength(l: UnscopedArray[Int32]): Benchmark =
    defBenchmark("DelayList.filterMapLength", () -> {
        l |>
        Array.toDelayList |>
        DelayList.filter(x -> x rem 2 == 0) |>
        DelayList.map(x -> x * x) |>
        DelayList.length
    } as & Pure)

pub def streamFilterMapLength(l: UnscopedArray[Int32]): Benchmark =
    defBenchmark("Stream.filterMapLength", () -> {
        l |>
        Array.toStream |>
        Stream.filter(x -> x rem 2 == 0) |>
        Stream.map(x -> x * x) |>
        Stream.length
    } as & Pure)

///////////////////////////////////////////////////////////////////////////////
/// sum                                                                     ///
///////////////////////////////////////////////////////////////////////////////
pub def listSum(l: UnscopedArray[Int32]): Benchmark =
    defBenchmark("List.sum", () -> {
        l |>
        Array.toList |>
        List.sum
    } as & Pure)

pub def delayListSum(l: UnscopedArray[Int32]): Benchmark =
    defBenchmark("DelayList.sum", () -> {
        l |>
        Array.toDelayList |>
        DelayList.sum
    } as & Pure)

pub def streamSum(l: UnscopedArray[Int32]): Benchmark =
    defBenchmark("Stream.sum", () -> {
        l |>
        Array.toStream |>
        Stream.sum
    } as & Pure)

///////////////////////////////////////////////////////////////////////////////
/// filter sum                                                              ///
///////////////////////////////////////////////////////////////////////////////
pub def listFilterSum(l: UnscopedArray[Int32]): Benchmark =
    defBenchmark("List.filterSum", () -> {
        l |>
        Array.toList |>
        List.filter(x -> x rem 2 == 0) |>
        List.sum
    } as & Pure)

pub def delayListFilterSum(l: UnscopedArray[Int32]): Benchmark =
    defBenchmark("DelayList.filterSum", () -> {
        l |>
        Array.toDelayList |>
        DelayList.filter(x -> x rem 2 == 0) |>
        DelayList.sum
    } as & Pure)

pub def streamFilterSum(l: UnscopedArray[Int32]): Benchmark =
    defBenchmark("Stream.filterSum", () -> {
        l |>
        Array.toStream |>
        Stream.filter(x -> x rem 2 == 0) |>
        Stream.sum
    } as & Pure)

///////////////////////////////////////////////////////////////////////////////
/// filter map sum                                                          ///
///////////////////////////////////////////////////////////////////////////////
pub def listFilterMapSum(l: UnscopedArray[Int32]): Benchmark =
    defBenchmark("List.filterMapSum", () -> {
        l |>
        Array.toList |>
        List.filter(x -> x rem 2 == 0) |>
        List.map(x -> x * x) |>
        List.sum
    } as & Pure)

pub def delayListFilterMapSum(l: UnscopedArray[Int32]): Benchmark =
    defBenchmark("DelayList.filterMapSum", () -> {
        l |>
        Array.toDelayList |>
        DelayList.filter(x -> x rem 2 == 0) |>
        DelayList.map(x -> x * x) |>
        DelayList.sum
    } as & Pure)

pub def streamFilterMapSum(l: UnscopedArray[Int32]): Benchmark =
    defBenchmark("Stream.filterMapSum", () -> {
        l |>
        Array.toStream |>
        Stream.filter(x -> x rem 2 == 0) |>
        Stream.map(x -> x * x) |>
        Stream.sum
    } as & Pure)

///////////////////////////////////////////////////////////////////////////////
/// filter8                                                                 ///
///////////////////////////////////////////////////////////////////////////////
pub def listFilter8(l: UnscopedArray[Int32]): Benchmark =
    defBenchmark("List.filter8", () -> {
        l |>
        Array.toList |>
        List.filter(x -> x > 1) |>
        List.filter(x -> x > 2) |>
        List.filter(x -> x > 3) |>
        List.filter(x -> x > 4) |>
        List.filter(x -> x > 5) |>
        List.filter(x -> x > 6) |>
        List.filter(x -> x > 7) |>
        List.filter(x -> x > 8) |>
        List.length
    } as & Pure)

pub def delayListFilter8(l: UnscopedArray[Int32]): Benchmark =
    defBenchmark("DelayList.filter8", () -> {
        l |>
        Array.toDelayList |>
        DelayList.filter(x -> x > 1) |>
        DelayList.filter(x -> x > 2) |>
        DelayList.filter(x -> x > 3) |>
        DelayList.filter(x -> x > 4) |>
        DelayList.filter(x -> x > 5) |>
        DelayList.filter(x -> x > 6) |>
        DelayList.filter(x -> x > 7) |>
        DelayList.filter(x -> x > 8) |>
        DelayList.length
    } as & Pure)

pub def streamFilter8(l: UnscopedArray[Int32]): Benchmark =
    defBenchmark("Stream.filter8", () -> {
        l |>
        Array.toStream |>
        Stream.filter(x -> x > 1) |>
        Stream.filter(x -> x > 2) |>
        Stream.filter(x -> x > 3) |>
        Stream.filter(x -> x > 4) |>
        Stream.filter(x -> x > 5) |>
        Stream.filter(x -> x > 6) |>
        Stream.filter(x -> x > 7) |>
        Stream.filter(x -> x > 8) |>
        Stream.length
    } as & Pure)

///////////////////////////////////////////////////////////////////////////////
/// map8                                                                    ///
///////////////////////////////////////////////////////////////////////////////
pub def listMap8(l: UnscopedArray[Int32]): Benchmark =
    defBenchmark("List.map8", () -> {
        l |>
        Array.toList |>
        List.map(x -> x + 1) |>
        List.map(x -> x + 2) |>
        List.map(x -> x + 3) |>
        List.map(x -> x + 4) |>
        List.map(x -> x + 5) |>
        List.map(x -> x + 6) |>
        List.map(x -> x + 7) |>
        List.map(x -> x + 8) |>
        List.length
    } as & Pure)

pub def delayListMap8(l: UnscopedArray[Int32]): Benchmark =
    defBenchmark("DelayList.map8", () -> {
        l |>
        Array.toDelayList |>
        DelayList.map(x -> x + 1) |>
        DelayList.map(x -> x + 2) |>
        DelayList.map(x -> x + 3) |>
        DelayList.map(x -> x + 4) |>
        DelayList.map(x -> x + 5) |>
        DelayList.map(x -> x + 6) |>
        DelayList.map(x -> x + 7) |>
        DelayList.map(x -> x + 8) |>
        DelayList.length
    } as & Pure)

pub def streamMap8(l: UnscopedArray[Int32]): Benchmark =
    defBenchmark("Stream.map8", () -> {
        l |>
        Array.toStream |>
        Stream.map(x -> x + 1) |>
        Stream.map(x -> x + 2) |>
        Stream.map(x -> x + 3) |>
        Stream.map(x -> x + 4) |>
        Stream.map(x -> x + 5) |>
        Stream.map(x -> x + 6) |>
        Stream.map(x -> x + 7) |>
        Stream.map(x -> x + 8) |>
        Stream.length
    } as & Pure)

///////////////////////////////////////////////////////////////////////////////
/// flatMap take sum                                                        ///
///////////////////////////////////////////////////////////////////////////////
pub def listFlatMapTakeSum(l: UnscopedArray[Int32]): Benchmark =
    let l2 = List.range(1, 10);
    defBenchmark("List.flatMapTakeSum", () -> {
        l |>
        Array.toList |>
        List.flatMap(x -> List.map(y -> x * y, l2)) |>
        List.take(100_000) |>  // TODO
        List.sum
    } as & Pure)

pub def delayListFlatMapTakeSum(l: UnscopedArray[Int32]): Benchmark =
    let l2 = DelayList.range(1, 10);
    defBenchmark("DelayList.flatMapTakeSum", () -> {
        l |>
        Array.toDelayList |>
        DelayList.flatMap(x -> DelayList.map(y -> x * y, l2)) |>
        DelayList.take(100_000) |>  // TODO
        DelayList.sum
    } as & Pure)

pub def streamFlatMapTakeSum(l: UnscopedArray[Int32]): Benchmark =
    let l2 = Stream.range(1, 10);
    defBenchmark("Stream.flatMapTakeSum", () -> {
        l |>
        Array.toStream |>
        Stream.flatMapL(x -> Stream.map(y -> x * y, l2)) |>
        Stream.take(100_000) |>  // TODO
        Stream.sum
    } as & Pure)

///////////////////////////////////////////////////////////////////////////////
/// cartesian                                                               ///
///////////////////////////////////////////////////////////////////////////////
pub def listCartesian(l: UnscopedArray[Int32]): Benchmark =
    let l2 = List.range(1, 10);
    defBenchmark("List.cartesian", () -> {
        l |>
        Array.toList |>
        List.flatMap(x -> List.map(y -> x * y, l2)) |>
        List.sum
    } as & Pure)

pub def delayListCartesian(l: UnscopedArray[Int32]): Benchmark =
    let l2 = DelayList.range(1, 10);
    defBenchmark("DelayList.cartesian", () -> {
        l |>
        Array.toDelayList |>
        DelayList.flatMap(x -> DelayList.map(y -> x * y, l2)) |>
        DelayList.sum
    } as & Pure)

pub def streamCartesian(l: UnscopedArray[Int32]): Benchmark =
    let l2 = Stream.range(1, 10);
    defBenchmark("Stream.cartesian", () -> {
        l |>
        Array.toStream |>
        Stream.flatMapL(x -> Stream.map(y -> x * y, l2)) |>
        Stream.sum
    } as & Pure)

///////////////////////////////////////////////////////////////////////////////
/// Initial Input                                                           ///
///////////////////////////////////////////////////////////////////////////////

///
/// Returns a list of `n` concatenated lists with elements from `1` to `1_000`.
///
<<<<<<< HEAD
pub def input(n: Int32): UnscopedArray[Int32] & Impure =
    Array.range(1, n, static) |>
    Array.flatMap(_ -> Array.range(1, 1_000, static))
=======
pub def input(n: Int32): Array[Int32] & Impure =
    Array.range(1, n, Static) |>
    Array.flatMap(_ -> Array.range(1, 1_000, Static))
>>>>>>> 6ad816e6

///////////////////////////////////////////////////////////////////////////////
/// Biboudis Suite                                                          ///
///////////////////////////////////////////////////////////////////////////////
pub def biboudisSuite(n: Int32): UnscopedArray[Benchmark] & Impure =
    let l = input(n);
    [
        // List
        listLength(l),
        listFilterLength(l),
        listFilterMapLength(l),
        listSum(l),
        listFilterSum(l),
        listFilterMapSum(l),
        listFilter8(l),
        listMap8(l),
        listFlatMapTakeSum(l),
        listCartesian(l),

        // DelayList
        delayListLength(l),
        delayListFilterLength(l),
        delayListFilterMapLength(l),
        delayListSum(l),
        delayListFilterSum(l),
        delayListFilterMapSum(l),
        delayListFilter8(l),
        delayListMap8(l),
        delayListFlatMapTakeSum(l),
        delayListCartesian(l),

        // Stream
        streamLength(l),
        streamFilterLength(l),
        streamFilterMapLength(l),
        streamSum(l),
        streamFilterSum(l),
        streamFilterMapSum(l),
        streamFilter8(l),
        streamMap8(l),
        streamFlatMapTakeSum(l),
        streamCartesian(l)

    ]

def main() : Unit & Impure =
    let s1 = biboudisSuite(100);
    Benchmark.runWithBudget(s1, 250_000_000_000i64);
    ()


// TODO: Remove
namespace Stream {

    pub def sum(s: Stream[a, s]): Int32 =
        let Stream(next0, s0) = s;
        sumAcc(next0, s0, 0)

    def sumAcc(next0: s -> Step[a, s], s0: s, acc: Int32): Int32 =
        match next0(s0) {
            case Done           => acc
            case Skip(s1)       => sumAcc(next0, s1, acc)
            case Yield(_, s1)   => sumAcc(next0, s1, acc + 1)
        }

    pub def flatMapL(f: a -> Stream[a, sb], s0: Stream[a, sa]): Stream[a, (sa, Option[Stream[a, sb]])] =
        let Stream(nexta, sa0) = s0;
        let next = s -> match s {
            case (sa, None) => match nexta(sa) {
                case Done           => Done
                case Skip(sa1)      => Skip((sa1, None))
                case Yield(a, sa1)  => Skip((sa1, Some(f(a))))
            }
            case (sa, Some(Stream(nextb, sb))) => match nextb(sb) {
                case Done           => Skip(    (sa, None))
                case Skip(sb1)      => Skip(    (sa, Some(Stream(nextb, sb1))))
                case Yield(b, sb1)  => Yield(b, (sa, Some(Stream(nextb, sb1))))
            }
        };
        Stream(next, (sa0, None))


}<|MERGE_RESOLUTION|>--- conflicted
+++ resolved
@@ -336,15 +336,9 @@
 ///
 /// Returns a list of `n` concatenated lists with elements from `1` to `1_000`.
 ///
-<<<<<<< HEAD
 pub def input(n: Int32): UnscopedArray[Int32] & Impure =
-    Array.range(1, n, static) |>
-    Array.flatMap(_ -> Array.range(1, 1_000, static))
-=======
-pub def input(n: Int32): Array[Int32] & Impure =
     Array.range(1, n, Static) |>
     Array.flatMap(_ -> Array.range(1, 1_000, Static))
->>>>>>> 6ad816e6
 
 ///////////////////////////////////////////////////////////////////////////////
 /// Biboudis Suite                                                          ///
