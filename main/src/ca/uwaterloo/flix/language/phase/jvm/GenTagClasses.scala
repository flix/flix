/*
 * Copyright 2017 Magnus Madsen
 *
 * Licensed under the Apache License, Version 2.0 (the "License");
 * you may not use this file except in compliance with the License.
 * You may obtain a copy of the License at
 *
 *   http://www.apache.org/licenses/LICENSE-2.0
 *
 * Unless required by applicable law or agreed to in writing, software
 * distributed under the License is distributed on an "AS IS" BASIS,
 * WITHOUT WARRANTIES OR CONDITIONS OF ANY KIND, either express or implied.
 * See the License for the specific language governing permissions and
 * limitations under the License.
 */

package ca.uwaterloo.flix.language.phase.jvm

import ca.uwaterloo.flix.api.Flix
import ca.uwaterloo.flix.language.ast.ExecutableAst.Root
import org.objectweb.asm.Opcodes._
import org.objectweb.asm.ClassWriter

/**
  * Generates bytecode for the tag classes.
  */
object GenTagClasses {

  /**
    * Returns the set of tuple interfaces for the given set of types `ts`.
    */
  def gen(ts: Set[TagInfo])(implicit root: Root, flix: Flix): Map[JvmName, JvmClass] = {
    ts.foldLeft(Map.empty[JvmName, JvmClass]) {
      case (macc, tag) =>
        val jvmType = JvmOps.getTagClassType(tag)
        val jvmName = jvmType.name
        val bytecode = genByteCode(tag)
        macc + (jvmName -> JvmClass(jvmName, bytecode))
    }
  }

  /** Generate bytecode for each enum case.
    *
    * First we generate bytecode for enum case interface:
    * This interface will generate a single method called `getValue` which does not have a parameter and returns the value
    * of the enum.
    *
    * Second we generate bytecode for enum case class:
    *
    * A class will be generated for each enum case.
    * This class will extend the enum case interface generated for the same enum case with the same field type.
    * This class contains one field: `value`. `value` contains the field of the case.
    * If the field is primitive, then `value` is of the type of that primitive, otherwise, `value` is just an object.
    * For example, for the case `Ok[Int32]` we generate:
    *
    * public int value;
    *
    * but for the case `Ok[List[Int32]]` we generate:
    *
    * public Object value;
    *
    * Classes generated at this step implements the interface corresponding the symbol of the enum case and they include
    * implementations of following methods: `getTag()`, `getValue()`, `getBoxedTagValue()`,`toString()`, `hashCode()` and
    * `equals(Object)`.
    * `getTag()` is the function which returns the name of the enum case. `getValue()` returns the value of `value` field.
    * `getBoxedTagValue()` returns the `value` field but the result is boxed inside an object. As an example, `getValue()` and
    * `getBoxedTagValue()` of the class representing `Ok[Int32]` is as follows:
    *
    * public final int getValue() {
    * return this.value;
    * }
    *
    * public final Object getBoxedTagValue() {
    * return new Integer(this.value);
    * }
    *
    * Next, we will generate the `toString()` method which will always throws an exception, since `toString` should not be called.
    * The `toString` method is always the following:
    *
    * public String toString() throws Exception {
    * throw new Exception("equals method shouldn't be called")
    * }
    *
    * Next, we will generate the `hashCode()` method which will always throws an exception, since `hashCode` should not be called.
    * The `hashCode` method is always the following:
    *
    * public String hashCode() throws Exception {
    * throw new Exception("hashCode method shouldn't be called")
    * }
    *
    * Finally, we generate the `equals(Obj)` method which will always throws an exception, since `equals` should not be called.
    * The `equals` method is always the following:
    *
    * public boolean equals(Object var1) throws Exception {
    * throw new Exception("equals method shouldn't be called");
    * }
    */
  private def genByteCode(tag: TagInfo)(implicit root: Root, flix: Flix): Array[Byte] = {
    // The JvmType of the interface for enum of `tag`.
    val superType = JvmOps.getEnumInterfaceType(tag.enumType)

    // The JvmType of the class for `tag`..
    val classType = JvmOps.getTagClassType(tag)

    // The erased JvmType of the value of `tag`.
    val valueType = JvmOps.getErasedType(tag.tagType)

    // Create a new class writer.
    val visitor = AsmOps.mkClassWriter()

    // The super class of the generated class.
    val superClass = JvmName.Object.toInternalName

    // The interfaces implemented by the generated class.
    val implementedInterfaces = Array(superType.name.toInternalName)

    // The class header.
    visitor.visit(AsmOps.JavaVersion, ACC_PUBLIC + ACC_FINAL, classType.name.toInternalName, null, superClass, implementedInterfaces)

    // The source of the generated class.
    visitor.visitSource(classType.name.toInternalName, null)

    // Generate the value field.
    AsmOps.compileField(visitor, "value", valueType.toDescriptor, isStatic = false, isPrivate = true)

    // Generate static `INSTANCE` field if it is a singleton
    if (JvmOps.isSingletonEnum(tag)) {
      // TODO: Determine if this optimization goes here, and whether we should still have a value field if it is applied.
      AsmOps.compileField(visitor, "unitInstance", classType.toDescriptor, isStatic = true, isPrivate = false)
    }

    // Generate the constructor of the generated class.
    compileEnumConstructor(visitor, classType, valueType, isSingleton = JvmOps.isSingletonEnum(tag))

    // Initialize the static field if it is a singleton.
    if (JvmOps.isSingletonEnum(tag)) {
      compileUnitInstance(visitor, classType)
    }

<<<<<<< HEAD
    // Generate the `getValue` method
    AsmOps.compileGetFieldMethod(visitor, classType.name.toInternalName, valueType, "value", "getValue")
=======
    // Generate the `getValue` method.
    AsmOps.compileGetFieldMethod(visitor, classType.name.toInternalName, valueType, "value", "getValue", AsmOps.getReturnInsn(valueType))
>>>>>>> 9c63ebc2

    // Generate the `getBoxedTagValue` method.
    compileGetBoxedTagValueMethod(visitor, classType, valueType)

    // Generate the `getTag` method.
    compileGetTagMethod(visitor, tag.tag)

    // Generate the `toString` method.
    AsmOps.exceptionThrowerMethod(visitor, ACC_PUBLIC + ACC_FINAL, "toString", AsmOps.getMethodDescriptor(Nil, JvmType.String),
      "toString method shouldn't be called")

    // Generate the `hashCode` method.
    AsmOps.exceptionThrowerMethod(visitor, ACC_PUBLIC + ACC_FINAL, "hashCode", AsmOps.getMethodDescriptor(Nil, JvmType.PrimInt),
      "hashCode method shouldn't be called")

    // Generate the `equals` method.
    AsmOps.exceptionThrowerMethod(visitor, ACC_PUBLIC + ACC_FINAL, "equals", AsmOps.getMethodDescriptor(List(JvmType.Object), JvmType.PrimBool),
      "equals method shouldn't be called")

    // Complete the visitor and get the bytecode.
    visitor.visitEnd()
    visitor.toByteArray
  }

  /**
    * Creates the single argument constructor of the enum case class which is named `classType`.
    * The only argument required to instantiate the class is the `value`.
    * The type of the field of the case is give by `descriptor`.
    * If the `valueType` is only `Unit`, then we can make the constructor private since the `unitInstance` field
    * can be used to obtain an instance of the case.
    *
    * @param visitor     class visitor
    * @param classType   name of the class
    * @param valueType   type of the `value` field
    * @param isSingleton if the class is a singleton this flag is set
    */
  private def compileEnumConstructor(visitor: ClassWriter,
                                     classType: JvmType.Reference,
                                     valueType: JvmType,
                                     isSingleton: Boolean)(implicit root: Root, flix: Flix) = {
    // If this is a singleton then we should make the constructor private
    val specifier =
      if (isSingleton) {
        ACC_PRIVATE
      } else {
        ACC_PUBLIC
      }

    val constructor = visitor.visitMethod(specifier, "<init>", AsmOps.getMethodDescriptor(List(valueType), JvmType.Void),
      null, null)

    constructor.visitCode()
    constructor.visitVarInsn(ALOAD, 0)

    // Call the super (java.lang.Object) constructor
    constructor.visitMethodInsn(INVOKESPECIAL, JvmName.Object.toInternalName, "<init>",
      AsmOps.getMethodDescriptor(Nil, JvmType.Void), false)

    // Load instruction for type of `value`
    val iLoad = AsmOps.getLoadInstruction(valueType)

    // Put the object given to the constructor on the `value` field
    constructor.visitVarInsn(ALOAD, 0)
    constructor.visitVarInsn(iLoad, 1)
    constructor.visitFieldInsn(PUTFIELD, classType.name.toInternalName, "value", valueType.toDescriptor)

    // Return
    constructor.visitInsn(RETURN)
    constructor.visitMaxs(65535, 65535)
    constructor.visitEnd()
  }

  /**
    * Generates the `getTag()` method of the class which is the implementation of `getTag` method on `tagInterface`.
    * This methods returns an string containing the tag name.
    * For example, `Val[Char]` has following `getTag()`method:
    *
    * public final String getTag() {
    * return "Var";
    * }
    *
    * @param visitor class visitor
    * @param tag     tag String
    */
  private def compileGetTagMethod(visitor: ClassWriter, tag: String)(implicit root: Root, flix: Flix) = {
    val method = visitor.visitMethod(ACC_PUBLIC + ACC_FINAL, "getTag", AsmOps.getMethodDescriptor(Nil, JvmType.String), null, null)
    method.visitLdcInsn(tag)
    method.visitInsn(ARETURN)
    method.visitMaxs(1, 1)
    method.visitEnd()
  }

  /**
    * Generate the `getBoxedTagValue` method which returns the boxed value of `value` field of the class.
    * The generated method will return the `value` field if the field is of object type, otherwise, it will
    * box the object using the appropriate type.
    * For example, we generate the following method for `Ok[Int32]`:
    *
    * public final Object getBoxedTagValue() {
    * return new Integer(this.value);
    * }
    *
    * And we generate the following method for `Ok[List[Int32]]`
    *
    * public final Object getBoxedTagValue() {
    * return this.value;
    * }
    *
    * @param visitor   class visitor
    * @param classType JvmType.Reference of the class
    * @param valueType JvmType of the `value` field of the class
    */
  private def compileGetBoxedTagValueMethod(visitor: ClassWriter,
                                    classType: JvmType.Reference,
                                    valueType: JvmType)(implicit root: Root, flix: Flix) = {
    val method = visitor.visitMethod(ACC_PUBLIC + ACC_FINAL, "getBoxedTagValue", AsmOps.getMethodDescriptor(Nil, JvmType.Object), null, null)

    method.visitCode()

    AsmOps.boxField(method, valueType, classType, "getValue")

    method.visitInsn(ARETURN)
    method.visitMaxs(1, 1)
    method.visitEnd()
  }

  /**
    * Initializing `getInstance` static field if the `value` field can be `Unit`
    *
    * @param visitor   class visitor
    * @param classType JvmType.Reference of the class
    */
  private def compileUnitInstance(visitor: ClassWriter, classType: JvmType.Reference)(implicit root: Root, flix: Flix) = {
    val method = visitor.visitMethod(ACC_STATIC, "<clinit>", "()V", null, null)
    method.visitCode()

    // Instantiating the object
    method.visitTypeInsn(NEW, classType.name.toInternalName)
    method.visitInsn(DUP)

    // Getting instance of `UnitClass`
    method.visitMethodInsn(INVOKESTATIC, JvmName.Unit.toInternalName, "getInstance",
      AsmOps.getMethodDescriptor(Nil, JvmType.Unit), false)

    // Calling constructor on the object
    method.visitMethodInsn(INVOKESPECIAL, classType.name.toInternalName, "<init>",
      AsmOps.getMethodDescriptor(List(JvmType.Object), JvmType.Void), false)

    // Initializing the static field
    method.visitFieldInsn(PUTSTATIC, classType.name.toInternalName, "unitInstance", classType.toDescriptor)

    // Return
    method.visitInsn(RETURN)
    method.visitMaxs(2, 0)
    method.visitEnd()
  }

}<|MERGE_RESOLUTION|>--- conflicted
+++ resolved
@@ -137,13 +137,8 @@
       compileUnitInstance(visitor, classType)
     }
 
-<<<<<<< HEAD
     // Generate the `getValue` method
     AsmOps.compileGetFieldMethod(visitor, classType.name.toInternalName, valueType, "value", "getValue")
-=======
-    // Generate the `getValue` method.
-    AsmOps.compileGetFieldMethod(visitor, classType.name.toInternalName, valueType, "value", "getValue", AsmOps.getReturnInsn(valueType))
->>>>>>> 9c63ebc2
 
     // Generate the `getBoxedTagValue` method.
     compileGetBoxedTagValueMethod(visitor, classType, valueType)
