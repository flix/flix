/*
 * Copyright 2015-2016 Magnus Madsen
 *
 * Licensed under the Apache License, Version 2.0 (the "License");
 * you may not use this file except in compliance with the License.
 * You may obtain a copy of the License at
 *
 *   http://www.apache.org/licenses/LICENSE-2.0
 *
 * Unless required by applicable law or agreed to in writing, software
 * distributed under the License is distributed on an "AS IS" BASIS,
 * WITHOUT WARRANTIES OR CONDITIONS OF ANY KIND, either express or implied.
 * See the License for the specific language governing permissions and
 * limitations under the License.
 */

package ca.uwaterloo.flix.language.phase

import ca.uwaterloo.flix.api.Flix
import ca.uwaterloo.flix.language.ast.Ast.{BoundBy, Source}
import ca.uwaterloo.flix.language.ast.{NamedAst, _}
import ca.uwaterloo.flix.language.dbg.AstPrinter._
import ca.uwaterloo.flix.language.errors.NameError
import ca.uwaterloo.flix.util.collection.ListMap
import ca.uwaterloo.flix.util.{InternalCompilerException, ParOps, Validation}

import java.util.concurrent.ConcurrentLinkedQueue
import scala.jdk.CollectionConverters._

/**
  * The Namer phase introduces unique symbols for each syntactic entity in the program.
  */
object Namer {

  /**
    * Introduces unique names for each syntactic entity in the given `program`.
    * */
  def run(program: DesugaredAst.Root)(implicit flix: Flix): Validation[NamedAst.Root, NameError] =
    flix.phase("Namer") {

      // Construct a new shared context.
      implicit val sctx: SharedContext = SharedContext.mk()

      // compute all the source locations
      val locations = program.units.values.foldLeft(Map.empty[Source, SourceLocation]) {
        case (macc, root) => macc + (root.loc.source -> root.loc)
      }

      val units = ParOps.parMapValues(program.units)(visitUnit)
      val SymbolTable(symbols0, instances0, uses0) = units.values.foldLeft(SymbolTable.empty)(tableUnit)

      // TODO NS-REFACTOR remove use of NName
      val symbols = symbols0.map {
        case (k, v) => Name.mkUnlocatedNName(k) -> v.m
      }
      val instances = instances0.map {
        case (k, v) => Name.mkUnlocatedNName(k) -> v
      }
      val uses = uses0.map {
        case (k, v) => Name.mkUnlocatedNName(k) -> v
      }
      Validation.toSuccessOrSoftFailure(NamedAst.Root(symbols, instances, uses, units, program.entryPoint, locations, program.names), sctx.errors.asScala)
    }(DebugValidation())

  /**
    * Performs naming on the given compilation unit `unit` under the given (partial) program `prog0`.
    */
  private def visitUnit(unit: DesugaredAst.CompilationUnit)(implicit sctx: SharedContext, flix: Flix): NamedAst.CompilationUnit = unit match {
    case DesugaredAst.CompilationUnit(usesAndImports0, decls, loc) =>
      val usesAndImports = usesAndImports0.map(visitUseOrImport)
      val ds = visitDecls(decls, Name.RootNS)
      NamedAst.CompilationUnit(usesAndImports, ds, loc)
  }

  /**
    * Performs naming on the given declaration.
    */
  private def visitDecl(decl0: DesugaredAst.Declaration, ns0: Name.NName)(implicit sctx: SharedContext, flix: Flix): NamedAst.Declaration = decl0 match {
    case decl: DesugaredAst.Declaration.Namespace => visitNamespace(decl, ns0)
    case decl: DesugaredAst.Declaration.Trait => visitTrait(decl, ns0)
    case decl: DesugaredAst.Declaration.Instance => visitInstance(decl, ns0)
    case decl: DesugaredAst.Declaration.Def => visitDef(decl, ns0, DefKind.NonMember)
    case decl: DesugaredAst.Declaration.Enum => visitEnum(decl, ns0)
    case decl: DesugaredAst.Declaration.Struct => visitStruct(decl, ns0)
    case decl: DesugaredAst.Declaration.RestrictableEnum => visitRestrictableEnum(decl, ns0)
    case decl: DesugaredAst.Declaration.TypeAlias => visitTypeAlias(decl, ns0)
    case decl: DesugaredAst.Declaration.Effect => visitEffect(decl, ns0)
    case decl: DesugaredAst.Declaration.Law => throw InternalCompilerException("unexpected law", decl.loc)
  }

  /**
    * Performs naming on the given declarations `decls0`.
    */
  private def visitDecls(decls0: List[DesugaredAst.Declaration], ns0: Name.NName)(implicit sctx: SharedContext, flix: Flix): List[NamedAst.Declaration] = {
    decls0.map(visitDecl(_, ns0))
  }

  /**
    * Performs naming on the given namespace.
    */
  private def visitNamespace(decl: DesugaredAst.Declaration.Namespace, ns0: Name.NName)(implicit sctx: SharedContext, flix: Flix): NamedAst.Declaration.Namespace = decl match {
    case DesugaredAst.Declaration.Namespace(ident, usesAndImports0, decls, loc) =>
      val ns = Name.NName(ns0.idents :+ ident, ident.loc)
      val usesAndImports = usesAndImports0.map(visitUseOrImport)
      val ds = visitDecls(decls, ns)
      val sym = new Symbol.ModuleSym(ns.parts)
      NamedAst.Declaration.Namespace(sym, usesAndImports, ds, loc)
  }

  /**
    * Adds symbols from the compilation unit to the table.
    */
  private def tableUnit(table0: SymbolTable, unit: NamedAst.CompilationUnit)(implicit sctx: SharedContext): SymbolTable = unit match {
    case NamedAst.CompilationUnit(_, decls, _) => decls.foldLeft(table0)(tableDecl)
  }

  private def tableDecl(table0: SymbolTable, decl: NamedAst.Declaration)(implicit sctx: SharedContext): SymbolTable = decl match {
    case NamedAst.Declaration.Namespace(sym, usesAndImports, decls, _) =>
      // Add the namespace to the table (no validation needed)
      val table1 = addDeclToTable(table0, sym.ns.init, sym.ns.last, decl)
      val table2 = decls.foldLeft(table1)(tableDecl)
      addUsesToTable(table2, sym.ns, usesAndImports)

    case NamedAst.Declaration.Trait(_, _, _, sym, _, _, assocs, sigs, _, _) =>
      val table1 = tryAddToTable(table0, sym.namespace, sym.name, decl)
      val assocsAndSigs = assocs ++ sigs
      assocsAndSigs.foldLeft(table1)(tableDecl)

    case inst@NamedAst.Declaration.Instance(_, _, _, clazz, _, _, _, _, _, ns, _) =>
      addInstanceToTable(table0, ns, clazz.ident.name, inst)

    case NamedAst.Declaration.Sig(sym, _, _) =>
      tryAddToTable(table0, sym.namespace, sym.name, decl)

    case NamedAst.Declaration.Def(sym, _, _) =>
      tryAddToTable(table0, sym.namespace, sym.name, decl)

    case NamedAst.Declaration.Enum(_, _, _, sym, _, _, cases, _) =>
      val table1 = tryAddToTable(table0, sym.namespace, sym.name, decl)
      cases.foldLeft(table1)(tableDecl)

    case NamedAst.Declaration.Struct(_, _, _, sym, _, fields, _) =>
      tryAddToTable(table0, sym.namespace, sym.name, decl)

    case NamedAst.Declaration.RestrictableEnum(_, _, _, sym, _, _, _, cases, _) =>
      val table1 = tryAddToTable(table0, sym.namespace, sym.name, decl)
      cases.foldLeft(table1)(tableDecl)

    case NamedAst.Declaration.TypeAlias(_, _, _, sym, _, _, _) =>
      tryAddToTable(table0, sym.namespace, sym.name, decl)

    case NamedAst.Declaration.AssocTypeSig(_, _, sym, _, _, _, _) =>
      tryAddToTable(table0, sym.namespace, sym.name, decl)

    case NamedAst.Declaration.Effect(_, _, _, sym, ops, _) =>
      val table1 = tryAddToTable(table0, sym.namespace, sym.name, decl)
      ops.foldLeft(table1)(tableDecl)

    case NamedAst.Declaration.Op(sym, _) =>
      tryAddToTable(table0, sym.namespace, sym.name, decl)

    case caze@NamedAst.Declaration.Case(sym, _, _) =>
      tryAddToTable(table0, sym.namespace, sym.name, caze)

    case caze@NamedAst.Declaration.RestrictableCase(sym, _, _) =>
      tryAddToTable(table0, sym.namespace, sym.name, caze)

    case NamedAst.Declaration.AssocTypeDef(_, _, _, _, _, loc) =>
      throw InternalCompilerException("unexpected tabling of associated type definition", loc)

  }

  /**
    * Tries to add the given declaration to the table.
    */
  private def tryAddToTable(table: SymbolTable, ns: List[String], name: String, decl: NamedAst.Declaration)(implicit sctx: SharedContext): SymbolTable = {
    lookupName(name, ns, table) match {
      case LookupResult.NotDefined => addDeclToTable(table, ns, name, decl)
      case LookupResult.AlreadyDefined(loc) =>
        mkDuplicateNamePair(name, getSymLocation(decl), loc)
        SymbolTable.empty
    }
  }

  /**
    * Adds the given declaration to the table.
    */
  private def addDeclToTable(table: SymbolTable, ns: List[String], name: String, decl: NamedAst.Declaration): SymbolTable = table match {
    case SymbolTable(symbols0, instances, uses) =>
      val oldMap = symbols0.getOrElse(ns, ListMap.empty)
      val newMap = oldMap + (name -> decl)
      val symbols = symbols0 + (ns -> newMap)
      SymbolTable(symbols, instances, uses)
  }

  /**
    * Adds the given instance to the table.
    */
  private def addInstanceToTable(table: SymbolTable, ns: List[String], name: String, decl: NamedAst.Declaration.Instance): SymbolTable = table match {
    case SymbolTable(symbols, instances0, uses) =>
      val oldMap = instances0.getOrElse(ns, Map.empty)
      val newMap = oldMap.updatedWith(name) {
        case None => Some(List(decl))
        case Some(insts) => Some(decl :: insts)
      }
      val instances = instances0 + (ns -> newMap)
      SymbolTable(symbols, instances, uses)
  }

  /**
    * Adds the given uses to the table.
    */
  private def addUsesToTable(table: SymbolTable, ns: List[String], usesAndImports: List[NamedAst.UseOrImport]): SymbolTable = table match {
    case SymbolTable(symbols, instances, uses0) =>
      val oldList = uses0.getOrElse(ns, Nil)
      val newList = usesAndImports ::: oldList
      val uses = uses0 + (ns -> newList)
      SymbolTable(symbols, instances, uses)
  }

  /**
    * Creates a pair of errors reporting a duplicate type declaration at each location.
    */
  private def mkDuplicateNamePair[T](name: String, loc1: SourceLocation, loc2: SourceLocation)(implicit sctx: SharedContext): Unit = {
    // NB: We report an error at both source locations.
    if (name.charAt(0).isUpper) {
      // Case 1: uppercase name
      sctx.errors.add(NameError.DuplicateUpperName(name, loc1, loc2))
      sctx.errors.add(NameError.DuplicateUpperName(name, loc2, loc1))
    } else {
      // Case 2: lowercase name
      sctx.errors.add(NameError.DuplicateLowerName(name, loc1, loc2))
      sctx.errors.add(NameError.DuplicateLowerName(name, loc2, loc1))
    }
  }

  /**
    * The result of looking up a type or trait name in an ast root.
    */
  private sealed trait NameLookupResult

  private object LookupResult {

    case object NotDefined extends NameLookupResult

    case class AlreadyDefined(loc: SourceLocation) extends NameLookupResult

  }

  /**
    * Looks up the uppercase name in the given namespace and root.
    */
  private def lookupName(name: String, ns0: List[String], table: SymbolTable): NameLookupResult = {
    val symbols0 = table.symbols.getOrElse(ns0, ListMap.empty)
    // ignore namespaces
    symbols0(name).flatMap {
      case _: NamedAst.Declaration.Namespace => None
      case decl => Some(decl)
    }.headOption match {
      // Case 1: The name is unused.
      case None => LookupResult.NotDefined
      // Case 2: An symbol with the name already exists.
      case Some(decl) => LookupResult.AlreadyDefined(getSymLocation(decl))
    }
  }

  /**
    * Performs naming on the given constraint `c0`.
    */
  private def visitConstraint(c0: DesugaredAst.Constraint, ns0: Name.NName)(implicit flix: Flix, sctx: SharedContext): NamedAst.Constraint = c0 match {
    case DesugaredAst.Constraint(h, bs, loc) =>

      // Introduce a symbol for every unique ident in the body, removing wildcards
      val idents = bs.flatMap {
        case DesugaredAst.Predicate.Body.Atom(_, _, _, _, terms, _) => terms.flatMap(freeVars)
        case DesugaredAst.Predicate.Body.Functional(idents1, _, _) => idents1
        case DesugaredAst.Predicate.Body.Guard(_, _) => Nil
      }.distinct.filterNot(_.isWild)

      val cparams = idents.map {
        case i =>
          val sym = Symbol.freshVarSym(i, BoundBy.Constraint)
          NamedAst.ConstraintParam(sym, loc)
      }

      // Perform naming on the head and body predicates.
      val head = visitHeadPredicate(h, ns0)
      val body = bs.map(visitBodyPredicate(_, ns0))
      NamedAst.Constraint(cparams, head, body, loc)
  }


    /**
    * Performs naming on the given enum `enum0`.
    */
  private def visitEnum(enum0: DesugaredAst.Declaration.Enum, ns0: Name.NName)(implicit flix: Flix, sctx: SharedContext): NamedAst.Declaration.Enum = enum0 match {
    case DesugaredAst.Declaration.Enum(doc, ann, mod0, ident, tparams0, derives0, cases0, loc) =>
      val sym = Symbol.mkEnumSym(ns0, ident)

      // Compute the type parameters.
      val tparams = tparams0.map(visitTypeParam)

      val mod = visitModifiers(mod0, ns0)
      val derives = visitDerivations(derives0)
      val cases = cases0.map(visitCase(_, sym))

      NamedAst.Declaration.Enum(doc, ann, mod, sym, tparams, derives, cases, loc)
  }

  /**
    * Performs the naming on the given struct `struct0`.
    */
  private def visitStruct(struct0: DesugaredAst.Declaration.Struct, ns0: Name.NName)(implicit flix: Flix, sctx: SharedContext): NamedAst.Declaration.Struct = struct0 match {
    case DesugaredAst.Declaration.Struct(doc, ann, mod0, ident, tparams0, fields0, loc) =>
      val sym = Symbol.mkStructSym(ns0, ident)

      // Compute the type parameters.
      val tparams = tparams0.map(visitTypeParam)

      val mod = visitModifiers(mod0, ns0)
      val fields = fields0.map(visitField)

      NamedAst.Declaration.Struct(doc, ann, mod, sym, tparams, fields, loc)
  }

  /**
    * Performs naming on the given enum `enum0`.
    */
  private def visitRestrictableEnum(enum0: DesugaredAst.Declaration.RestrictableEnum, ns0: Name.NName)(implicit flix: Flix, sctx: SharedContext): NamedAst.Declaration.RestrictableEnum = enum0 match {
    case DesugaredAst.Declaration.RestrictableEnum(doc, ann, mod0, ident, index0, tparams0, derives0, cases, loc) =>
      val caseIdents = cases.map(_.ident)
      val sym = Symbol.mkRestrictableEnumSym(ns0, ident, caseIdents)

      // Compute the type parameters.
      val index = visitTypeParam(index0)
      val tparams = tparams0.map(visitTypeParam)

      val mod = visitModifiers(mod0, ns0)
      val derives = visitDerivations(derives0)
      val cs = cases.map(visitRestrictableCase(_, sym))

      NamedAst.Declaration.RestrictableEnum(doc, ann, mod, sym, index, tparams, derives, cs, loc)
  }

  /**
    * Performs naming on the given enum derivations.
    */
  private def visitDerivations(derives0: DesugaredAst.Derivations): NamedAst.Derivations =
    NamedAst.Derivations(derives0.classes, derives0.loc)

  /**
  * Performs naming on the given enum case.
  */
  private def visitCase(case0: DesugaredAst.Case, enumSym: Symbol.EnumSym)(implicit flix: Flix, sctx: SharedContext): NamedAst.Declaration.Case = case0 match {
    case DesugaredAst.Case(ident, tpe, loc) =>
      val t = visitType(tpe)
      val caseSym = Symbol.mkCaseSym(enumSym, ident)
      NamedAst.Declaration.Case(caseSym, t, loc)
  }

  /**
  * Performs naming on the given field.
  */
  private def visitField(field0: DesugaredAst.StructField)(implicit flix: Flix, sctx: SharedContext): NamedAst.StructField = field0 match {
    case DesugaredAst.StructField(ident, tpe, loc) =>
      val t = visitType(tpe)
      NamedAst.StructField(ident, t, loc)
  }

  /**
    * Performs naming on the given enum case.
    */
  private def visitRestrictableCase(case0: DesugaredAst.RestrictableCase, enumSym: Symbol.RestrictableEnumSym)(implicit flix: Flix, sctx: SharedContext): NamedAst.Declaration.RestrictableCase = case0 match {
    case DesugaredAst.RestrictableCase(ident, tpe, loc) =>
      val t = visitType(tpe)
      val caseSym = Symbol.mkRestrictableCaseSym(enumSym, ident)
      NamedAst.Declaration.RestrictableCase(caseSym, t, loc)
  }

  /**
    * Performs naming on the given type alias `alias0`.
    */
  private def visitTypeAlias(alias0: DesugaredAst.Declaration.TypeAlias, ns0: Name.NName)(implicit flix: Flix, sctx: SharedContext): NamedAst.Declaration.TypeAlias = alias0 match {
    case DesugaredAst.Declaration.TypeAlias(doc, ann, mod0, ident, tparams0, tpe, loc) =>
      val mod = visitModifiers(mod0, ns0)
      val tparams = tparams0.map(visitTypeParam)
      val t = visitType(tpe)
      val sym = Symbol.mkTypeAliasSym(ns0, ident)
      NamedAst.Declaration.TypeAlias(doc, ann, mod, sym, tparams, t, loc)
  }

  /**
    * Performs naming on the given associated type signature `s0`.
    */
  private def visitAssocTypeSig(s0: DesugaredAst.Declaration.AssocTypeSig, trt: Symbol.TraitSym)(implicit flix: Flix, sctx: SharedContext): NamedAst.Declaration.AssocTypeSig = s0 match {
    case DesugaredAst.Declaration.AssocTypeSig(doc, mod, ident, tparams0, kind0, tpe, loc) =>
      val sym = Symbol.mkAssocTypeSym(trt, ident)
      val tparam = visitTypeParam(tparams0)
      val kind = visitKind(kind0)
      val t = tpe.map(visitType)
      NamedAst.Declaration.AssocTypeSig(doc, mod, sym, tparam, kind, t, loc)
  }

  /**
    * Performs naming on the given associated type signatures `assocs0`.
    */
  private def visitAssocTypeSigs(assocs0: List[DesugaredAst.Declaration.AssocTypeSig], trt: Symbol.TraitSym)(implicit flix: Flix, sctx: SharedContext): List[NamedAst.Declaration.AssocTypeSig] = {
    assocs0.map(visitAssocTypeSig(_, trt))
  }

  /**
    * Performs naming on the given associated type definition `d0`.
    */
  private def visitAssocTypeDef(d0: DesugaredAst.Declaration.AssocTypeDef)(implicit flix: Flix, sctx: SharedContext): NamedAst.Declaration.AssocTypeDef = d0 match {
    case DesugaredAst.Declaration.AssocTypeDef(doc, mod, ident, arg, tpe, loc) =>
      val t1 = visitType(arg)
      val t2 = visitType(tpe)
      NamedAst.Declaration.AssocTypeDef(doc, mod, ident, t1, t2, loc)
  }

  /**
    * Performs naming on the given associated type definitions `assocs0`.
    */
  private def visitAssocTypeDefs(assocs0: List[DesugaredAst.Declaration.AssocTypeDef])(implicit flix: Flix, sctx: SharedContext): List[NamedAst.Declaration.AssocTypeDef] = {
    assocs0.map(visitAssocTypeDef)
  }


  /**
    * Performs naming on the given trait `trt`.
    */
  private def visitTrait(trt: DesugaredAst.Declaration.Trait, ns0: Name.NName)(implicit flix: Flix, sctx: SharedContext): NamedAst.Declaration.Trait = trt match {
    case DesugaredAst.Declaration.Trait(doc, ann, mod0, ident, tparams0, superTraits, assocs, signatures, laws, loc) =>
      val sym = Symbol.mkTraitSym(ns0, ident)
      val mod = visitModifiers(mod0, ns0)
      val tparam = visitTypeParam(tparams0)

      val sts = visitTypeConstraints(superTraits)
      val ascs = visitAssocTypeSigs(assocs, sym) // TODO switch param order to match visitSig
      val sigs = visitSigs(signatures, ns0, sym)
      val ls = visitDefs(laws, ns0)

      NamedAst.Declaration.Trait(doc, ann, mod, sym, tparam, sts, ascs, sigs, ls, loc)
  }

  /**
    * Performs naming on the given instance `instance`.
    */
  private def visitInstance(instance: DesugaredAst.Declaration.Instance, ns0: Name.NName)(implicit flix: Flix, sctx: SharedContext): NamedAst.Declaration.Instance = instance match {
    case DesugaredAst.Declaration.Instance(doc, ann, mod, clazz, tpe, tconstrs, assocs, defs, loc) =>
      val tparams = getImplicitTypeParamsFromTypes(List(tpe))
      val t = visitType(tpe)
      val tcsts = visitTypeConstraints(tconstrs)
      val ascs = visitAssocTypeDefs(assocs)
      val ds = visitDefs(defs, ns0)
      NamedAst.Declaration.Instance(doc, ann, mod, clazz, tparams, t, tcsts, ascs, ds, ns0.parts, loc)
  }

  /**
    * Performs naming on the given type constraint `tconstr`.
    */
  private def visitTypeConstraint(tconstr: DesugaredAst.TypeConstraint)(implicit flix: Flix, sctx: SharedContext): NamedAst.TypeConstraint = tconstr match {
    case DesugaredAst.TypeConstraint(trt, tparam, loc) =>
      val t = visitType(tparam)
      NamedAst.TypeConstraint(trt, t, loc)
  }

  /**
    * Performs naming on the given type constraints `tconstrs`.
    */
  private def visitTypeConstraints(tconstrs: List[DesugaredAst.TypeConstraint])(implicit flix: Flix, sctx: SharedContext): List[NamedAst.TypeConstraint] = {
    tconstrs.map(visitTypeConstraint)
  }

  /**
    * Performs naming on the given equality constraint `econstr`.
    */
  private def visitEqualityConstraint(econstr: DesugaredAst.EqualityConstraint)(implicit flix: Flix, sctx: SharedContext): NamedAst.EqualityConstraint = econstr match {
    case DesugaredAst.EqualityConstraint(qname, tpe1, tpe2, loc) =>
      val t1 = visitType(tpe1)
      val t2 = visitType(tpe2)
      NamedAst.EqualityConstraint(qname, t1, t2, loc)
  }

  /**
    * Performs naming on the given equality constraints `econstrs`.
    */
  private def visitEqualityConstraints(econstrs: List[DesugaredAst.EqualityConstraint])(implicit flix: Flix, sctx: SharedContext): List[NamedAst.EqualityConstraint] = {
    econstrs.map(visitEqualityConstraint)
  }

  /**
    * Performs naming on the given signature declaration `sig`.
    */
  private def visitSig(sig: DesugaredAst.Declaration.Sig, ns0: Name.NName, traitSym: Symbol.TraitSym)(implicit flix: Flix, sctx: SharedContext): NamedAst.Declaration.Sig = sig match {
    case DesugaredAst.Declaration.Sig(doc, ann, mod0, ident, tparams0, fparams, exp, tpe, eff, tconstrs, econstrs, loc) =>
      val tparams = getTypeParamsFromFormalParams(tparams0, fparams, tpe, eff, econstrs)

      // First visit all the top-level information
      val mod = visitModifiers(mod0, ns0)
      val fps = visitFormalParams(fparams)
      val t = visitType(tpe)
      val ef = eff.map(visitType)
      val tcsts = visitTypeConstraints(tconstrs)
      val ecsts = visitEqualityConstraints(econstrs)

      // Then visit the parts depending on the parameters
      val e = visitExp(exp, ns0)

      val sym = Symbol.mkSigSym(traitSym, ident)
      val spec = NamedAst.Spec(doc, ann, mod, tparams, fps, t, ef, tcsts, ecsts, loc)
      NamedAst.Declaration.Sig(sym, spec, e)
  }

  /**
    * Performs naming on the given signature declarations `sigs0`.
    */
  private def visitSigs(sigs0: List[DesugaredAst.Declaration.Sig], ns0: Name.NName, sym: Symbol.TraitSym)(implicit flix: Flix, sctx: SharedContext): List[NamedAst.Declaration.Sig] = {
    sigs0.map(visitSig(_, ns0, sym))
  }

  /**
    * Performs naming on the given definition declaration `decl0`.
    */
  private def visitDef(decl0: DesugaredAst.Declaration.Def, ns0: Name.NName, defKind: DefKind)(implicit flix: Flix, sctx: SharedContext): NamedAst.Declaration.Def = decl0 match {
    case DesugaredAst.Declaration.Def(doc, ann, mod0, ident, tparams0, fparams, exp, tpe, eff, tconstrs, econstrs, loc) =>
      flix.subtask(ident.name, sample = true)

      val tparams = getTypeParamsFromFormalParams(tparams0, fparams, tpe, eff, econstrs)

      // First visit all the top-level information
      val mod = visitModifiers(mod0, ns0)
      val fps = visitFormalParams(fparams)
      val t = visitType(tpe)
      val ef = eff.map(visitType)
      val tcsts = visitTypeConstraints(tconstrs)
      val ecsts = visitEqualityConstraints(econstrs)

      // Then visit the parts depending on the parameters
      val e = visitExp(exp, ns0)

      // Give the def an id only if it is an instance def.
      // This distinguishes instance defs that could share a namespace.
      val id = defKind match {
        case DefKind.Member => Some(flix.genSym.freshId())
        case DefKind.NonMember => None
      }
      val sym = Symbol.mkDefnSym(ns0, ident, id)
      val spec = NamedAst.Spec(doc, ann, mod, tparams, fps, t, ef, tcsts, ecsts, loc)
      NamedAst.Declaration.Def(sym, spec, e)
  }

  /**
    * Performs naming on the given definition declarations `decls0`.
    */
  private def visitDefs(decls0: List[DesugaredAst.Declaration.Def], ns0: Name.NName)(implicit flix: Flix, sctx: SharedContext): List[NamedAst.Declaration.Def] = {
    decls0.map(visitDef(_, ns0, DefKind.Member))
  }

  /**
    * Performs naming on the given effect `eff0`.
    */
  private def visitEffect(eff0: DesugaredAst.Declaration.Effect, ns0: Name.NName)(implicit flix: Flix, sctx: SharedContext): NamedAst.Declaration.Effect = eff0 match {
    case DesugaredAst.Declaration.Effect(doc, ann, mod0, ident, ops0, loc) =>
      val sym = Symbol.mkEffectSym(ns0, ident)
      val mod = visitModifiers(mod0, ns0)
      val ops = visitOps(ops0, ns0, sym)
      NamedAst.Declaration.Effect(doc, ann, mod, sym, ops, loc)
  }

  /**
    * Performs naming on the given effect operation `op0`.
    */
  private def visitOp(op0: DesugaredAst.Declaration.Op, ns0: Name.NName, effSym: Symbol.EffectSym)(implicit flix: Flix, sctx: SharedContext): NamedAst.Declaration.Op = op0 match {
    case DesugaredAst.Declaration.Op(doc, ann, mod0, ident, fparams, tpe, tconstrs, loc) =>
      // First visit all the top-level information
      val mod = visitModifiers(mod0, ns0)
      val fps = visitFormalParams(fparams)
      val t = visitType(tpe)
      val tcsts = visitTypeConstraints(tconstrs)

      val tparams = Nil // operations are monomorphic
      val eff = None // operations are pure
      val econstrs = Nil // TODO ASSOC-TYPES allow econstrs here

      val sym = Symbol.mkOpSym(effSym, ident)
      val spec = NamedAst.Spec(doc, ann, mod, tparams, fps, t, eff, tcsts, econstrs, loc)
      NamedAst.Declaration.Op(sym, spec)
  }

  /**
    * Performs naming on the given effect operations `ops0`.
    */
  private def visitOps(ops0: List[DesugaredAst.Declaration.Op], ns0: Name.NName, effSym: Symbol.EffectSym)(implicit flix: Flix, sctx: SharedContext): List[NamedAst.Declaration.Op] = {
    ops0.map(visitOp(_, ns0, effSym))
  }

  /**
    * Performs naming on the given expression `exp0`.
    */
  // TODO NS-REFACTOR can remove ns0 too?
  private def visitExp(exp0: DesugaredAst.Expr, ns0: Name.NName)(implicit flix: Flix, sctx: SharedContext): NamedAst.Expr = exp0 match {
    case DesugaredAst.Expr.Ambiguous(name, loc) =>
      NamedAst.Expr.Ambiguous(name, loc)

    case DesugaredAst.Expr.OpenAs(name, exp, loc) =>
      val e = visitExp(exp, ns0)
      NamedAst.Expr.OpenAs(name, e, loc)

    case DesugaredAst.Expr.Open(name, loc) =>
      NamedAst.Expr.Open(name, loc)

    case DesugaredAst.Expr.Hole(name, loc) =>
      NamedAst.Expr.Hole(name, loc)

    case DesugaredAst.Expr.HoleWithExp(exp, loc) =>
      val e = visitExp(exp, ns0)
      NamedAst.Expr.HoleWithExp(e, loc)

    case DesugaredAst.Expr.Use(uses0, exp, loc) =>
      val uses = uses0.map(visitUseOrImport)
      val e = visitExp(exp, ns0)
      uses.foldRight(e) {
        case (use, acc) => NamedAst.Expr.Use(use, acc, loc)
      }

    case DesugaredAst.Expr.Cst(cst, loc) =>
      NamedAst.Expr.Cst(cst, loc)

    case DesugaredAst.Expr.Apply(exp, exps, loc) =>
      val e = visitExp(exp, ns0)
      val es = visitExps(exps, ns0)
      NamedAst.Expr.Apply(e, es, loc)

    case DesugaredAst.Expr.Lambda(fparam, exp, loc) =>
      val fp = visitFormalParam(fparam)
      val e = visitExp(exp, ns0)
      NamedAst.Expr.Lambda(fp, e, loc)

    case DesugaredAst.Expr.Unary(sop, exp, loc) =>
      val e = visitExp(exp, ns0)
      NamedAst.Expr.Unary(sop, e, loc)

    case DesugaredAst.Expr.Binary(sop, exp1, exp2, loc) =>
      val e1 = visitExp(exp1, ns0)
      val e2 = visitExp(exp2, ns0)
      NamedAst.Expr.Binary(sop, e1, e2, loc)

    case DesugaredAst.Expr.IfThenElse(exp1, exp2, exp3, loc) =>
      val e1 = visitExp(exp1, ns0)
      val e2 = visitExp(exp2, ns0)
      val e3 = visitExp(exp3, ns0)
      NamedAst.Expr.IfThenElse(e1, e2, e3, loc)

    case DesugaredAst.Expr.Stm(exp1, exp2, loc) =>
      val e1 = visitExp(exp1, ns0)
      val e2 = visitExp(exp2, ns0)
      NamedAst.Expr.Stm(e1, e2, loc)

    case DesugaredAst.Expr.Discard(exp, loc) =>
      val e = visitExp(exp, ns0)
      NamedAst.Expr.Discard(e, loc)

    case DesugaredAst.Expr.Let(ident, mod, exp1, exp2, loc) =>
      // make a fresh variable symbol for the local variable.
      val sym = Symbol.freshVarSym(ident, BoundBy.Let)
      val e1 = visitExp(exp1, ns0)
      val e2 = visitExp(exp2, ns0)
      NamedAst.Expr.Let(sym, mod, e1, e2, loc)

    case DesugaredAst.Expr.LetRec(ident, ann, mod, exp1, exp2, loc) =>
      val sym = Symbol.freshVarSym(ident, BoundBy.Let)
      val e1 = visitExp(exp1, ns0)
      val e2 = visitExp(exp2, ns0)
      NamedAst.Expr.LetRec(sym, ann, mod, e1, e2, loc)

    case DesugaredAst.Expr.Region(tpe, loc) =>
      NamedAst.Expr.Region(tpe, loc)

    case DesugaredAst.Expr.Scope(ident, exp, loc) =>
      // Introduce a fresh variable symbol for the region.
      val sym = Symbol.freshVarSym(ident, BoundBy.Let)

      // Introduce a rigid region variable for the region.
      val regionVar = Symbol.freshUnkindedTypeVarSym(Ast.VarText.SourceText(sym.text), isRegion = true, loc)

      // We must increase the level because we go under a new region scope.
      val e = visitExp(exp, ns0)
      NamedAst.Expr.Scope(sym, regionVar, e, loc)

    case DesugaredAst.Expr.Match(exp, rules, loc) =>
      val e = visitExp(exp, ns0)
      val rs = visitMatchRules(rules, ns0)
      NamedAst.Expr.Match(e, rs, loc)

    case DesugaredAst.Expr.TypeMatch(exp, rules, loc) =>
      val e = visitExp(exp, ns0)
      val rs = visitTypeMatchRules(rules, ns0)
      NamedAst.Expr.TypeMatch(e, rs, loc)

    case DesugaredAst.Expr.RestrictableChoose(star, exp, rules, loc) =>
      val e = visitExp(exp, ns0)
      val rs = visitRestrictableChooseRules(rules, ns0)
      NamedAst.Expr.RestrictableChoose(star, e, rs, loc)

    case DesugaredAst.Expr.Tuple(exps, loc) =>
      val es = visitExps(exps, ns0)
      NamedAst.Expr.Tuple(es, loc)

    case DesugaredAst.Expr.RecordEmpty(loc) =>
      NamedAst.Expr.RecordEmpty(loc)

    case DesugaredAst.Expr.RecordSelect(exp, label, loc) =>
      val e = visitExp(exp, ns0)
      NamedAst.Expr.RecordSelect(e, label, loc)

    case DesugaredAst.Expr.RecordExtend(label, exp1, exp2, loc) =>
      val e1 = visitExp(exp1, ns0)
      val e2 = visitExp(exp2, ns0)
      NamedAst.Expr.RecordExtend(label, e1, e2, loc)

    case DesugaredAst.Expr.RecordRestrict(label, exp, loc) =>
      val e = visitExp(exp, ns0)
      NamedAst.Expr.RecordRestrict(label, e, loc)

    case DesugaredAst.Expr.ArrayLit(exps, exp, loc) =>
      val es = visitExps(exps, ns0)
      val e = visitExp(exp, ns0)
      NamedAst.Expr.ArrayLit(es, e, loc)

    case DesugaredAst.Expr.ArrayNew(exp1, exp2, exp3, loc) =>
      val e1 = visitExp(exp1, ns0)
      val e2 = visitExp(exp2, ns0)
      val e3 = visitExp(exp3, ns0)
      NamedAst.Expr.ArrayNew(e1, e2, e3, loc)

    case DesugaredAst.Expr.ArrayLoad(exp1, exp2, loc) =>
      val e1 = visitExp(exp1, ns0)
      val e2 = visitExp(exp2, ns0)
      NamedAst.Expr.ArrayLoad(e1, e2, loc)

    case DesugaredAst.Expr.ArrayStore(exp1, exp2, exp3, loc) =>
      val e1 = visitExp(exp1, ns0)
      val e2 = visitExp(exp2, ns0)
      val e3 = visitExp(exp3, ns0)
      NamedAst.Expr.ArrayStore(e1, e2, e3, loc)

    case DesugaredAst.Expr.ArrayLength(exp, loc) =>
      val e = visitExp(exp, ns0)
      NamedAst.Expr.ArrayLength(e, loc)

    case DesugaredAst.Expr.StructNew(qname, exps, exp, loc) =>
      val e = visitExp(exp, ns0)
      val es = visitStructFields(exps, ns0)
      NamedAst.Expr.StructNew(qname, es, e, loc)

    case DesugaredAst.Expr.StructGet(exp, name, loc) =>
      val e = visitExp(exp, ns0)
      NamedAst.Expr.StructGet(Name.mkQName(ns0.idents.last.name, ns0.loc), e, name, loc)

    case DesugaredAst.Expr.StructPut(exp1, name, exp2, loc) =>
      val e1 = visitExp(exp1, ns0)
      val e2 = visitExp(exp2, ns0)
      NamedAst.Expr.StructPut(Name.mkQName(ns0.idents.last.name, ns0.loc), e1, name, e2, loc)

    case DesugaredAst.Expr.VectorLit(exps, loc) =>
      val es = visitExps(exps, ns0)
      NamedAst.Expr.VectorLit(es, loc)

    case DesugaredAst.Expr.VectorLoad(exp1, exp2, loc) =>
      val e1 = visitExp(exp1, ns0)
      val e2 = visitExp(exp2, ns0)
      NamedAst.Expr.VectorLoad(e1, e2, loc)

    case DesugaredAst.Expr.VectorLength(exp, loc) =>
      val e = visitExp(exp, ns0)
      NamedAst.Expr.VectorLength(e, loc)

    case DesugaredAst.Expr.Ref(exp1, exp2, loc) =>
      val e1 = visitExp(exp1, ns0)
      val e2 = visitExp(exp2, ns0)
      NamedAst.Expr.Ref(e1, e2, loc)

    case DesugaredAst.Expr.Deref(exp, loc) =>
      val e = visitExp(exp, ns0)
      NamedAst.Expr.Deref(e, loc)

    case DesugaredAst.Expr.Assign(exp1, exp2, loc) =>
      val e1 = visitExp(exp1, ns0)
      val e2 = visitExp(exp2, ns0)
      NamedAst.Expr.Assign(e1, e2, loc)

    case DesugaredAst.Expr.Ascribe(exp, tpe, eff, loc) =>
      val e = visitExp(exp, ns0)
      val t = tpe.map(visitType)
      val ef = eff.map(visitType)
      NamedAst.Expr.Ascribe(e, t, ef, loc)

    case DesugaredAst.Expr.InstanceOf(exp, className, loc) =>
      val e = visitExp(exp, ns0)
      NamedAst.Expr.InstanceOf(e, className, loc)

    case DesugaredAst.Expr.CheckedCast(c, exp, loc) =>
      val e = visitExp(exp, ns0)
      NamedAst.Expr.CheckedCast(c, e, loc)

    case DesugaredAst.Expr.UncheckedCast(exp, tpe, eff, loc) =>
      val e = visitExp(exp, ns0)
      val t = tpe.map(visitType)
      val ef = eff.map(visitType)
      NamedAst.Expr.UncheckedCast(e, t, ef, loc)

    case DesugaredAst.Expr.UncheckedMaskingCast(exp, loc) =>
      val e = visitExp(exp, ns0)
      NamedAst.Expr.UncheckedMaskingCast(e, loc)

    case DesugaredAst.Expr.Without(exp, eff, loc) =>
      val e = visitExp(exp, ns0)
      NamedAst.Expr.Without(e, eff, loc)

    case DesugaredAst.Expr.TryCatch(exp, rules, loc) =>
      val e = visitExp(exp, ns0)
      val rs = visitTryCatchRules(rules, ns0)
      NamedAst.Expr.TryCatch(e, rs, loc)

    case DesugaredAst.Expr.TryWith(exp, eff, rules, loc) =>
      val e = visitExp(exp, ns0)
      val rs = visitTryWithRules(rules, ns0)
      NamedAst.Expr.TryWith(e, eff, rs, loc)

    case DesugaredAst.Expr.Do(op, exps, loc) =>
      val es = visitExps(exps, ns0)
      NamedAst.Expr.Do(op, es, loc)

    case DesugaredAst.Expr.InvokeConstructor2(className, exps, loc) =>
      val es = visitExps(exps, ns0)
      NamedAst.Expr.InvokeConstructor2(className, es, loc)

    case DesugaredAst.Expr.InvokeMethod2(exp, name, exps, loc) =>
      val e = visitExp(exp, ns0)
      val es = visitExps(exps, ns0)
      NamedAst.Expr.InvokeMethod2(e, name, es, loc)

    case DesugaredAst.Expr.InvokeConstructorOld(className, exps, sig, loc) =>
      if (flix.options.xnodeprecated) {
        val m = NameError.Deprecated(loc)
        sctx.errors.add(m)
        return NamedAst.Expr.Error(m)
      }

      val es = visitExps(exps, ns0)
      val ts = sig.map(visitType)
      NamedAst.Expr.InvokeConstructorOld(className, es, ts, loc)

    case DesugaredAst.Expr.InvokeMethodOld(className, methodName, exp, exps, sig, tpe, loc) =>
      if (flix.options.xnodeprecated) {
        val m = NameError.Deprecated(loc)
        sctx.errors.add(m)
        return NamedAst.Expr.Error(m)
      }

      val e = visitExp(exp, ns0)
      val es = visitExps(exps, ns0)
      val ts = sig.map(visitType)
      val t = visitType(tpe)
      NamedAst.Expr.InvokeMethodOld(className, methodName, e, es, ts, t, loc)

    case DesugaredAst.Expr.InvokeStaticMethodOld(className, methodName, exps, sig, tpe, loc) =>
      if (flix.options.xnodeprecated) {
        val m = NameError.Deprecated(loc)
        sctx.errors.add(m)
        return NamedAst.Expr.Error(m)
      }

      val es = visitExps(exps, ns0)
      val ts = sig.map(visitType)
      val t = visitType(tpe)
      NamedAst.Expr.InvokeStaticMethodOld(className, methodName, es, ts, t, loc)

    case DesugaredAst.Expr.GetField(className, fieldName, exp, loc) =>
      val e = visitExp(exp, ns0)
      NamedAst.Expr.GetField(className, fieldName, e, loc)

    case DesugaredAst.Expr.PutField(className, fieldName, exp1, exp2, loc) =>
      val e1 = visitExp(exp1, ns0)
      val e2 = visitExp(exp2, ns0)
      NamedAst.Expr.PutField(className, fieldName, e1, e2, loc)

    case DesugaredAst.Expr.GetStaticField(className, fieldName, loc) =>
      NamedAst.Expr.GetStaticField(className, fieldName, loc)

    case DesugaredAst.Expr.PutStaticField(className, fieldName, exp, loc) =>
      val e = visitExp(exp, ns0)
      NamedAst.Expr.PutStaticField(className, fieldName, e, loc)

    case DesugaredAst.Expr.NewObject(tpe, methods, loc) =>
      val t = visitType(tpe)
      val ms = methods.map(visitJvmMethod(_, ns0))
      val name = s"Anon$$${flix.genSym.freshId()}"
      NamedAst.Expr.NewObject(name, t, ms, loc)

    case DesugaredAst.Expr.NewChannel(exp1, exp2, loc) =>
      val e1 = visitExp(exp1, ns0)
      val e2 = visitExp(exp2, ns0)
      NamedAst.Expr.NewChannel(e1, e2, loc)

    case DesugaredAst.Expr.GetChannel(exp, loc) =>
      val e = visitExp(exp, ns0)
      NamedAst.Expr.GetChannel(e, loc)

    case DesugaredAst.Expr.PutChannel(exp1, exp2, loc) =>
      val e1 = visitExp(exp1, ns0)
      val e2 = visitExp(exp2, ns0)
      NamedAst.Expr.PutChannel(e1, e2, loc)

    case DesugaredAst.Expr.SelectChannel(rules, exp, loc) =>
      val rs = visitSelectChannelRules(rules, ns0)
      val e = visitExp(exp, ns0)
      NamedAst.Expr.SelectChannel(rs, e, loc)

    case DesugaredAst.Expr.Spawn(exp1, exp2, loc) =>
      val e1 = visitExp(exp1, ns0)
      val e2 = visitExp(exp2, ns0)
      NamedAst.Expr.Spawn(e1, e2, loc)

    case DesugaredAst.Expr.ParYield(frags, exp, loc) =>
      val e = visitExp(exp, ns0)
      val fs = visitParYieldFragments(frags, ns0)
      NamedAst.Expr.ParYield(fs, e, loc)

    case DesugaredAst.Expr.Lazy(exp, loc) =>
      val e = visitExp(exp, ns0)
      NamedAst.Expr.Lazy(e, loc)

    case DesugaredAst.Expr.Force(exp, loc) =>
      val e = visitExp(exp, ns0)
      NamedAst.Expr.Force(e, loc)

    case DesugaredAst.Expr.FixpointConstraintSet(cs0, loc) =>
      val cs = cs0.map(visitConstraint(_, ns0))
      NamedAst.Expr.FixpointConstraintSet(cs, loc)

    case DesugaredAst.Expr.FixpointLambda(pparams, exp, loc) =>
      val ps = pparams.map(visitPredicateParam)
      val e = visitExp(exp, ns0)
      NamedAst.Expr.FixpointLambda(ps, e, loc)

    case DesugaredAst.Expr.FixpointMerge(exp1, exp2, loc) =>
      val e1 = visitExp(exp1, ns0)
      val e2 = visitExp(exp2, ns0)
      NamedAst.Expr.FixpointMerge(e1, e2, loc)

    case DesugaredAst.Expr.FixpointSolve(exp, loc) =>
      val e = visitExp(exp, ns0)
      NamedAst.Expr.FixpointSolve(e, loc)

    case DesugaredAst.Expr.FixpointFilter(ident, exp, loc) =>
      val e = visitExp(exp, ns0)
      NamedAst.Expr.FixpointFilter(ident, e, loc)

    case DesugaredAst.Expr.FixpointInject(exp, pred, loc) =>
      val e = visitExp(exp, ns0)
      NamedAst.Expr.FixpointInject(e, pred, loc)

    case DesugaredAst.Expr.FixpointProject(pred, exp1, exp2, loc) =>
      val e1 = visitExp(exp1, ns0)
      val e2 = visitExp(exp2, ns0)
      NamedAst.Expr.FixpointProject(pred, e1, e2, loc)

    case DesugaredAst.Expr.Error(m) =>
      NamedAst.Expr.Error(m)

  }

  /**
    * Performs naming on the given expression `exp0`.
    */
  private def visitExp(exp0: Option[DesugaredAst.Expr], ns0: Name.NName)(implicit flix: Flix, sctx: SharedContext): Option[NamedAst.Expr] = {
    exp0.map(visitExp(_, ns0))
  }

  /**
    * Performs naming on the given expressions `exps0`.
    */
  private def visitExps(exps0: List[DesugaredAst.Expr], ns0: Name.NName)(implicit flix: Flix, sctx: SharedContext): List[NamedAst.Expr] = {
    exps0.map(visitExp(_, ns0))
  }

  /**
    * Performs naming on the given match rule `rule0`.
    */
  private def visitMatchRule(rule0: DesugaredAst.MatchRule, ns0: Name.NName)(implicit flix: Flix, sctx: SharedContext): NamedAst.MatchRule = rule0 match {
    case DesugaredAst.MatchRule(pat, exp1, exp2) =>
      val p = visitPattern(pat)
      val e1 = visitExp(exp1, ns0)
      val e2 = visitExp(exp2, ns0)
      NamedAst.MatchRule(p, e1, e2)
  }

  /**
    * Performs naming on the given match rules `rules0`.
    */
  private def visitMatchRules(rules0: List[DesugaredAst.MatchRule], ns0: Name.NName)(implicit flix: Flix, sctx: SharedContext): List[NamedAst.MatchRule] = {
    rules0.map(visitMatchRule(_, ns0))
  }

  /**
    * Performs naming on the given typematch rule `rule0`.
    */
  private def visitTypeMatchRule(rule0: DesugaredAst.TypeMatchRule, ns0: Name.NName)(implicit flix: Flix, sctx: SharedContext): NamedAst.TypeMatchRule = rule0 match {
    case DesugaredAst.TypeMatchRule(ident, tpe, body) =>
      val sym = Symbol.freshVarSym(ident, BoundBy.Pattern)
      val t = visitType(tpe)
      val b = visitExp(body, ns0)
      NamedAst.TypeMatchRule(sym, t, b)
  }

  /**
    * Performs naming on the given typematch rules `rules0`.
    */
  private def visitTypeMatchRules(rules0: List[DesugaredAst.TypeMatchRule], ns0: Name.NName)(implicit flix: Flix, sctx: SharedContext): List[NamedAst.TypeMatchRule] = {
    rules0.map(visitTypeMatchRule(_, ns0))
  }

  /**
    * Performs naming on the given restrictable choose rule `rule0`.
    */
  private def visitRestrictableChooseRule(rule0: DesugaredAst.RestrictableChooseRule, ns0: Name.NName)(implicit flix: Flix, sctx: SharedContext): NamedAst.RestrictableChooseRule = rule0 match {
    case DesugaredAst.RestrictableChooseRule(pat, exp1) =>
      val p = visitRestrictablePattern(pat)
      val e1 = visitExp(exp1, ns0)
      NamedAst.RestrictableChooseRule(p, e1)
  }

  /**
    * Performs naming on the given restrictable choose rules `rules0`.
    */
  private def visitRestrictableChooseRules(rules0: List[DesugaredAst.RestrictableChooseRule], ns0: Name.NName)(implicit flix: Flix, sctx: SharedContext): List[NamedAst.RestrictableChooseRule] = {
    rules0.map(visitRestrictableChooseRule(_, ns0))
  }

  /**
    * Performs naming on the given struct field expression `exp0`.
    */
  private def visitStructField(ns0: Name.NName)(exp0: (Name.Label, DesugaredAst.Expr))(implicit flix: Flix, sctx: SharedContext): (Name.Label, NamedAst.Expr) = exp0 match {
    case (n, exp1) =>
      val e = visitExp(exp1, ns0)
      (n, e)
  }

  /**
    * Performs naming on the given struct field expressions `exps0`.
    */
  private def visitStructFields(exps0: List[(Name.Label, DesugaredAst.Expr)], ns0: Name.NName)(implicit flix: Flix, sctx: SharedContext): List[(Name.Label, NamedAst.Expr)] = {
    exps0.map(visitStructField(ns0))
  }

  /**
    * Performs naming on the given try-catch rule `rule0`.
    */
  private def visitTryCatchRule(rule0: DesugaredAst.CatchRule, ns0: Name.NName)(implicit flix: Flix, sctx: SharedContext): NamedAst.CatchRule = rule0 match {
    case DesugaredAst.CatchRule(ident, className, body) =>
      val sym = Symbol.freshVarSym(ident, BoundBy.CatchRule)
      val b = visitExp(body, ns0)
      NamedAst.CatchRule(sym, className, b)
  }

  /**
    * Performs naming on the given try-catch rules `rules0`.
    */
  private def visitTryCatchRules(rules0: List[DesugaredAst.CatchRule], ns0: Name.NName)(implicit flix: Flix, sctx: SharedContext): List[NamedAst.CatchRule] = {
    rules0.map(visitTryCatchRule(_, ns0))
  }

  /**
    * Performs naming on the given handler rule `rule0`.
    */
  private def visitTryWithRule(rule0: DesugaredAst.HandlerRule, ns0: Name.NName)(implicit flix: Flix, sctx: SharedContext): NamedAst.HandlerRule = rule0 match {
    case DesugaredAst.HandlerRule(op, fparams, body0) =>
      val fps = visitFormalParams(fparams)
      val b = visitExp(body0, ns0)
      NamedAst.HandlerRule(op, fps, b)
  }

  /**
    * Performs naming on the given handler rules `rules0`.
    */
  private def visitTryWithRules(rules0: List[DesugaredAst.HandlerRule], ns0: Name.NName)(implicit flix: Flix, sctx: SharedContext): List[NamedAst.HandlerRule] = {
    rules0.map(visitTryWithRule(_, ns0))
  }

  /**
    * Performs naming on the given select channel rule `rule0`.
    */
  private def visitSelectChannelRule(rule0: DesugaredAst.SelectChannelRule, ns0: Name.NName)(implicit flix: Flix, sctx: SharedContext): NamedAst.SelectChannelRule = rule0 match {
    case DesugaredAst.SelectChannelRule(ident, exp1, exp2) =>
      // make a fresh variable symbol for the local recursive variable.
      val sym = Symbol.freshVarSym(ident, BoundBy.SelectRule)
      val e1 = visitExp(exp1, ns0)
      val e2 = visitExp(exp2, ns0)
      NamedAst.SelectChannelRule(sym, e1, e2)
  }

  /**
    * Performs naming on the given select channel rules `rules0`.
    */
  private def visitSelectChannelRules(rules0: List[DesugaredAst.SelectChannelRule], ns0: Name.NName)(implicit flix: Flix, sctx: SharedContext): List[NamedAst.SelectChannelRule] = {
    rules0.map(visitSelectChannelRule(_, ns0))
  }

  /**
    * Performs naming on the given par-yield fragment `frag0`.
    */
  private def visitParYieldFragment(frag0: DesugaredAst.ParYieldFragment, ns0: Name.NName)(implicit flix: Flix, sctx: SharedContext): NamedAst.ParYieldFragment = frag0 match {
    case DesugaredAst.ParYieldFragment(pat, exp1, l) =>
      val p = visitPattern(pat)
      val e1 = visitExp(exp1, ns0)
      NamedAst.ParYieldFragment(p, e1, l)
  }

  /**
    * Performs naming on the given par-yield fragments `frags0`.
    */
  private def visitParYieldFragments(frags0: List[DesugaredAst.ParYieldFragment], ns0: Name.NName)(implicit flix: Flix, sctx: SharedContext): List[NamedAst.ParYieldFragment] = {
    frags0.map(visitParYieldFragment(_, ns0))
  }

  /**
    * Names the given pattern `pat0`.
    */
  private def visitPattern(pat0: DesugaredAst.Pattern)(implicit flix: Flix, sctx: SharedContext): NamedAst.Pattern = pat0 match {
    case DesugaredAst.Pattern.Wild(loc) => NamedAst.Pattern.Wild(loc)
    case DesugaredAst.Pattern.Var(ident, loc) =>
      // make a fresh variable symbol for the local variable.
      val sym = Symbol.freshVarSym(ident, BoundBy.Pattern)
      NamedAst.Pattern.Var(sym, loc)

    case DesugaredAst.Pattern.Cst(cst, loc) => NamedAst.Pattern.Cst(cst, loc)

    case DesugaredAst.Pattern.Tag(qname, pat, loc) =>
      NamedAst.Pattern.Tag(qname, visitPattern(pat), loc)

    case DesugaredAst.Pattern.Tuple(elms, loc) =>
      NamedAst.Pattern.Tuple(elms.map(visitPattern), loc)

    case DesugaredAst.Pattern.Record(pats, pat, loc) =>
      val psVal = pats.map {
        case DesugaredAst.Pattern.Record.RecordLabelPattern(label, pat1, loc1) =>
          val p = pat1 match {
            case Some(p1) => visitPattern(p1)
            case None =>
              // Introduce new symbols if there is no pattern
              val sym = Symbol.freshVarSym(label.name, BoundBy.Pattern, label.loc)
              NamedAst.Pattern.Var(sym, label.loc)
          }
          NamedAst.Pattern.Record.RecordLabelPattern(label, p, loc1)
      }
      val pVal = visitPattern(pat)
      NamedAst.Pattern.Record(psVal, pVal, loc)

    case DesugaredAst.Pattern.RecordEmpty(loc) => NamedAst.Pattern.RecordEmpty(loc)

    case DesugaredAst.Pattern.Error(loc) => NamedAst.Pattern.Error(loc)
  }

  /**
    * Names the given pattern `pat0`
    */
  private def visitRestrictablePattern(pat0: DesugaredAst.RestrictableChoosePattern)(implicit flix: Flix): NamedAst.RestrictableChoosePattern = {
    def visitVarPlace(vp: DesugaredAst.RestrictableChoosePattern.VarOrWild): NamedAst.RestrictableChoosePattern.VarOrWild = vp match {
      case DesugaredAst.RestrictableChoosePattern.Wild(loc) => NamedAst.RestrictableChoosePattern.Wild(loc)
      case DesugaredAst.RestrictableChoosePattern.Var(ident, loc) =>
        // make a fresh variable symbol for the local variable.
        val sym = Symbol.freshVarSym(ident, BoundBy.Pattern)
        NamedAst.RestrictableChoosePattern.Var(sym, loc)
    }

    pat0 match {
      case DesugaredAst.RestrictableChoosePattern.Tag(qname, pat, loc) =>
        NamedAst.RestrictableChoosePattern.Tag(qname, pat.map(visitVarPlace), loc)
    }
  }

  /**
    * Names the given head predicate `head`.
    */
  private def visitHeadPredicate(head: DesugaredAst.Predicate.Head, ns0: Name.NName)(implicit flix: Flix, sctx: SharedContext): NamedAst.Predicate.Head = head match {
    case DesugaredAst.Predicate.Head.Atom(pred, den, exps, loc) =>
      val es = visitExps(exps, ns0)
      NamedAst.Predicate.Head.Atom(pred, den, es, loc)
  }

  /**
    * Names the given body predicate `body`.
    */
  private def visitBodyPredicate(body: DesugaredAst.Predicate.Body, ns0: Name.NName)(implicit flix: Flix, sctx: SharedContext): NamedAst.Predicate.Body = body match {
    case DesugaredAst.Predicate.Body.Atom(pred, den, polarity, fixity, terms, loc) =>
      val ts = terms.map(visitPattern)
      NamedAst.Predicate.Body.Atom(pred, den, polarity, fixity, ts, loc)

    case DesugaredAst.Predicate.Body.Functional(idents, exp, loc) =>
      val e = visitExp(exp, ns0)
      NamedAst.Predicate.Body.Functional(idents, e, loc)

    case DesugaredAst.Predicate.Body.Guard(exp, loc) =>
      val e = visitExp(exp, ns0)
      NamedAst.Predicate.Body.Guard(e, loc)
  }

  /**
    * Names the given type `tpe0`.
    */
  private def visitType(tpe0: DesugaredAst.Type)(implicit flix: Flix, sctx: SharedContext): NamedAst.Type = tpe0 match {
    case DesugaredAst.Type.Unit(loc) =>
      NamedAst.Type.Unit(loc)

    case DesugaredAst.Type.Var(ident, loc) =>
      //
      // Check for [[NameError.SuspiciousTypeVarName]].
      //
      if (isSuspiciousTypeVarName(ident.name)) {
        // TODO NS-REFACTOR maybe check this at declaration site instead of use site
        sctx.errors.add(NameError.SuspiciousTypeVarName(ident.name, loc))
      }
      NamedAst.Type.Var(ident, loc)

    case DesugaredAst.Type.Ambiguous(qname, loc) =>
      NamedAst.Type.Ambiguous(qname, loc)

    case DesugaredAst.Type.Tuple(tpes, loc) =>
      val ts = tpes.map(visitType)
      NamedAst.Type.Tuple(ts, loc)

    case DesugaredAst.Type.RecordRowEmpty(loc) =>
      NamedAst.Type.RecordRowEmpty(loc)

    case DesugaredAst.Type.RecordRowExtend(label, tpe1, tpe2, loc) =>
      val t1 = visitType(tpe1)
      val t2 = visitType(tpe2)
      NamedAst.Type.RecordRowExtend(label, t1, t2, loc)

    case DesugaredAst.Type.Record(tpe, loc) =>
      val t = visitType(tpe)
      NamedAst.Type.Record(t, loc)

    case DesugaredAst.Type.SchemaRowEmpty(loc) =>
      NamedAst.Type.SchemaRowEmpty(loc)

    case DesugaredAst.Type.SchemaRowExtendByAlias(qname, targs, tpe, loc) =>
      val ts = targs.map(visitType)
      val t = visitType(tpe)
      NamedAst.Type.SchemaRowExtendWithAlias(qname, ts, t, loc)

    case DesugaredAst.Type.SchemaRowExtendByTypes(ident, den, tpes, tpe, loc) =>
      val ts = tpes.map(visitType)
      val t = visitType(tpe)
      NamedAst.Type.SchemaRowExtendWithTypes(ident, den, ts, t, loc)

    case DesugaredAst.Type.Schema(tpe, loc) =>
      val t = visitType(tpe)
      NamedAst.Type.Schema(t, loc)

    case DesugaredAst.Type.Native(fqn, loc) =>
      NamedAst.Type.Native(fqn, loc)

    case DesugaredAst.Type.Arrow(tparams, eff, tpe, loc) =>
      val ts = tparams.map(visitType)
      val ef = eff.map(visitType)
      val t = visitType(tpe)
      NamedAst.Type.Arrow(ts, ef, t, loc)

    case DesugaredAst.Type.Apply(tpe1, tpe2, loc) =>
      val t1 = visitType(tpe1)
      val t2 = visitType(tpe2)
      NamedAst.Type.Apply(t1, t2, loc)

    case DesugaredAst.Type.True(loc) =>
      NamedAst.Type.True(loc)

    case DesugaredAst.Type.False(loc) =>
      NamedAst.Type.False(loc)

    case DesugaredAst.Type.Not(tpe, loc) =>
      val t = visitType(tpe)
      NamedAst.Type.Not(t, loc)

    case DesugaredAst.Type.And(tpe1, tpe2, loc) =>
      val t1 = visitType(tpe1)
      val t2 = visitType(tpe2)
      NamedAst.Type.And(t1, t2, loc)

    case DesugaredAst.Type.Or(tpe1, tpe2, loc) =>
      val t1 = visitType(tpe1)
      val t2 = visitType(tpe2)
      NamedAst.Type.Or(t1, t2, loc)

    case DesugaredAst.Type.Complement(tpe, loc) =>
      val t = visitType(tpe)
      NamedAst.Type.Complement(t, loc)

    case DesugaredAst.Type.Union(tpe1, tpe2, loc) =>
      val t1 = visitType(tpe1)
      val t2 = visitType(tpe2)
      NamedAst.Type.Union(t1, t2, loc)

    case DesugaredAst.Type.Intersection(tpe1, tpe2, loc) =>
      val t1 = visitType(tpe1)
      val t2 = visitType(tpe2)
      NamedAst.Type.Intersection(t1, t2, loc)

    case DesugaredAst.Type.Pure(loc) =>
      NamedAst.Type.Pure(loc)

    case DesugaredAst.Type.CaseSet(cases, loc) =>
      NamedAst.Type.CaseSet(cases, loc)

    case DesugaredAst.Type.CaseComplement(tpe, loc) =>
      val t = visitType(tpe)
      NamedAst.Type.CaseComplement(t, loc)

    case DesugaredAst.Type.CaseUnion(tpe1, tpe2, loc) =>
      val t1 = visitType(tpe1)
      val t2 = visitType(tpe2)
      NamedAst.Type.CaseUnion(t1, t2, loc)

    case DesugaredAst.Type.CaseIntersection(tpe1, tpe2, loc) =>
      val t1 = visitType(tpe1)
      val t2 = visitType(tpe2)
      NamedAst.Type.CaseIntersection(t1, t2, loc)

    case DesugaredAst.Type.Ascribe(tpe, kind, loc) =>
      val t = visitType(tpe)
      val k = visitKind(kind)
      NamedAst.Type.Ascribe(t, k, loc)

    case DesugaredAst.Type.Error(loc) =>
      NamedAst.Type.Error(loc)
  }

  /**
    * Performs naming on the given kind.
    */
  private def visitKind(k0: DesugaredAst.Kind): NamedAst.Kind = k0 match {
    case DesugaredAst.Kind.Ambiguous(qname, loc) => NamedAst.Kind.Ambiguous(qname, loc)
    case DesugaredAst.Kind.Arrow(k10, k20, loc) =>
      val k1 = visitKind(k10)
      val k2 = visitKind(k20)
      NamedAst.Kind.Arrow(k1, k2, loc)
  }

  /**
    * Returns `true` if the given string `s` is a suspicious type variable name.
    */
  private def isSuspiciousTypeVarName(s: String): Boolean = s match {
    case "void" => true
    case "unit" => true
    case "bool" => true
    case "char" => true
    case "float" => true
    case "float32" => true
    case "float64" => true
    case "int8" => true
    case "int16" => true
    case "int32" => true
    case "int64" => true
    case "bigint" => true
    case "string" => true
    case "array" => true
    case "vector" => true
    case "ref" => true
    case "pure" => true
    case "univ" => true
    case _ => false
  }

  /**
    * Returns all the free variables in the given pattern `pat0`.
    */
  private def freeVars(pat0: DesugaredAst.Pattern): List[Name.Ident] = pat0 match {
    case DesugaredAst.Pattern.Var(ident, _) => List(ident)
    case DesugaredAst.Pattern.Wild(_) => Nil
    case DesugaredAst.Pattern.Cst(Ast.Constant.Unit, _) => Nil
    case DesugaredAst.Pattern.Cst(Ast.Constant.Bool(true), _) => Nil
    case DesugaredAst.Pattern.Cst(Ast.Constant.Bool(false), _) => Nil
    case DesugaredAst.Pattern.Cst(Ast.Constant.Char(_), _) => Nil
    case DesugaredAst.Pattern.Cst(Ast.Constant.Float32(_), _) => Nil
    case DesugaredAst.Pattern.Cst(Ast.Constant.Float64(_), _) => Nil
    case DesugaredAst.Pattern.Cst(Ast.Constant.BigDecimal(_), _) => Nil
    case DesugaredAst.Pattern.Cst(Ast.Constant.Int8(_), _) => Nil
    case DesugaredAst.Pattern.Cst(Ast.Constant.Int16(_), _) => Nil
    case DesugaredAst.Pattern.Cst(Ast.Constant.Int32(_), _) => Nil
    case DesugaredAst.Pattern.Cst(Ast.Constant.Int64(_), _) => Nil
    case DesugaredAst.Pattern.Cst(Ast.Constant.BigInt(_), _) => Nil
    case DesugaredAst.Pattern.Cst(Ast.Constant.Str(_), _) => Nil
    case DesugaredAst.Pattern.Cst(Ast.Constant.Regex(_), _) => Nil
    case DesugaredAst.Pattern.Cst(Ast.Constant.Null, loc) => throw InternalCompilerException("unexpected null pattern", loc)
    case DesugaredAst.Pattern.Tag(_, p, _) => freeVars(p)
    case DesugaredAst.Pattern.Tuple(elms, _) => elms.flatMap(freeVars)
    case DesugaredAst.Pattern.Record(pats, pat, _) => recordPatternFreeVars(pats) ++ freeVars(pat)
    case DesugaredAst.Pattern.RecordEmpty(_) => Nil
    case DesugaredAst.Pattern.Error(_) => Nil
  }

  /**
    * Returns the free variables in the list of [[Record.RecordLabelPattern]] `pats`.
    */
  private def recordPatternFreeVars(pats: List[DesugaredAst.Pattern.Record.RecordLabelPattern]): List[Name.Ident] = {
    def optFreeVars(rfp: DesugaredAst.Pattern.Record.RecordLabelPattern): List[Name.Ident] = rfp.pat.map(freeVars).getOrElse(Nil)

    pats.flatMap(optFreeVars)
  }

  /**
    * Returns the free variables in the given type `tpe0`.
    */
  private def freeTypeVars(tpe0: DesugaredAst.Type): List[Name.Ident] = tpe0 match {
    case DesugaredAst.Type.Var(ident, _) => ident :: Nil
    case DesugaredAst.Type.Ambiguous(_, _) => Nil
    case DesugaredAst.Type.Unit(_) => Nil
    case DesugaredAst.Type.Tuple(elms, _) => elms.flatMap(freeTypeVars)
    case DesugaredAst.Type.RecordRowEmpty(_) => Nil
    case DesugaredAst.Type.RecordRowExtend(_, t, r, _) => freeTypeVars(t) ::: freeTypeVars(r)
    case DesugaredAst.Type.Record(row, _) => freeTypeVars(row)
    case DesugaredAst.Type.SchemaRowEmpty(_) => Nil
    case DesugaredAst.Type.SchemaRowExtendByTypes(_, _, ts, r, _) => ts.flatMap(freeTypeVars) ::: freeTypeVars(r)
    case DesugaredAst.Type.SchemaRowExtendByAlias(_, ts, r, _) => ts.flatMap(freeTypeVars) ::: freeTypeVars(r)
    case DesugaredAst.Type.Schema(row, _) => freeTypeVars(row)
    case DesugaredAst.Type.Native(_, _) => Nil
    case DesugaredAst.Type.Arrow(tparams, eff, tresult, _) => tparams.flatMap(freeTypeVars) ::: eff.toList.flatMap(freeTypeVars) ::: freeTypeVars(tresult)
    case DesugaredAst.Type.Apply(tpe1, tpe2, _) => freeTypeVars(tpe1) ++ freeTypeVars(tpe2)
    case DesugaredAst.Type.True(_) => Nil
    case DesugaredAst.Type.False(_) => Nil
    case DesugaredAst.Type.Not(tpe, _) => freeTypeVars(tpe)
    case DesugaredAst.Type.And(tpe1, tpe2, _) => freeTypeVars(tpe1) ++ freeTypeVars(tpe2)
    case DesugaredAst.Type.Or(tpe1, tpe2, _) => freeTypeVars(tpe1) ++ freeTypeVars(tpe2)
    case DesugaredAst.Type.Complement(tpe, _) => freeTypeVars(tpe)
    case DesugaredAst.Type.Union(tpe1, tpe2, _) => freeTypeVars(tpe1) ++ freeTypeVars(tpe2)
    case DesugaredAst.Type.Intersection(tpe1, tpe2, _) => freeTypeVars(tpe1) ++ freeTypeVars(tpe2)
    case DesugaredAst.Type.Pure(_) => Nil
    case DesugaredAst.Type.CaseSet(_, _) => Nil
    case DesugaredAst.Type.CaseComplement(tpe, _) => freeTypeVars(tpe)
    case DesugaredAst.Type.CaseUnion(tpe1, tpe2, _) => freeTypeVars(tpe1) ++ freeTypeVars(tpe2)
    case DesugaredAst.Type.CaseIntersection(tpe1, tpe2, _) => freeTypeVars(tpe1) ++ freeTypeVars(tpe2)
    case DesugaredAst.Type.Ascribe(tpe, _, _) => freeTypeVars(tpe)
    case DesugaredAst.Type.Error(_) => Nil
  }

  /**
    * Performs naming on the given modifiers.
    *
    * Adds the `pub` modifier if in the root namespace.
    */
  private def visitModifiers(mod: Ast.Modifiers, ns0: Name.NName): Ast.Modifiers = {
    if (ns0.isRoot) {
      mod.asPublic
    } else {
      mod
    }
  }

  /**
    * Translates the given weeded formal parameter to a named formal parameter.
    */
  private def visitFormalParam(fparam: DesugaredAst.FormalParam)(implicit flix: Flix, sctx: SharedContext): NamedAst.FormalParam = fparam match {
    case DesugaredAst.FormalParam(ident, mod, tpe, loc) =>
      // Generate a fresh variable symbol for the identifier.
      val freshSym = Symbol.freshVarSym(ident, BoundBy.FormalParam)

      // Compute the type of the formal parameter or use the type variable of the symbol.
      val t = tpe.map(visitType)

      // Construct the formal parameter.
      NamedAst.FormalParam(freshSym, mod, t, loc)
  }

  /**
    * Translates the given weeded predicate parameter to a named predicate parameter.
    */
  private def visitPredicateParam(pparam: DesugaredAst.PredicateParam)(implicit flix: Flix, sctx: SharedContext): NamedAst.PredicateParam = pparam match {
    case DesugaredAst.PredicateParam.PredicateParamUntyped(pred, loc) =>
      NamedAst.PredicateParam.PredicateParamUntyped(pred, loc)

    case DesugaredAst.PredicateParam.PredicateParamWithType(pred, den, tpes, loc) =>
      val ts = tpes.map(visitType)
      NamedAst.PredicateParam.PredicateParamWithType(pred, den, ts, loc)
  }

  /**
    * Translates the given weeded JvmMethod to a named JvmMethod.
    */
  private def visitJvmMethod(method: DesugaredAst.JvmMethod, ns0: Name.NName)(implicit flix: Flix, sctx: SharedContext): NamedAst.JvmMethod = method match {
    case DesugaredAst.JvmMethod(ident, fparams, exp0, tpe, eff, loc) =>
      val fps = visitFormalParams(fparams)
      val t = visitType(tpe)
      val ef = eff.map(visitType)
      val e = visitExp(exp0, ns0)
      NamedAst.JvmMethod(ident, fps, e, t, ef, loc)
  }

  /**
    * Performs naming on the given formal parameters `fparam0`.
    */
  private def visitFormalParams(fparams0: List[DesugaredAst.FormalParam])(implicit flix: Flix, sctx: SharedContext): List[NamedAst.FormalParam] = {
    fparams0.map(visitFormalParam)
  }


  /**
    * Performs naming on the given type parameter.
    */
  private def visitTypeParam(tparam0: DesugaredAst.TypeParam)(implicit flix: Flix): NamedAst.TypeParam = tparam0 match {
    case DesugaredAst.TypeParam.Kinded(ident, kind) =>
      NamedAst.TypeParam.Kinded(ident, mkTypeVarSym(ident), visitKind(kind), ident.loc)
    case DesugaredAst.TypeParam.Unkinded(ident) =>
      NamedAst.TypeParam.Unkinded(ident, mkTypeVarSym(ident), ident.loc)
  }

  /**
<<<<<<< HEAD
    * Performs naming on the given type parameters `tparam0` from the given cases `cases`.
    */
  private def visitTypeParams(tparams0: DesugaredAst.TypeParams)(implicit flix: Flix, sctx: SharedContext): NamedAst.TypeParams = {
    tparams0 match {
      case DesugaredAst.TypeParams.Elided => NamedAst.TypeParams.Kinded(Nil)
      case DesugaredAst.TypeParams.Unkinded(tparams) => visitExplicitTypeParams(tparams)
      case DesugaredAst.TypeParams.Kinded(tparams) => visitExplicitKindedTypeParams(tparams)
    }
  }

  /**
   * Performs naming on the given type parameters `tparam0` for a struct
   */
  private def getTypeParamsStruct(tparams0: DesugaredAst.TypeParams)(implicit flix: Flix, sctx: SharedContext): NamedAst.TypeParams = {
    tparams0 match {
      case DesugaredAst.TypeParams.Elided => NamedAst.TypeParams.Kinded(Nil)
      case DesugaredAst.TypeParams.Unkinded(tparams) => getExplicitTypeParamsStruct(tparams)
      case DesugaredAst.TypeParams.Kinded(tparams) => getExplicitKindedTypeParamsStruct(tparams)
    }
  }

  /**
=======
>>>>>>> e6897547
    * Performs naming on the given type parameters `tparams0` from the given formal params `fparams` and overall type `tpe`.
    */
  private def getTypeParamsFromFormalParams(tparams0: List[DesugaredAst.TypeParam], fparams: List[DesugaredAst.FormalParam], tpe: DesugaredAst.Type, eff: Option[DesugaredAst.Type], econstrs: List[DesugaredAst.EqualityConstraint])(implicit flix: Flix, sctx: SharedContext): List[NamedAst.TypeParam] = {
    tparams0 match {
      case Nil => visitImplicitTypeParamsFromFormalParams(fparams, tpe, eff, econstrs)
      case tparams@(_ :: _) => visitExplicitTypeParams(tparams)
    }
  }

  /**
    * Returns the explicit type parameters from the given type parameter names.
    */
  private def visitExplicitTypeParams(tparams0: List[DesugaredAst.TypeParam])(implicit flix: Flix): List[NamedAst.TypeParam] = {
    tparams0.map {
      case DesugaredAst.TypeParam.Kinded(ident, kind) =>
        NamedAst.TypeParam.Kinded(ident, mkTypeVarSym(ident), visitKind(kind), ident.loc)
      case DesugaredAst.TypeParam.Unkinded(ident) =>
        NamedAst.TypeParam.Unkinded(ident, mkTypeVarSym(ident), ident.loc)
    }
  }

  /**
   * Names the explicit kinded type params.
   */
  private def getExplicitTypeParamsStruct(tparams0: List[DesugaredAst.TypeParam.Unkinded])(implicit flix: Flix, sctx: SharedContext): NamedAst.TypeParams.Unkinded = {
    val tparams1 = tparams0.init.map {
      case DesugaredAst.TypeParam.Unkinded(ident) =>
        NamedAst.TypeParam.Unkinded(ident, mkTypeVarSym(ident), ident.loc)
    }
    val tparams2 = tparams1 :+ NamedAst.TypeParam.Unkinded(tparams0.last.ident, Symbol.freshUnkindedTypeVarSym(Ast.VarText.SourceText(tparams0.last.ident.name), isRegion = true, loc = tparams0.last.ident.loc),tparams0.last.ident.loc)
    NamedAst.TypeParams.Unkinded(tparams2)
  }

  /**
   * Returns the explicit kinded type parameters from the given type parameter names and implicit type parameters.
   */
  private def getExplicitKindedTypeParamsStruct(tparams0: List[DesugaredAst.TypeParam.Kinded])(implicit flix: Flix, sctx: SharedContext): NamedAst.TypeParams.Kinded = {
    val tparams1 = tparams0.init.map {
      case DesugaredAst.TypeParam.Kinded(ident, kind) =>
        NamedAst.TypeParam.Kinded(ident, mkTypeVarSym(ident), visitKind(kind), ident.loc)
    }
    val tparams2 = tparams1 :+ NamedAst.TypeParam.Kinded(tparams0.last.ident, Symbol.freshUnkindedTypeVarSym(Ast.VarText.SourceText(tparams0.last.ident.name), isRegion = true, loc = tparams0.last.ident.loc), visitKind(tparams0.last.kind), tparams0.last.ident.loc)
    NamedAst.TypeParams.Kinded(tparams2)
  }

  /**
    * Returns the implicit type parameters constructed from the given types.
    */
  private def getImplicitTypeParamsFromTypes(types: List[DesugaredAst.Type])(implicit flix: Flix): List[NamedAst.TypeParam] = {
    val tvars = types.flatMap(freeTypeVars).distinct
    tvars.map {
      ident => NamedAst.TypeParam.Implicit(ident, mkTypeVarSym(ident), ident.loc)
    }
  }

  /**
    * Returns the implicit type parameters constructed from the given formal parameters and type.
    *
    * Implicit type parameters may include duplicates. These are handled by the Resolver.
    */
  private def visitImplicitTypeParamsFromFormalParams(fparams: List[DesugaredAst.FormalParam], tpe: DesugaredAst.Type, eff: Option[DesugaredAst.Type], econstrs: List[DesugaredAst.EqualityConstraint])(implicit flix: Flix): List[NamedAst.TypeParam] = {
    // Compute the type variables that occur in the formal parameters.
    val fparamTvars = fparams.flatMap {
      case DesugaredAst.FormalParam(_, _, Some(tpe1), _) => freeTypeVars(tpe1)
      case DesugaredAst.FormalParam(_, _, None, _) => Nil
    }

    val tpeTvars = freeTypeVars(tpe)

    val effTvars = eff.toList.flatMap(freeTypeVars)

    val econstrTvars = econstrs.flatMap {
      // We only infer vars from the right-hand-side of the constraint.
      case DesugaredAst.EqualityConstraint(_, _, tpe2, _) => freeTypeVars(tpe2)
    }

    (fparamTvars ::: tpeTvars ::: effTvars ::: econstrTvars).distinct.map {
      ident => NamedAst.TypeParam.Implicit(ident, mkTypeVarSym(ident), ident.loc)
    }
  }

  /**
    * Gets the location of the symbol of the declaration.
    */
  private def getSymLocation(f: NamedAst.Declaration): SourceLocation = f match {
    case NamedAst.Declaration.Trait(_, _, _, sym, _, _, _, _, _, _) => sym.loc
    case NamedAst.Declaration.Sig(sym, _, _) => sym.loc
    case NamedAst.Declaration.Def(sym, _, _) => sym.loc
    case NamedAst.Declaration.Enum(_, _, _, sym, _, _, _, _) => sym.loc
    case NamedAst.Declaration.Struct(_, _, _, sym, _, _, _) => sym.loc
    case NamedAst.Declaration.RestrictableEnum(_, _, _, sym, _, _, _, _, _) => sym.loc
    case NamedAst.Declaration.TypeAlias(_, _, _, sym, _, _, _) => sym.loc
    case NamedAst.Declaration.Effect(_, _, _, sym, _, _) => sym.loc
    case NamedAst.Declaration.Op(sym, _) => sym.loc
    case NamedAst.Declaration.Case(sym, _, _) => sym.loc
    case NamedAst.Declaration.RestrictableCase(sym, _, _) => sym.loc
    case NamedAst.Declaration.AssocTypeSig(_, _, sym, _, _, _, _) => sym.loc
    case NamedAst.Declaration.AssocTypeDef(_, _, _, _, _, loc) => throw InternalCompilerException("Unexpected associated type definition", loc)
    case NamedAst.Declaration.Instance(_, _, _, _, _, _, _, _, _, _, loc) => throw InternalCompilerException("Unexpected instance", loc)
    case NamedAst.Declaration.Namespace(_, _, _, loc) => throw InternalCompilerException("Unexpected namespace", loc)
  }

  /**
    * Creates a flexible unkinded type variable symbol from the given ident.
    */
  private def mkTypeVarSym(ident: Name.Ident)(implicit flix: Flix): Symbol.UnkindedTypeVarSym = {
    Symbol.freshUnkindedTypeVarSym(Ast.VarText.SourceText(ident.name), isRegion = false, ident.loc)
  }

  /**
    * Performs naming on the given `use`.
    */
  private def visitUseOrImport(use: DesugaredAst.UseOrImport): NamedAst.UseOrImport = use match {
    case DesugaredAst.UseOrImport.Use(qname, alias, loc) => NamedAst.UseOrImport.Use(qname, alias, loc)
    case DesugaredAst.UseOrImport.Import(name, alias, loc) => NamedAst.UseOrImport.Import(name, alias, loc)
  }

  /**
    * A structure holding the symbols and instances in the program.
    */
  case class SymbolTable(symbols: Map[List[String], ListMap[String, NamedAst.Declaration]], instances: Map[List[String], Map[String, List[NamedAst.Declaration.Instance]]], uses: Map[List[String], List[NamedAst.UseOrImport]])

  object SymbolTable {

    def empty: SymbolTable = SymbolTable(Map.empty, Map.empty, Map.empty)

  }

  /**
    * An enumeration of the kinds of defs.
    */
  private sealed trait DefKind

  private object DefKind {
    /**
      * A def that is a member of an instance or trait.
      */
    case object Member extends DefKind

    /**
      * A def that is not a member of an instance or trait.
      */
    case object NonMember extends DefKind
  }

  /**
    * Companion object for [[SharedContext]]
    */
  private object SharedContext {
    /**
      * Returns a fresh shared context.
      */
    def mk(): SharedContext = new SharedContext(new ConcurrentLinkedQueue())
  }

  /**
    * A global shared context. Must be thread-safe.
    *
    * @param errors the [[NameError]]s if the AST, if any.
    */
  private case class SharedContext(errors: ConcurrentLinkedQueue[NameError])

}<|MERGE_RESOLUTION|>--- conflicted
+++ resolved
@@ -221,7 +221,7 @@
   /**
     * Creates a pair of errors reporting a duplicate type declaration at each location.
     */
-  private def mkDuplicateNamePair[T](name: String, loc1: SourceLocation, loc2: SourceLocation)(implicit sctx: SharedContext): Unit = {
+  private def mkDuplicateNamePair(name: String, loc1: SourceLocation, loc2: SourceLocation)(implicit sctx: SharedContext): Unit = {
     // NB: We report an error at both source locations.
     if (name.charAt(0).isUpper) {
       // Case 1: uppercase name
@@ -290,7 +290,7 @@
   }
 
 
-    /**
+  /**
     * Performs naming on the given enum `enum0`.
     */
   private def visitEnum(enum0: DesugaredAst.Declaration.Enum, ns0: Name.NName)(implicit flix: Flix, sctx: SharedContext): NamedAst.Declaration.Enum = enum0 match {
@@ -349,8 +349,8 @@
     NamedAst.Derivations(derives0.classes, derives0.loc)
 
   /**
-  * Performs naming on the given enum case.
-  */
+    * Performs naming on the given enum case.
+    */
   private def visitCase(case0: DesugaredAst.Case, enumSym: Symbol.EnumSym)(implicit flix: Flix, sctx: SharedContext): NamedAst.Declaration.Case = case0 match {
     case DesugaredAst.Case(ident, tpe, loc) =>
       val t = visitType(tpe)
@@ -359,8 +359,8 @@
   }
 
   /**
-  * Performs naming on the given field.
-  */
+    * Performs naming on the given field.
+    */
   private def visitField(field0: DesugaredAst.StructField)(implicit flix: Flix, sctx: SharedContext): NamedAst.StructField = field0 match {
     case DesugaredAst.StructField(ident, tpe, loc) =>
       val t = visitType(tpe)
@@ -1516,31 +1516,6 @@
   }
 
   /**
-<<<<<<< HEAD
-    * Performs naming on the given type parameters `tparam0` from the given cases `cases`.
-    */
-  private def visitTypeParams(tparams0: DesugaredAst.TypeParams)(implicit flix: Flix, sctx: SharedContext): NamedAst.TypeParams = {
-    tparams0 match {
-      case DesugaredAst.TypeParams.Elided => NamedAst.TypeParams.Kinded(Nil)
-      case DesugaredAst.TypeParams.Unkinded(tparams) => visitExplicitTypeParams(tparams)
-      case DesugaredAst.TypeParams.Kinded(tparams) => visitExplicitKindedTypeParams(tparams)
-    }
-  }
-
-  /**
-   * Performs naming on the given type parameters `tparam0` for a struct
-   */
-  private def getTypeParamsStruct(tparams0: DesugaredAst.TypeParams)(implicit flix: Flix, sctx: SharedContext): NamedAst.TypeParams = {
-    tparams0 match {
-      case DesugaredAst.TypeParams.Elided => NamedAst.TypeParams.Kinded(Nil)
-      case DesugaredAst.TypeParams.Unkinded(tparams) => getExplicitTypeParamsStruct(tparams)
-      case DesugaredAst.TypeParams.Kinded(tparams) => getExplicitKindedTypeParamsStruct(tparams)
-    }
-  }
-
-  /**
-=======
->>>>>>> e6897547
     * Performs naming on the given type parameters `tparams0` from the given formal params `fparams` and overall type `tpe`.
     */
   private def getTypeParamsFromFormalParams(tparams0: List[DesugaredAst.TypeParam], fparams: List[DesugaredAst.FormalParam], tpe: DesugaredAst.Type, eff: Option[DesugaredAst.Type], econstrs: List[DesugaredAst.EqualityConstraint])(implicit flix: Flix, sctx: SharedContext): List[NamedAst.TypeParam] = {
@@ -1560,30 +1535,6 @@
       case DesugaredAst.TypeParam.Unkinded(ident) =>
         NamedAst.TypeParam.Unkinded(ident, mkTypeVarSym(ident), ident.loc)
     }
-  }
-
-  /**
-   * Names the explicit kinded type params.
-   */
-  private def getExplicitTypeParamsStruct(tparams0: List[DesugaredAst.TypeParam.Unkinded])(implicit flix: Flix, sctx: SharedContext): NamedAst.TypeParams.Unkinded = {
-    val tparams1 = tparams0.init.map {
-      case DesugaredAst.TypeParam.Unkinded(ident) =>
-        NamedAst.TypeParam.Unkinded(ident, mkTypeVarSym(ident), ident.loc)
-    }
-    val tparams2 = tparams1 :+ NamedAst.TypeParam.Unkinded(tparams0.last.ident, Symbol.freshUnkindedTypeVarSym(Ast.VarText.SourceText(tparams0.last.ident.name), isRegion = true, loc = tparams0.last.ident.loc),tparams0.last.ident.loc)
-    NamedAst.TypeParams.Unkinded(tparams2)
-  }
-
-  /**
-   * Returns the explicit kinded type parameters from the given type parameter names and implicit type parameters.
-   */
-  private def getExplicitKindedTypeParamsStruct(tparams0: List[DesugaredAst.TypeParam.Kinded])(implicit flix: Flix, sctx: SharedContext): NamedAst.TypeParams.Kinded = {
-    val tparams1 = tparams0.init.map {
-      case DesugaredAst.TypeParam.Kinded(ident, kind) =>
-        NamedAst.TypeParam.Kinded(ident, mkTypeVarSym(ident), visitKind(kind), ident.loc)
-    }
-    val tparams2 = tparams1 :+ NamedAst.TypeParam.Kinded(tparams0.last.ident, Symbol.freshUnkindedTypeVarSym(Ast.VarText.SourceText(tparams0.last.ident.name), isRegion = true, loc = tparams0.last.ident.loc), visitKind(tparams0.last.kind), tparams0.last.ident.loc)
-    NamedAst.TypeParams.Kinded(tparams2)
   }
 
   /**
