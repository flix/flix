--- conflicted
+++ resolved
@@ -524,15 +524,9 @@
       (_, instanceErrors) = Instances.run(afterEntryPoint, cachedTyperAst, changeSet)
       afterPredDeps <- PredDeps.run(afterEntryPoint).withSoftFailures(instanceErrors)
       afterStratifier <- Stratifier.run(afterPredDeps)
-<<<<<<< HEAD
-      afterPatMatch <- PatMatch.run(afterStratifier)
-      (_, redundancyErrors) = Redundancy.run(afterPatMatch)
-      afterSafety <- Safety.run(afterPatMatch).withSoftFailures(redundancyErrors)
-=======
       (_, patMatchErrors) = PatMatch.run(afterStratifier)
-      afterRedundancy <- Redundancy.run(afterStratifier).withSoftFailures(patMatchErrors)
-      afterSafety <- Safety.run(afterRedundancy)
->>>>>>> 59066bf0
+      (_, redundancyErrors) = Redundancy.run(afterStratifier)
+      afterSafety <- Safety.run(afterStratifier).withSoftFailures(patMatchErrors).withSoftFailures(redundancyErrors)
     } yield {
       // Update caches for incremental compilation.
       if (options.incremental) {
