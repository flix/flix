/*
 * Copyright 2015-2016 Magnus Madsen
 *
 * Licensed under the Apache License, Version 2.0 (the "License");
 * you may not use this file except in compliance with the License.
 * You may obtain a copy of the License at
 *
 *   http://www.apache.org/licenses/LICENSE-2.0
 *
 * Unless required by applicable law or agreed to in writing, software
 * distributed under the License is distributed on an "AS IS" BASIS,
 * WITHOUT WARRANTIES OR CONDITIONS OF ANY KIND, either express or implied.
 * See the License for the specific language governing permissions and
 * limitations under the License.
 */

package ca.uwaterloo.flix.language.phase

import ca.uwaterloo.flix.api.Flix
import ca.uwaterloo.flix.language.CompilationMessage
import ca.uwaterloo.flix.language.ast.Ast.{Polarity, Source}
import ca.uwaterloo.flix.language.ast._
import ca.uwaterloo.flix.util.Validation._
import ca.uwaterloo.flix.util.{ParOps, Validation}
import org.parboiled2._

import scala.collection.immutable.Seq

/**
  * A phase to transform source files into abstract syntax trees.
  */
object Parser extends Phase[List[Source], ParsedAst.Program] {

  /**
    * Parses the given source inputs into an abstract syntax tree.
    */
  def run(sources: List[Source])(implicit flix: Flix): Validation[ParsedAst.Program, CompilationMessage] = flix.phase("Parser") {
    // Parse each source in parallel.
    val roots = sequence(ParOps.parMap(sources, parseRoot))

    // Sequence and combine the ASTs into one abstract syntax tree.
    mapN(roots) {
      case as => ParsedAst.Program(as)
    }
  }

  private def stripLiteralWhitespaceChars(s: String): String =
    s.replaceAll("\\\\n|\\\\r|\\\\t", " ")

  /**
    * Attempts to parse the given `source` as a root.
    */
  def parseRoot(source: Source)(implicit flix: Flix): Validation[ParsedAst.Root, CompilationMessage] = {
    flix.subtask(source.name)

    val parser = new Parser(source)
    parser.Root.run() match {
      case scala.util.Success(ast) =>
        ast.toSuccess
      case scala.util.Failure(e: org.parboiled2.ParseError) =>
<<<<<<< HEAD
        val loc = SourceLocation(source, e.position.line, e.position.column, e.position.line, e.position.column, _ => "")
        ca.uwaterloo.flix.language.errors.ParseError(stripLiteralWhitespaceChars(parser.formatError(e)), loc).toFailure
=======
        val loc = SourceLocation(None, source, e.position.line, e.position.column, e.position.line, e.position.column)
        ca.uwaterloo.flix.language.errors.ParseError(parser.formatError(e), loc).toFailure
>>>>>>> 39144371
      case scala.util.Failure(e) =>
        ca.uwaterloo.flix.language.errors.ParseError(e.getMessage, SourceLocation.Unknown).toFailure
    }
  }

  /**
    * Attempts to parse the given `source` as an expression.
    */
  def parseExp(source: Source): Validation[ParsedAst.Expression, CompilationMessage] = {
    val parser = new Parser(source)
    parser.Expression.run() match {
      case scala.util.Success(ast) =>
        ast.toSuccess
      case scala.util.Failure(e: org.parboiled2.ParseError) =>
<<<<<<< HEAD
        val loc = SourceLocation(source, e.position.line, e.position.column, e.position.line, e.position.column, _ => "")
        ca.uwaterloo.flix.language.errors.ParseError(stripLiteralWhitespaceChars(parser.formatError(e)), loc).toFailure
=======
        val loc = SourceLocation(None, source, e.position.line, e.position.column, e.position.line, e.position.column)
        ca.uwaterloo.flix.language.errors.ParseError(parser.formatError(e), loc).toFailure
>>>>>>> 39144371
      case scala.util.Failure(e) =>
        ca.uwaterloo.flix.language.errors.ParseError(e.getMessage, SourceLocation.Unknown).toFailure
    }
  }

}

/**
  * A parser for the Flix language.
  */
class Parser(val source: Source) extends org.parboiled2.Parser {

  // TODO: remove objects as namespaces
  // TODO: def naming shows up in parser output, name for sensible output (not shortening etc.)

  /*
   * Initialize parser input.
   */
  override val input: ParserInput = new org.parboiled2.ParserInput.CharArrayBasedParserInput(source.data)

  /////////////////////////////////////////////////////////////////////////////
  // Root                                                                    //
  /////////////////////////////////////////////////////////////////////////////
  def Root: Rule1[ParsedAst.Root] = {
    def Uses: Rule1[Seq[ParsedAst.Use]] = rule {
      zeroOrMore(Use ~ optWS ~ ";").separatedBy(optWS)
    }

    def Decls: Rule1[Seq[ParsedAst.Declaration]] = rule {
      zeroOrMore(Declaration)
    }

    rule {
      optWS ~ SP ~ Uses ~ Decls ~ SP ~ optWS ~ EOI ~> ParsedAst.Root
    }
  }

  /////////////////////////////////////////////////////////////////////////////
  // Declarations                                                            //
  /////////////////////////////////////////////////////////////////////////////
  def Declaration: Rule1[ParsedAst.Declaration] = rule {
    Declarations.Namespace |
      Declarations.Def |
      Declarations.Law |
      Declarations.Enum |
      Declarations.OpaqueType |
      Declarations.TypeAlias |
      Declarations.Relation |
      Declarations.Lattice |
      Declarations.Class |
      Declarations.Instance
  }

  object Declarations {

    def Namespace: Rule1[ParsedAst.Declaration.Namespace] = {
      def Uses: Rule1[Seq[ParsedAst.Use]] = rule {
        zeroOrMore(Use ~ optWS ~ ";").separatedBy(optWS)
      }

      def Decls: Rule1[Seq[ParsedAst.Declaration]] = rule {
        zeroOrMore(Declaration)
      }

      rule {
        optWS ~ SP ~ keyword("namespace") ~ WS ~ Names.Namespace ~ optWS ~ '{' ~ optWS ~ Uses ~ Decls ~ optWS ~ '}' ~ SP ~> ParsedAst.Declaration.Namespace
      }
    }

    def Def: Rule1[ParsedAst.Declaration.Def] = rule {
      Documentation ~ Annotations ~ Modifiers ~ SP ~ keyword("def") ~ WS ~ Names.Definition ~ optWS ~ TypeParams ~ optWS ~ FormalParamList ~ optWS ~ ":" ~ optWS ~ TypeAndEffect ~ OptTypeConstraintList ~ optWS ~ "=" ~ optWS ~ Expressions.Stm ~ SP ~> ParsedAst.Declaration.Def
    }

    def Sig: Rule1[ParsedAst.Declaration.Sig] = rule {
      Documentation ~ Annotations ~ Modifiers ~ SP ~ keyword("def") ~ WS ~ Names.Definition ~ optWS ~ TypeParams ~ optWS ~ FormalParamList ~ optWS ~ ":" ~ optWS ~ TypeAndEffect ~ OptTypeConstraintList ~ optional(optWS ~ "=" ~ optWS ~ Expressions.Stm) ~ SP ~> ParsedAst.Declaration.Sig
    }

    def Law: Rule1[ParsedAst.Declaration.Law] = rule {
      Documentation ~ Annotations ~ Modifiers ~ SP ~ keyword("law") ~ WS ~ Names.Definition ~ optWS ~ ":" ~ optWS ~ keyword("forall") ~ optWS ~ TypeParams ~ optWS ~ FormalParamList ~ OptTypeConstraintList ~ optWS ~ "." ~ optWS ~ Expression ~ SP ~> ParsedAst.Declaration.Law
    }

    def Enum: Rule1[ParsedAst.Declaration.Enum] = {
      def Case: Rule1[ParsedAst.Case] = {
        def CaseWithUnit: Rule1[ParsedAst.Case] = namedRule("Case") {
          SP ~ Names.Tag ~ SP ~> ((sp1: SourcePosition, ident: Name.Ident, sp2: SourcePosition) =>
            ParsedAst.Case(sp1, ident, ParsedAst.Type.Unit(sp1, sp2), sp2))
        }

        def CaseWithType: Rule1[ParsedAst.Case] = namedRule("Case") {
          SP ~ Names.Tag ~ Type ~ SP ~> ParsedAst.Case
        }

        rule {
          CaseWithType | CaseWithUnit
        }
      }

      def NonEmptyCaseList: Rule1[Seq[ParsedAst.Case]] = rule {
        // Note: We use the case keyword as part of the separator with or without a comma.
        keyword("case") ~ WS ~ oneOrMore(Case).separatedBy(
          (optWS ~ "," ~ optWS ~ keyword("case") ~ WS) | (WS ~ keyword("case") ~ WS) | (optWS ~ "," ~ optWS)
        )
      }

      def EmptyBody = namedRule("CaseBody") {
        push(Nil)
      }

      def NonEmptyBody = namedRule("CaseBody") {
        optWS ~ "{" ~ optWS ~ optional(NonEmptyCaseList) ~ optWS ~ "}" ~> ((o: Option[Seq[ParsedAst.Case]]) => o.getOrElse(Seq.empty))
      }

      def Body = rule {
        NonEmptyBody | EmptyBody
      }

      rule {
        Documentation ~ Modifiers ~ SP ~ keyword("enum") ~ WS ~ Names.Type ~ TypeParams ~ Derivations ~ optWS ~ Body ~ SP ~> ParsedAst.Declaration.Enum
      }
    }

    def OpaqueType: Rule1[ParsedAst.Declaration.OpaqueType] = rule {
      Documentation ~ Modifiers ~ SP ~ keyword("opaque") ~ WS ~ keyword("type") ~ WS ~ Names.Type ~ optWS ~ TypeParams ~ Derivations ~ optWS ~ "=" ~ optWS ~ Type ~ SP ~> ParsedAst.Declaration.OpaqueType
    }

    def TypeAlias: Rule1[ParsedAst.Declaration.TypeAlias] = rule {
      Documentation ~ Modifiers ~ SP ~ keyword("type") ~ WS ~ keyword("alias") ~ WS ~ Names.Type ~ optWS ~ TypeParams ~ optWS ~ "=" ~ optWS ~ Type ~ SP ~> ParsedAst.Declaration.TypeAlias
    }

    def Relation: Rule1[ParsedAst.Declaration.Relation] = rule {
      Documentation ~ Modifiers ~ SP ~ keyword("rel") ~ WS ~ Names.Predicate ~ optWS ~ TypeParams ~ AttributeList ~ SP ~> ParsedAst.Declaration.Relation
    }

    def Lattice: Rule1[ParsedAst.Declaration.Lattice] = rule {
      Documentation ~ Modifiers ~ SP ~ keyword("lat") ~ WS ~ Names.Predicate ~ optWS ~ TypeParams ~ AttributeList ~ SP ~> ParsedAst.Declaration.Lattice
    }

    def Class: Rule1[ParsedAst.Declaration] = {
      def Head = rule {
        Documentation ~ Modifiers ~ SP ~ keyword("class") ~ WS ~ Names.Class ~ optWS ~ "[" ~ optWS ~ TypeParam ~ optWS ~ "]" ~ OptTypeConstraintList
      }

      def EmptyBody = namedRule("ClassBody") {
        push(Nil) ~ SP
      }

      def NonEmptyBody = namedRule("ClassBody") {
        optWS ~ "{" ~ optWS ~ zeroOrMore(Declarations.Law | Declarations.Sig).separatedBy(WS) ~ optWS ~ "}" ~ SP
      }

      rule {
        Head ~ (NonEmptyBody | EmptyBody) ~> ParsedAst.Declaration.Class
      }
    }

    def TypeConstraint: Rule1[ParsedAst.TypeConstraint] = rule {
      SP ~ Names.QualifiedClass ~ optWS ~ "[" ~ optWS ~ Type ~ optWS ~ "]" ~ SP ~> ParsedAst.TypeConstraint
    }

    def OptTypeConstraintList: Rule1[Seq[ParsedAst.TypeConstraint]] = rule {
      optional(WS ~ keyword("with") ~ WS ~ oneOrMore(TypeConstraint).separatedBy(optWS ~ "," ~ optWS)) ~> ((o: Option[Seq[ParsedAst.TypeConstraint]]) => o.getOrElse(Seq.empty))
    }

    def Instance: Rule1[ParsedAst.Declaration] = {
      def Head = rule {
        Documentation ~ Modifiers ~ SP ~ keyword("instance") ~ WS ~ Names.QualifiedClass ~ optWS ~ "[" ~ optWS ~ Type ~ optWS ~ "]" ~ OptTypeConstraintList
      }

      def EmptyBody = namedRule("InstanceBody") {
        push(Nil) ~ SP
      }

      def NonEmptyBody = namedRule("InstanceBody") {
        optWS ~ "{" ~ optWS ~ zeroOrMore(Declarations.Def).separatedBy(WS) ~ optWS ~ "}" ~ SP
      }

      rule {
        Head ~ (NonEmptyBody | EmptyBody) ~> ParsedAst.Declaration.Instance
      }
    }

    def TypeParam: Rule1[ParsedAst.TypeParam] = rule {
      SP ~ Names.Variable ~ optional(optWS ~ ":" ~ optWS ~ Kind) ~ SP ~> ParsedAst.TypeParam
    }

    def TypeParams: Rule1[ParsedAst.TypeParams] = {
      rule {
        optional("[" ~ optWS ~ oneOrMore(TypeParam).separatedBy(optWS ~ "," ~ optWS) ~ optWS ~ "]") ~> ((o: Option[Seq[ParsedAst.TypeParam]]) => o match {
          case None => ParsedAst.TypeParams.Elided
          case Some(xs) => ParsedAst.TypeParams.Explicit(xs.toList)
        })
      }
    }

    def Derivations: Rule1[Seq[Name.QName]] = rule {
      optWS ~ optional(keyword("with") ~ WS ~ oneOrMore(Names.QualifiedClass).separatedBy(optWS ~ "," ~ optWS)) ~> ((o: Option[Seq[Name.QName]]) => o.getOrElse(Seq.empty))
    }

  }

  def Attribute: Rule1[ParsedAst.Attribute] = rule {
    SP ~ Names.Attribute ~ optWS ~ ":" ~ optWS ~ Type ~ SP ~> ParsedAst.Attribute
  }

  def TypeAndEffect: Rule2[ParsedAst.Type, Option[ParsedAst.Type]] = rule {
    Type ~ optional(WS ~ "&" ~ WS ~ Type)
  }

  /////////////////////////////////////////////////////////////////////////////
  // Uses                                                                    //
  /////////////////////////////////////////////////////////////////////////////
  def Use: Rule1[ParsedAst.Use] = rule {
    keyword("use") ~ WS ~ (Uses.UseOneTag | Uses.UseManyTag | Uses.UseOne | Uses.UseMany)
  }

  object Uses {
    def UseOne: Rule1[ParsedAst.Use.UseOne] = rule {
      SP ~ Names.Namespace ~ "." ~ UseName ~ SP ~> ParsedAst.Use.UseOne
    }

    def UseMany: Rule1[ParsedAst.Use.UseMany] = {
      def NameAndAlias: Rule1[ParsedAst.Use.NameAndAlias] = rule {
        SP ~ UseName ~ optional((WS ~ atomic("=>") ~ WS) ~ UseName) ~ SP ~> ParsedAst.Use.NameAndAlias
      }

      rule {
        SP ~ Names.Namespace ~ atomic(".{") ~ zeroOrMore(NameAndAlias).separatedBy(optWS ~ "," ~ optWS) ~ "}" ~ SP ~> ParsedAst.Use.UseMany
      }
    }

    def UseOneTag: Rule1[ParsedAst.Use.UseOneTag] = rule {
      SP ~ Names.QualifiedType ~ "." ~ Names.Tag ~ SP ~> ParsedAst.Use.UseOneTag
    }

    def UseManyTag: Rule1[ParsedAst.Use.UseManyTag] = {
      def TagAndAlias: Rule1[ParsedAst.Use.NameAndAlias] = rule {
        SP ~ Names.Tag ~ optional(WS ~ atomic("=>") ~ WS ~ Names.Tag) ~ SP ~> ParsedAst.Use.NameAndAlias
      }

      rule {
        SP ~ Names.QualifiedType ~ atomic(".{") ~ zeroOrMore(TagAndAlias).separatedBy(optWS ~ "," ~ optWS) ~ "}" ~ SP ~> ParsedAst.Use.UseManyTag
      }
    }

    def UseName: Rule1[Name.Ident] = rule {
      Names.LowerCaseName | Names.UpperCaseName | Names.GreekName | Names.MathName | Names.OperatorName
    }
  }

  /////////////////////////////////////////////////////////////////////////////
  // Literals                                                                //
  /////////////////////////////////////////////////////////////////////////////
  def Literal: Rule1[ParsedAst.Literal] = rule {
    Literals.Null | Literals.Bool | Literals.Char | Literals.Str | Literals.Default | Literals.Float | Literals.Int
  }

  object Literals {

    def Null: Rule1[ParsedAst.Literal] = rule {
      SP ~ keyword("null") ~ SP ~> ParsedAst.Literal.Null
    }

    def Bool: Rule1[ParsedAst.Literal] = {

      def True: Rule1[ParsedAst.Literal.True] = rule {
        SP ~ keyword("true") ~ SP ~> ParsedAst.Literal.True
      }

      def False: Rule1[ParsedAst.Literal.False] = rule {
        SP ~ keyword("false") ~ SP ~> ParsedAst.Literal.False
      }

      rule {
        True | False
      }
    }

    def Char: Rule1[ParsedAst.Literal.Char] = rule {
      SP ~ "'" ~ oneOrMore(!"'" ~ Chars.CharCode) ~ "'" ~ SP ~> ParsedAst.Literal.Char
    }

    // Note that outside of patterns, Strings are parsed as [[Interpolation]]s
    def Str: Rule1[ParsedAst.Literal.Str] = rule {
      SP ~ "\"" ~ zeroOrMore(!"\"" ~ Chars.CharCode) ~ "\"" ~ SP ~> ParsedAst.Literal.Str
    }

    def Float: Rule1[ParsedAst.Literal] = rule {
      Float32 | Float64 | FloatDefault
    }

    def FloatDefault: Rule1[ParsedAst.Literal.Float64] = rule {
      SP ~ Sign ~ SeparableDecDigits ~ "." ~ SeparableDecDigits ~ SP ~> ParsedAst.Literal.Float64
    }

    def Float32: Rule1[ParsedAst.Literal.Float32] = rule {
      SP ~ Sign ~ SeparableDecDigits ~ "." ~ SeparableDecDigits ~ atomic("f32") ~ SP ~> ParsedAst.Literal.Float32
    }

    def Float64: Rule1[ParsedAst.Literal.Float64] = rule {
      SP ~ Sign ~ SeparableDecDigits ~ "." ~ SeparableDecDigits ~ atomic("f64") ~ SP ~> ParsedAst.Literal.Float64
    }

    def Int: Rule1[ParsedAst.Literal] = rule {
      Int8 | Int16 | Int32 | Int64 | BigInt | IntDefault
    }

    def IntDefault: Rule1[ParsedAst.Literal.Int32] = rule {
      SP ~ Sign ~ RadixedInt ~ SP ~> ParsedAst.Literal.Int32
    }

    def Int8: Rule1[ParsedAst.Literal.Int8] = rule {
      SP ~ Sign ~ RadixedInt ~ atomic("i8") ~ SP ~> ParsedAst.Literal.Int8
    }

    def Int16: Rule1[ParsedAst.Literal.Int16] = rule {
      SP ~ Sign ~ RadixedInt ~ atomic("i16") ~ SP ~> ParsedAst.Literal.Int16
    }

    def Int32: Rule1[ParsedAst.Literal.Int32] = rule {
      SP ~ Sign ~ RadixedInt ~ atomic("i32") ~ SP ~> ParsedAst.Literal.Int32
    }

    def Int64: Rule1[ParsedAst.Literal.Int64] = rule {
      SP ~ Sign ~ RadixedInt ~ atomic("i64") ~ SP ~> ParsedAst.Literal.Int64
    }

    def BigInt: Rule1[ParsedAst.Literal.BigInt] = rule {
      SP ~ Sign ~ RadixedInt ~ atomic("ii") ~ SP ~> ParsedAst.Literal.BigInt
    }

    def Default: Rule1[ParsedAst.Literal.Default] = rule {
      SP ~ keyword("default") ~ SP ~> ParsedAst.Literal.Default
    }

    def Sign: Rule1[Boolean] = rule {
      optional(capture("-")) ~> ((s: Option[String]) => s.nonEmpty)
    }

    def SeparableDecDigits: Rule1[String] = rule {
      capture(CharPredicate.Digit ~ zeroOrMore(zeroOrMore("_") ~ CharPredicate.Digit))
    }

    def SeparableHexDigits: Rule1[String] = rule {
      capture(CharPredicate.HexDigit ~ zeroOrMore(zeroOrMore("_") ~ CharPredicate.HexDigit))
    }

    def RadixedInt: Rule2[Int, String] = rule {
      HexInt | DecInt
    }

    def HexInt: Rule2[Int, String] = rule {
      atomic("0x") ~ push(16) ~ SeparableHexDigits
    }

    def DecInt: Rule2[Int, String] = rule {
      push(10) ~ SeparableDecDigits
    }

  }

  /////////////////////////////////////////////////////////////////////////////
  // Characters
  /////////////////////////////////////////////////////////////////////////////
  object Chars {

    def Literal: Rule1[ParsedAst.CharCode.Literal] = rule {
      SP ~ !("\\" | EOI) ~ capture(CharPredicate.All) ~ SP ~> ParsedAst.CharCode.Literal
    }

    def Escape: Rule1[ParsedAst.CharCode.Escape] = rule {
      SP ~ "\\" ~ capture(CharPredicate.All) ~ SP ~> ParsedAst.CharCode.Escape
    }

    def CharCode: Rule1[ParsedAst.CharCode] = rule {
      Escape | Literal
    }
  }

  /////////////////////////////////////////////////////////////////////////////
  // Expressions                                                             //
  /////////////////////////////////////////////////////////////////////////////
  def Expression: Rule1[ParsedAst.Expression] = rule {
    Expressions.Assign
  }

  object Expressions {
    def Stm: Rule1[ParsedAst.Expression] = rule {
      Expression ~ optional(optWS ~ ";" ~ optWS ~ Stm ~ SP ~> ParsedAst.Expression.Stm)
    }

    def Assign: Rule1[ParsedAst.Expression] = rule {
      PutChannel ~ optional(optWS ~ atomic(":=") ~ optWS ~ PutChannel ~ SP ~> ParsedAst.Expression.Assign)
    }

    def PutChannel: Rule1[ParsedAst.Expression] = rule {
      LogicalOr ~ zeroOrMore(optWS ~ atomic("<-") ~ optWS ~ LogicalOr ~ SP ~> ParsedAst.Expression.PutChannel)
    }

    def LogicalOr: Rule1[ParsedAst.Expression] = {
      def Or: Rule1[ParsedAst.Operator] = rule {
        WS ~ operator("or") ~ WS
      }

      rule {
        LogicalAnd ~ zeroOrMore(Or ~ LogicalAnd ~ SP ~> ParsedAst.Expression.Binary)
      }
    }

    def LogicalAnd: Rule1[ParsedAst.Expression] = {
      def And: Rule1[ParsedAst.Operator] = rule {
        WS ~ operator("and") ~ WS
      }

      rule {
        BitwiseOr ~ zeroOrMore(And ~ BitwiseOr ~ SP ~> ParsedAst.Expression.Binary)
      }
    }

    def BitwiseOr: Rule1[ParsedAst.Expression] = rule {
      BitwiseXOr ~ zeroOrMore(optWS ~ operator("|||") ~ optWS ~ BitwiseXOr ~ SP ~> ParsedAst.Expression.Binary)
    }

    def BitwiseXOr: Rule1[ParsedAst.Expression] = rule {
      BitwiseAnd ~ zeroOrMore(optWS ~ operator("^^^") ~ optWS ~ BitwiseAnd ~ SP ~> ParsedAst.Expression.Binary)
    }

    def BitwiseAnd: Rule1[ParsedAst.Expression] = rule {
      Equality ~ zeroOrMore(optWS ~ operator("&&&") ~ optWS ~ Equality ~ SP ~> ParsedAst.Expression.Binary)
    }

    def Equality: Rule1[ParsedAst.Expression] = rule {
      Relational ~ optional(optWS ~ (operator("==") | operator("!=") | operator("<=>")) ~ optWS ~ Relational ~ SP ~> ParsedAst.Expression.Binary)
    }

    def Relational: Rule1[ParsedAst.Expression] = rule {
<<<<<<< HEAD
      Shift ~ optional(WS ~ capture(atomic("<=") | atomic(">=") | "<" | ">") ~ WS ~ Shift ~ SP ~> ParsedAst.Expression.Binary)
=======
      Shift ~ optional(WS ~ (operator("<=") | operator(">=") | operator("<") | operator(">")) ~ WS ~ Shift ~ SP ~> ParsedAst.Expression.Binary)
>>>>>>> 39144371
    }

    def Shift: Rule1[ParsedAst.Expression] = rule {
      Additive ~ optional(optWS ~ (operator("<<<") | operator(">>>")) ~ optWS ~ Additive ~ SP ~> ParsedAst.Expression.Binary)
    }

    def Additive: Rule1[ParsedAst.Expression] = rule {
<<<<<<< HEAD
      Multiplicative ~ zeroOrMore(optWS ~ capture("+" | "-") ~ optWS ~ Multiplicative ~ SP ~> ParsedAst.Expression.Binary)
=======
      Multiplicative ~ zeroOrMore(optWS ~ (operator("+") | operator("-")) ~ optWS ~ Multiplicative ~ SP ~> ParsedAst.Expression.Binary)
>>>>>>> 39144371
    }

    def Multiplicative: Rule1[ParsedAst.Expression] = rule {
      Compose ~ zeroOrMore(optWS ~ (operator("**") | operator("*") | operator("/") | operator("mod") | operator("rem")) ~ optWS ~ Compose ~ SP ~> ParsedAst.Expression.Binary)
    }

    def Compose: Rule1[ParsedAst.Expression] = rule {
      Infix ~ zeroOrMore(optWS ~ atomic("<+>") ~ optWS ~ Infix ~ SP ~> ParsedAst.Expression.FixpointCompose)
    }

    def Infix: Rule1[ParsedAst.Expression] = rule {
      Special ~ zeroOrMore(optWS ~ "`" ~ FName ~ "`" ~ optWS ~ Special ~ SP ~> ParsedAst.Expression.Infix)
    }

    def Special: Rule1[ParsedAst.Expression] = {

      // NB: We allow any operator, other than a reserved operator, to be matched by this rule.
      def Reserved2: Rule1[String] = rule {
        capture("**" | "<=" | ">=" | "==" | "!=" | "&&" | "||" | "=>" | "->" | "<-" | "|=" | "or")
      }

      // NB: We allow any operator, other than a reserved operator, to be matched by this rule.
      def Reserved3: Rule1[String] = rule {
        capture("<<<" | ">>>" | "<+>" | "not" | "and")
      }

      // Match any two character operator which is not reserved.
      def UserOp2: Rule1[String] = rule {
        !Reserved2 ~ capture(Names.OperatorLetter ~ Names.OperatorLetter)
      }

      // Match any three character operator which is not reserved.
      def UserOp3: Rule1[String] = rule {
        !Reserved3 ~ capture(Names.OperatorLetter ~ Names.OperatorLetter ~ Names.OperatorLetter)
      }

      // Match any operator which has at least four characters.
      def UserOpN: Rule1[String] = rule {
        capture(Names.OperatorLetter ~ Names.OperatorLetter ~ Names.OperatorLetter ~ oneOrMore(Names.OperatorLetter))
      }

      // Match any mathematical operator or symbol.
      def MathOp: Rule1[String] = rule {
        capture(Names.MathLetter)
      }

      // Capture the source positions around the operator.
      // NB: UserOpN must occur before UserOp2.
      def Op: Rule1[ParsedAst.Operator] = rule {
        SP ~ (UserOpN | UserOp3 | UserOp2 | MathOp) ~ SP ~> ParsedAst.Operator
      }

      rule {
        Unary ~ zeroOrMore(optWS ~ Op ~ optWS ~ Unary ~ SP ~> ParsedAst.Expression.Binary)
      }
    }

    def Unary: Rule1[ParsedAst.Expression] = {
<<<<<<< HEAD
      def UnaryOp1: Rule1[String] = rule {
        capture("+" | "-" | atomic("~~~"))
      }

      def UnaryOp2: Rule1[String] = rule {
        capture(keyword("not")) ~ WS
=======
      def UnaryOp1: Rule1[ParsedAst.Operator] = rule {
        operator("+") | operator("-") | operator("~~~")
      }
      def UnaryOp2: Rule1[ParsedAst.Operator] = rule {
        operator("not") ~ WS
>>>>>>> 39144371
      }

      rule {
        !Literal ~ (SP ~ (UnaryOp1 | UnaryOp2) ~ optWS ~ Unary ~ SP ~> ParsedAst.Expression.Unary) | Ref
      }
    }

    // TODO: Why are these not primary?
    def Ref: Rule1[ParsedAst.Expression] = rule {
      (SP ~ keyword("ref") ~ WS ~ Ref ~ optional(WS ~ keyword("@") ~ WS ~ Expression) ~ SP ~> ParsedAst.Expression.Ref) | Deref
    }

    def Deref: Rule1[ParsedAst.Expression] = rule {
      (SP ~ keyword("deref") ~ WS ~ Deref ~ SP ~> ParsedAst.Expression.Deref) | Cast
    }

    def Cast: Rule1[ParsedAst.Expression] = rule {
      Ascribe ~ optional(WS ~ keyword("as") ~ WS ~ TypAndEffFragment ~ SP ~> ParsedAst.Expression.Cast)
    }

    def Ascribe: Rule1[ParsedAst.Expression] = rule {
      FAppend ~ optional(optWS ~ ":" ~ optWS ~ TypAndEffFragment ~ SP ~> ParsedAst.Expression.Ascribe)
    }

    def TypAndEffFragment: Rule2[Option[ParsedAst.Type], Option[ParsedAst.Type]] = {
      def SomeTyp: Rule1[Option[ParsedAst.Type]] = rule {
        Type ~> ((tpe: ParsedAst.Type) => Some(tpe))
      }

      def SomeEff: Rule1[Option[ParsedAst.Type]] = rule {
        Type ~> ((tpe: ParsedAst.Type) => Some(tpe))
      }

      def TypOnly: Rule2[Option[ParsedAst.Type], Option[ParsedAst.Type]] = rule {
        SomeTyp ~ push(None)
      }

      def EffOnly: Rule2[Option[ParsedAst.Type], Option[ParsedAst.Type]] = rule {
        push(None) ~ "&" ~ WS ~ SomeEff
      }

      def TypAndEff: Rule2[Option[ParsedAst.Type], Option[ParsedAst.Type]] = rule {
        SomeTyp ~ WS ~ "&" ~ WS ~ SomeEff
      }

      rule {
        TypAndEff | TypOnly | EffOnly
      }
    }

    def Primary: Rule1[ParsedAst.Expression] = rule {
      LetRegion | LetMatch | LetMatchStar | LetUse | LetImport | IfThenElse | Reify | ReifyBool |
        ReifyType | Choose | Match | LambdaMatch | TryCatch | Lambda | Tuple |
        RecordOperation | RecordLiteral | Block | RecordSelectLambda | NewChannel |
        GetChannel | SelectChannel | Spawn | Lazy | Force | Intrinsic | ArrayLit | ArrayNew |
        FNil | FSet | FMap | ConstraintSet | FixpointProject | FixpointSolveWithProject |
        FixpointQueryWithSelect | ConstraintSingleton | Interpolation | Literal | Existential |
        Universal | UnaryLambda | FName | Tag | Hole
    }

    def Literal: Rule1[ParsedAst.Expression.Lit] = rule {
      SP ~ Parser.this.Literal ~ SP ~> ParsedAst.Expression.Lit
    }

    def Interpolation: Rule1[ParsedAst.Expression.Interpolation] = {
      def ExpPart: Rule1[ParsedAst.InterpolationPart] = rule {
        SP ~ atomic("${") ~ optWS ~ optional(Expression) ~ optWS ~ "}" ~ SP ~> ParsedAst.InterpolationPart.ExpPart
      }

      def StrPart: Rule1[ParsedAst.InterpolationPart] = rule {
        SP ~ oneOrMore(!("\"" | atomic("${")) ~ Chars.CharCode) ~ SP ~> ParsedAst.InterpolationPart.StrPart
      }

      def InterpolationPart: Rule1[ParsedAst.InterpolationPart] = rule {
        ExpPart | StrPart
      }

      rule {
        SP ~ "\"" ~ zeroOrMore(InterpolationPart) ~ "\"" ~ SP ~> ParsedAst.Expression.Interpolation
      }
    }

    def IfThenElse: Rule1[ParsedAst.Expression.IfThenElse] = rule {
      SP ~ keyword("if") ~ optWS ~ "(" ~ optWS ~ Expression ~ optWS ~ ")" ~ optWS ~ Expression ~ WS ~ keyword("else") ~ WS ~ Expression ~ SP ~> ParsedAst.Expression.IfThenElse
    }

    def Reify: Rule1[ParsedAst.Expression.Reify] = rule {
      SP ~ keyword("reify") ~ WS ~ Type ~ SP ~> ParsedAst.Expression.Reify
    }

    def ReifyBool: Rule1[ParsedAst.Expression.ReifyBool] = rule {
      SP ~ keyword("reifyBool") ~ WS ~ Type ~ SP ~> ParsedAst.Expression.ReifyBool
    }

    def ReifyType: Rule1[ParsedAst.Expression.ReifyType] = rule {
      SP ~ keyword("reifyType") ~ WS ~ Type ~ SP ~> ParsedAst.Expression.ReifyType
    }

    def LetMatch: Rule1[ParsedAst.Expression.LetMatch] = rule {
      SP ~ keyword("let") ~ WS ~ Modifiers ~ Pattern ~ optWS ~ optional(":" ~ optWS ~ Type ~ optWS) ~ "=" ~ optWS ~ Expression ~ optWS ~ ";" ~ optWS ~ Stm ~ SP ~> ParsedAst.Expression.LetMatch
    }

    def LetMatchStar: Rule1[ParsedAst.Expression.LetMatchStar] = rule {
      SP ~ keyword("let*") ~ WS ~ Pattern ~ optWS ~ optional(":" ~ optWS ~ Type ~ optWS) ~ "=" ~ optWS ~ Expression ~ optWS ~ ";" ~ optWS ~ Stm ~ SP ~> ParsedAst.Expression.LetMatchStar
    }

    def LetUse: Rule1[ParsedAst.Expression.Use] = rule {
      SP ~ Use ~ optWS ~ ";" ~ optWS ~ Expressions.Stm ~ SP ~> ParsedAst.Expression.Use
    }

    def LetRegion: Rule1[ParsedAst.Expression.LetRegion] = rule {
      SP ~ keyword("let region") ~ WS ~ Names.Variable ~ optWS ~ ";" ~ optWS ~ Stm ~ SP ~> ParsedAst.Expression.LetRegion
    }

    def LetImport: Rule1[ParsedAst.Expression] = {

      def JvmStaticName: Rule1[Seq[String]] = rule {
        Names.JavaName ~ ":" ~ Names.JavaIdentifier ~> ((xs: Seq[String], x: String) => xs :+ x)
      }

      def Constructor: Rule1[ParsedAst.JvmOp] = rule {
        keyword("new") ~ WS ~ Names.JavaName ~ optWS ~ Signature ~ WS ~ keyword("as") ~ WS ~ Names.Variable ~> ParsedAst.JvmOp.Constructor
      }

      def Method: Rule1[ParsedAst.JvmOp] = rule {
        Names.JavaName ~ optWS ~ Signature ~ optional(WS ~ keyword("as") ~ WS ~ Names.Variable) ~> ParsedAst.JvmOp.Method
      }

      def StaticMethod: Rule1[ParsedAst.JvmOp] = rule {
        JvmStaticName ~ optWS ~ Signature ~ optional(WS ~ keyword("as") ~ WS ~ Names.Variable) ~> ParsedAst.JvmOp.StaticMethod
      }

      def GetField: Rule1[ParsedAst.JvmOp] = rule {
        keyword("get") ~ WS ~ Names.JavaName ~ WS ~ keyword("as") ~ WS ~ Names.Variable ~> ParsedAst.JvmOp.GetField
      }

      def PutField: Rule1[ParsedAst.JvmOp] = rule {
        keyword("set") ~ WS ~ Names.JavaName ~ WS ~ keyword("as") ~ WS ~ Names.Variable ~> ParsedAst.JvmOp.PutField
      }

      def GetStaticField: Rule1[ParsedAst.JvmOp] = rule {
        keyword("get") ~ WS ~ JvmStaticName ~ WS ~ keyword("as") ~ WS ~ Names.Variable ~> ParsedAst.JvmOp.GetStaticField
      }

      def PutStaticField: Rule1[ParsedAst.JvmOp] = rule {
        keyword("set") ~ WS ~ JvmStaticName ~ WS ~ keyword("as") ~ WS ~ Names.Variable ~> ParsedAst.JvmOp.PutStaticField
      }

      def Signature: Rule1[Seq[ParsedAst.Type]] = rule {
        "(" ~ optWS ~ zeroOrMore(Type).separatedBy(optWS ~ "," ~ optWS) ~ optWS ~ ")"
      }

      def Import: Rule1[ParsedAst.JvmOp] = rule {
        keyword("import") ~ WS ~ (Constructor | Method | StaticMethod | GetField | PutField | GetStaticField | PutStaticField)
      }

      rule {
        SP ~ Import ~ optWS ~ ";" ~ optWS ~ Stm ~ SP ~> ParsedAst.Expression.LetImport
      }
    }

    def Match: Rule1[ParsedAst.Expression.Match] = {
      def Rule: Rule1[ParsedAst.MatchRule] = rule {
        keyword("case") ~ WS ~ Pattern ~ optWS ~ optional(keyword("if") ~ WS ~ Expression ~ optWS) ~ atomic("=>") ~ optWS ~ Stm ~> ParsedAst.MatchRule
      }

      rule {
        SP ~ keyword("match") ~ WS ~ Expression ~ optWS ~ "{" ~ optWS ~ oneOrMore(Rule).separatedBy(CaseSeparator) ~ optWS ~ "}" ~ SP ~> ParsedAst.Expression.Match
      }
    }

    def Choose: Rule1[ParsedAst.Expression.Choose] = {
      def MatchOne: Rule1[Seq[ParsedAst.Expression]] = rule {
        Expression ~> ((e: ParsedAst.Expression) => Seq(e))
      }

      def MatchMany: Rule1[Seq[ParsedAst.Expression]] = rule {
        "(" ~ optWS ~ oneOrMore(Expression).separatedBy(optWS ~ "," ~ optWS) ~ optWS ~ ")"
      }

      def ChoicePattern: Rule1[ParsedAst.ChoicePattern] = rule {
        (SP ~ "_" ~ SP ~> ParsedAst.ChoicePattern.Wild) |
          (SP ~ keyword("Absent") ~ SP ~> ParsedAst.ChoicePattern.Absent) |
          (SP ~ keyword("Present") ~ optWS ~ "(" ~ Names.Variable ~ ")" ~ SP ~> ParsedAst.ChoicePattern.Present)
      }

      def CaseOne: Rule1[ParsedAst.ChoiceRule] = namedRule("ChooseCase") {
        SP ~ keyword("case") ~ WS ~ ChoicePattern ~ WS ~ atomic("=>") ~ WS ~ Expression ~ SP ~>
          ((sp1: SourcePosition, x: ParsedAst.ChoicePattern, e: ParsedAst.Expression, sp2: SourcePosition) => ParsedAst.ChoiceRule(sp1, Seq(x), e, sp2))
      }

      def CaseMany: Rule1[ParsedAst.ChoiceRule] = namedRule("ChooseCase") {
        SP ~ keyword("case") ~ WS ~ "(" ~ optWS ~ oneOrMore(ChoicePattern).separatedBy(optWS ~ "," ~ optWS) ~ optWS ~ ")" ~ WS ~ atomic("=>") ~ WS ~ Expression ~ SP ~> ParsedAst.ChoiceRule
      }

      def ChooseKind: Rule1[Boolean] = rule {
        (keyword("choose*") ~ push(true)) | (keyword("choose") ~ push(false))
      }

      rule {
        SP ~ ChooseKind ~ WS ~ (MatchMany | MatchOne) ~ optWS ~ "{" ~ optWS ~ oneOrMore(CaseMany | CaseOne).separatedBy(WS) ~ optWS ~ "}" ~ SP ~> ParsedAst.Expression.Choose
      }
    }

    def TryCatch: Rule1[ParsedAst.Expression] = {
      def CatchRule: Rule1[ParsedAst.CatchRule] = rule {
        keyword("case") ~ WS ~ Names.Variable ~ optWS ~ ":" ~ optWS ~ atomic("##") ~ Names.JavaName ~ WS ~ atomic("=>") ~ optWS ~ Expression ~> ParsedAst.CatchRule
      }

      def CatchBody: Rule1[Seq[ParsedAst.CatchRule]] = rule {
        "{" ~ optWS ~ oneOrMore(CatchRule).separatedBy(CaseSeparator) ~ optWS ~ "}"
      }

      rule {
        SP ~ keyword("try") ~ WS ~ Expression ~ optWS ~ keyword("catch") ~ optWS ~ CatchBody ~ SP ~> ParsedAst.Expression.TryCatch
      }
    }

    def RecordSelect: Rule1[ParsedAst.Expression] = rule {
      ArraySlice ~ zeroOrMore(optWS ~ "." ~ Names.Field ~ SP ~> ParsedAst.Expression.RecordSelect)
    }

    //TODO SJ: order this with primaries
    def NewChannel: Rule1[ParsedAst.Expression.NewChannel] = rule {
      SP ~ keyword("chan") ~ WS ~ Type ~ WS ~ Expression ~ SP ~> ParsedAst.Expression.NewChannel
    }

    def GetChannel: Rule1[ParsedAst.Expression.GetChannel] = rule {
      SP ~ atomic("<-") ~ WS ~ RecordSelect ~ SP ~> ParsedAst.Expression.GetChannel
    }

    def SelectChannel: Rule1[ParsedAst.Expression.SelectChannel] = {
      def SelectChannelRule: Rule1[ParsedAst.SelectChannelRule] = rule {
        keyword("case") ~ WS ~ Names.Variable ~ optWS ~ atomic("<-") ~ optWS ~ Expression ~ optWS ~ atomic("=>") ~ optWS ~ Stm ~> ParsedAst.SelectChannelRule
      }

      def SelectChannelDefault: Rule1[ParsedAst.Expression] = rule {
        keyword("case") ~ WS ~ "_" ~ optWS ~ atomic("=>") ~ optWS ~ Stm
      }

      rule {
        SP ~ keyword("select") ~ WS ~ "{" ~ optWS ~ oneOrMore(SelectChannelRule).separatedBy(CaseSeparator) ~ optWS ~ optional(SelectChannelDefault) ~ optWS ~ "}" ~ SP ~> ParsedAst.Expression.SelectChannel
      }
    }

    def Spawn: Rule1[ParsedAst.Expression.Spawn] = rule {
      SP ~ keyword("spawn") ~ WS ~ Expression ~ SP ~> ParsedAst.Expression.Spawn
    }

    def Lazy: Rule1[ParsedAst.Expression.Lazy] = rule {
      SP ~ keyword("lazy") ~ WS ~ RecordSelect ~ SP ~> ParsedAst.Expression.Lazy
    }

    def Force: Rule1[ParsedAst.Expression.Force] = rule {
      SP ~ keyword("force") ~ WS ~ RecordSelect ~ SP ~> ParsedAst.Expression.Force
    }

    def Intrinsic: Rule1[ParsedAst.Expression.Intrinsic] = rule {
      SP ~ "$" ~ Names.Intrinsic ~ "$" ~ ArgumentList ~ SP ~> ParsedAst.Expression.Intrinsic
    }

    def ArraySlice: Rule1[ParsedAst.Expression] = rule {
      ArrayLoad ~ optional(optWS ~ "[" ~ optWS ~ optional(Expression) ~ optWS ~ atomic("..") ~ optWS ~ optional(Expression) ~ optWS ~ "]" ~ SP ~> ParsedAst.Expression.ArraySlice)
    }

    def ArrayLoad: Rule1[ParsedAst.Expression] = rule {
      ArrayStore ~ zeroOrMore(optWS ~ "[" ~ optWS ~ Expression ~ optWS ~ "]" ~ SP ~> ParsedAst.Expression.ArrayLoad)
    }

    def ArrayStore: Rule1[ParsedAst.Expression] = rule {
      Apply ~ optional(oneOrMore(optWS ~ "[" ~ optWS ~ Expression ~ optWS ~ "]") ~ optWS ~ "=" ~ optWS ~ Expression ~ SP ~> ParsedAst.Expression.ArrayStore)
    }

    def Apply: Rule1[ParsedAst.Expression] = rule {
      Primary ~ zeroOrMore(ArgumentList ~ SP ~> ParsedAst.Expression.Apply)
    }

    def Tag: Rule1[ParsedAst.Expression.Tag] = rule {
      SP ~ Names.QualifiedTag ~ optional(optWS ~ Tuple) ~ SP ~> ParsedAst.Expression.Tag
    }

    def Tuple: Rule1[ParsedAst.Expression] = rule {
      SP ~ "(" ~ optWS ~ zeroOrMore(Expression).separatedBy(optWS ~ "," ~ optWS) ~ optWS ~ ")" ~ SP ~> ParsedAst.Expression.Tuple
    }

    def Block: Rule1[ParsedAst.Expression] = rule {
      "{" ~ optWS ~ Stm ~ optWS ~ "}"
    }

    def RecordLiteral: Rule1[ParsedAst.Expression] = {
      def FieldLit: Rule1[ParsedAst.RecordField] = rule {
        SP ~ Names.Field ~ optWS ~ "=" ~ optWS ~ Expression ~ SP ~> ParsedAst.RecordField
      }

      rule {
        SP ~ "{" ~ optWS ~ zeroOrMore(FieldLit).separatedBy(optWS ~ "," ~ optWS) ~ optWS ~ "}" ~ SP ~> ParsedAst.Expression.RecordLit
      }
    }

    def RecordSelectLambda: Rule1[ParsedAst.Expression] = rule {
      SP ~ "." ~ Names.Field ~ SP ~> ParsedAst.Expression.RecordSelectLambda
    }

    def RecordOperation: Rule1[ParsedAst.Expression] = {
      def RecordOp: Rule1[ParsedAst.RecordOp] = rule {
        Extend | Restrict | Update
      }

      def Extend: Rule1[ParsedAst.RecordOp.Extend] = rule {
        SP ~ "+" ~ Names.Field ~ optWS ~ "=" ~ optWS ~ Expression ~ SP ~> ParsedAst.RecordOp.Extend
      }

      def Restrict: Rule1[ParsedAst.RecordOp.Restrict] = rule {
        SP ~ "-" ~ Names.Field ~ SP ~> ParsedAst.RecordOp.Restrict
      }

      def Update: Rule1[ParsedAst.RecordOp.Update] = rule {
        SP ~ Names.Field ~ optWS ~ "=" ~ optWS ~ Expression ~ SP ~> ParsedAst.RecordOp.Update
      }

      rule {
        SP ~ "{" ~ optWS ~ oneOrMore(RecordOp).separatedBy(optWS ~ "," ~ optWS) ~ optWS ~ "|" ~ optWS ~ Expression ~ optWS ~ "}" ~ SP ~> ParsedAst.Expression.RecordOperation
      }
    }

    def ArrayLit: Rule1[ParsedAst.Expression] = rule {
      SP ~ "[" ~ optWS ~ zeroOrMore(Expression).separatedBy(optWS ~ "," ~ optWS) ~ optWS ~ "]" ~ SP ~> ParsedAst.Expression.ArrayLit
    }

    def ArrayNew: Rule1[ParsedAst.Expression] = rule {
      SP ~ "[" ~ optWS ~ Expression ~ optWS ~ ";" ~ optWS ~ Expression ~ optWS ~ "]" ~ SP ~> ParsedAst.Expression.ArrayNew
    }

    def FNil: Rule1[ParsedAst.Expression.FNil] = rule {
      SP ~ keyword("Nil") ~ SP ~> ParsedAst.Expression.FNil
    }

    def FAppend: Rule1[ParsedAst.Expression] = rule {
      FList ~ optional(optWS ~ SP ~ atomic(":::") ~ SP ~ optWS ~ Expression ~> ParsedAst.Expression.FAppend)
    }

    def FList: Rule1[ParsedAst.Expression] = rule {
      RecordSelect ~ optional(optWS ~ SP ~ atomic("::") ~ SP ~ optWS ~ Expression ~> ParsedAst.Expression.FCons)
    }

    def FSet: Rule1[ParsedAst.Expression.FSet] = rule {
      SP ~ "Set#{" ~ optWS ~ zeroOrMore(Expression).separatedBy(optWS ~ "," ~ optWS) ~ optWS ~ "}" ~ SP ~> ParsedAst.Expression.FSet
    }

    def FMap: Rule1[ParsedAst.Expression.FMap] = {
      def KeyValue: Rule1[(ParsedAst.Expression, ParsedAst.Expression)] = rule {
        Expression ~ optWS ~ atomic("->") ~ optWS ~ Expression ~> ((e1: ParsedAst.Expression, e2: ParsedAst.Expression) => (e1, e2))
      }

      rule {
        SP ~ "Map#{" ~ optWS ~ zeroOrMore(KeyValue).separatedBy(optWS ~ "," ~ optWS) ~ optWS ~ "}" ~ SP ~> ParsedAst.Expression.FMap
      }
    }

    def FName: Rule1[ParsedAst.Expression] = rule {
      SName | QName
    }

    def SName: Rule1[ParsedAst.Expression.SName] = rule {
      SP ~ Names.Variable ~ SP ~> ParsedAst.Expression.SName
    }

    def QName: Rule1[ParsedAst.Expression.QName] = rule {
      SP ~ Names.QualifiedDefinition ~ SP ~> ParsedAst.Expression.QName
    }

    def Hole: Rule1[ParsedAst.Expression.Hole] = {
      def AnonymousHole: Rule1[ParsedAst.Expression.Hole] = rule {
        SP ~ atomic("???") ~ SP ~> ((sp1: SourcePosition, sp2: SourcePosition) => ParsedAst.Expression.Hole(sp1, None, sp2))
      }

      def NamedHole: Rule1[ParsedAst.Expression.Hole] = rule {
        SP ~ "?" ~ Names.Hole ~ SP ~> ((sp1: SourcePosition, name: Name.Ident, sp2: SourcePosition) => ParsedAst.Expression.Hole(sp1, Some(name), sp2))
      }

      rule {
        AnonymousHole | NamedHole
      }
    }

    def UnaryLambda: Rule1[ParsedAst.Expression.Lambda] = rule {
      SP ~ FormalParam ~ optWS ~ atomic("->") ~ optWS ~ Expression ~ SP ~> ((sp1: SourcePosition, param: ParsedAst.FormalParam, body: ParsedAst.Expression, sp2: SourcePosition) =>
        ParsedAst.Expression.Lambda(sp1, Seq(param), body, sp2))
    }

    def Lambda: Rule1[ParsedAst.Expression.Lambda] = rule {
      SP ~ FormalParamList ~ optWS ~ atomic("->") ~ optWS ~ Expression ~ SP ~> ParsedAst.Expression.Lambda
    }

    def LambdaMatch: Rule1[ParsedAst.Expression.LambdaMatch] = rule {
      SP ~ keyword("match") ~ optWS ~ Pattern ~ optWS ~ atomic("->") ~ optWS ~ Expression ~ SP ~> ParsedAst.Expression.LambdaMatch
    }

    def ConstraintSingleton: Rule1[ParsedAst.Expression] = rule {
      atomic("#") ~ optWS ~ SP ~ Constraint ~ SP ~> ParsedAst.Expression.FixpointConstraint
    }

    def ConstraintSet: Rule1[ParsedAst.Expression] = rule {
      SP ~ atomic("#{") ~ optWS ~ zeroOrMore(Constraint) ~ optWS ~ "}" ~ SP ~> ParsedAst.Expression.FixpointConstraintSet
    }

    def FixpointProject: Rule1[ParsedAst.Expression] = {
      def ExpressionPart: Rule1[Seq[ParsedAst.Expression]] = rule {
        oneOrMore(Expression).separatedBy(optWS ~ "," ~ optWS)
      }

      def ProjectPart: Rule1[Seq[Name.Ident]] = rule {
        oneOrMore(Names.Predicate).separatedBy(optWS ~ "," ~ optWS)
      }

      rule {
        SP ~ keyword("project") ~ WS ~ ExpressionPart ~ WS ~ keyword("into") ~ WS ~ ProjectPart ~ SP ~> ParsedAst.Expression.FixpointProjectInto
      }
    }

    def FixpointSolveWithProject: Rule1[ParsedAst.Expression] = {
      def ExpressionPart: Rule1[Seq[ParsedAst.Expression]] = rule {
        oneOrMore(Expression).separatedBy(optWS ~ "," ~ optWS)
      }

      def ProjectPart: Rule1[Option[Seq[Name.Ident]]] = rule {
        optional(WS ~ keyword("project") ~ WS ~ oneOrMore(Names.Predicate).separatedBy(optWS ~ "," ~ optWS))
      }

      rule {
        SP ~ keyword("solve") ~ WS ~ ExpressionPart ~ ProjectPart ~ SP ~> ParsedAst.Expression.FixpointSolveWithProject
      }
    }

    def FixpointQueryWithSelect: Rule1[ParsedAst.Expression] = {
      def ExpressionPart: Rule1[Seq[ParsedAst.Expression]] = rule {
        oneOrMore(Expression).separatedBy(optWS ~ "," ~ optWS)
      }

      def SelectPart: Rule1[ParsedAst.SelectFragment] = {
        def SelectOne: Rule1[ParsedAst.SelectFragment] = rule {
          Expression ~> ((e: ParsedAst.Expression) => ParsedAst.SelectFragment(Seq(e), None))
        }

        def SelectMany: Rule1[ParsedAst.SelectFragment] = {
          def TermList: Rule1[Seq[ParsedAst.Expression]] = rule {
            zeroOrMore(Expression).separatedBy(optWS ~ "," ~ optWS)
          }

          def LatTerm: Rule1[Option[ParsedAst.Expression]] = rule {
            optional(optWS ~ ";" ~ optWS ~ Expression)
          }

          rule {
            "(" ~ optWS ~ TermList ~ LatTerm ~ optWS ~ ")" ~> ParsedAst.SelectFragment
          }
        }

        rule {
          WS ~ keyword("select") ~ WS ~ (SelectMany | SelectOne)
        }
      }

      def FromPart: Rule1[Seq[ParsedAst.Predicate.Body.Atom]] = rule {
        WS ~ keyword("from") ~ WS ~ oneOrMore(Predicates.Body.Positive | Predicates.Body.Negative).separatedBy(optWS ~ "," ~ optWS)
      }

      def WherePart: Rule1[Option[ParsedAst.Expression]] = rule {
        optional(WS ~ keyword("where") ~ WS ~ Expression)
      }

      rule {
        SP ~ keyword("query") ~ WS ~ ExpressionPart ~ SelectPart ~ FromPart ~ WherePart ~ SP ~> ParsedAst.Expression.FixpointQueryWithSelect
      }
    }

    // TODO: We should only allow one variant of these.
    def Existential: Rule1[ParsedAst.Expression.Existential] = rule {
      SP ~ ("∃" | keyword("exists")) ~ optWS ~ Declarations.TypeParams ~ optWS ~ FormalParamList ~ optWS ~ "." ~ optWS ~ Expression ~ SP ~> ParsedAst.Expression.Existential
    }

    // TODO: We should only allow one variant of these.
    def Universal: Rule1[ParsedAst.Expression.Universal] = rule {
      SP ~ ("∀" | keyword("forall")) ~ optWS ~ Declarations.TypeParams ~ optWS ~ FormalParamList ~ optWS ~ "." ~ optWS ~ Expression ~ SP ~> ParsedAst.Expression.Universal
    }

  }

  /////////////////////////////////////////////////////////////////////////////
  // Patterns                                                                //
  /////////////////////////////////////////////////////////////////////////////
  // NB: List must be parsed before everything.
  // NB: Literal must be parsed before Variable.
  // NB: Tag must be before Literal and Variable.
  def Pattern: Rule1[ParsedAst.Pattern] = rule {
    Patterns.FList
  }

  object Patterns {

    def Simple: Rule1[ParsedAst.Pattern] = rule {
      FNil | Tag | Lit | Tuple | Array | ArrayTailSpread | ArrayHeadSpread | Var
    }

    def Var: Rule1[ParsedAst.Pattern.Var] = rule {
      SP ~ Names.Variable ~ SP ~> ParsedAst.Pattern.Var
    }

    def Lit: Rule1[ParsedAst.Pattern.Lit] = rule {
      SP ~ Parser.this.Literal ~ SP ~> ParsedAst.Pattern.Lit
    }

    def Tag: Rule1[ParsedAst.Pattern.Tag] = rule {
      SP ~ Names.QualifiedTag ~ optional(optWS ~ Tuple) ~ SP ~> ParsedAst.Pattern.Tag
    }

    def Tuple: Rule1[ParsedAst.Pattern.Tuple] = rule {
      SP ~ "(" ~ optWS ~ zeroOrMore(Pattern).separatedBy(optWS ~ "," ~ optWS) ~ optWS ~ ")" ~ SP ~> ParsedAst.Pattern.Tuple
    }

    def Array: Rule1[ParsedAst.Pattern.Array] = rule {
      SP ~ "[" ~ optWS ~ zeroOrMore(Pattern).separatedBy(optWS ~ "," ~ optWS) ~ optWS ~ "]" ~ SP ~> ParsedAst.Pattern.Array
    }

    def ArrayTailSpread: Rule1[ParsedAst.Pattern.ArrayTailSpread] = rule {
      SP ~ "[" ~ optWS ~ zeroOrMore(Pattern).separatedBy(optWS ~ "," ~ optWS) ~ optWS ~ "," ~ optWS ~ ".." ~ Names.Variable ~ optWS ~ "]" ~ SP ~> ParsedAst.Pattern.ArrayTailSpread
    }

    def ArrayHeadSpread: Rule1[ParsedAst.Pattern.ArrayHeadSpread] = rule {
      SP ~ "[" ~ optWS ~ Names.Variable ~ ".." ~ optWS ~ "," ~ optWS ~ zeroOrMore(Pattern).separatedBy(optWS ~ "," ~ optWS) ~ optWS ~ "]" ~ SP ~> ParsedAst.Pattern.ArrayHeadSpread
    }

    def FNil: Rule1[ParsedAst.Pattern.FNil] = rule {
      SP ~ keyword("Nil") ~ SP ~> ParsedAst.Pattern.FNil
    }

    def FList: Rule1[ParsedAst.Pattern] = rule {
      Simple ~ optional(optWS ~ SP ~ atomic("::") ~ SP ~ optWS ~ Pattern ~> ParsedAst.Pattern.FCons)
    }

  }

  /////////////////////////////////////////////////////////////////////////////
  // Constraints                                                             //
  /////////////////////////////////////////////////////////////////////////////
  def Constraint: Rule1[ParsedAst.Constraint] = {
    def Head: Rule1[ParsedAst.Predicate.Head] = rule {
      HeadPredicate
    }

    def Body: Rule1[Seq[ParsedAst.Predicate.Body]] = rule {
      optional(optWS ~ ":-" ~ optWS ~ oneOrMore(BodyPredicate).separatedBy(optWS ~ "," ~ optWS)) ~> ((o: Option[Seq[ParsedAst.Predicate.Body]]) => o.getOrElse(Seq.empty))
    }

    rule {
      optWS ~ SP ~ Head ~ Body ~ optWS ~ "." ~ SP ~> ParsedAst.Constraint
    }
  }

  /////////////////////////////////////////////////////////////////////////////
  // Predicates                                                              //
  /////////////////////////////////////////////////////////////////////////////
  def HeadPredicate: Rule1[ParsedAst.Predicate.Head] = rule {
    Predicates.Head.Atom
  }

  def BodyPredicate: Rule1[ParsedAst.Predicate.Body] = rule {
    Predicates.Body.Positive | Predicates.Body.Negative | Predicates.Body.Guard | Predicates.Body.Filter
  }

  object Predicates {

    object Head {

      def Atom: Rule1[ParsedAst.Predicate.Head.Atom] = rule {
        SP ~ Names.Predicate ~ optWS ~ Predicates.TermList ~ SP ~> ParsedAst.Predicate.Head.Atom
      }

    }

    object Body {

      def Positive: Rule1[ParsedAst.Predicate.Body.Atom] = rule {
        SP ~ push(Polarity.Positive) ~ Names.Predicate ~ optWS ~ Predicates.PatternList ~ SP ~> ParsedAst.Predicate.Body.Atom
      }

      def Negative: Rule1[ParsedAst.Predicate.Body.Atom] = {
        def Not: Rule0 = rule {
          (keyword("not") ~ WS)
        }

        rule {
          SP ~ push(Polarity.Negative) ~ Not ~ optWS ~ Names.Predicate ~ optWS ~ Predicates.PatternList ~ SP ~> ParsedAst.Predicate.Body.Atom
        }
      }

      def Guard: Rule1[ParsedAst.Predicate.Body.Guard] = rule {
        SP ~ keyword("if") ~ WS ~ Expression ~ SP ~> ParsedAst.Predicate.Body.Guard
      }

      def Filter: Rule1[ParsedAst.Predicate.Body.Filter] = rule {
        SP ~ Names.QualifiedDefinition ~ optWS ~ ArgumentList ~ SP ~> ParsedAst.Predicate.Body.Filter
      }
    }

    def TermList: Rule2[Seq[ParsedAst.Expression], Option[ParsedAst.Expression]] = rule {
      "(" ~ optWS ~ zeroOrMore(Expression).separatedBy(optWS ~ "," ~ optWS) ~ optional(optWS ~ ";" ~ optWS ~ Expression) ~ optWS ~ ")"
    }

    def PatternList: Rule2[Seq[ParsedAst.Pattern], Option[ParsedAst.Pattern]] = rule {
      "(" ~ optWS ~ zeroOrMore(Pattern).separatedBy(optWS ~ "," ~ optWS) ~ optional(optWS ~ ";" ~ optWS ~ Pattern) ~ optWS ~ ")"
    }

  }


  /////////////////////////////////////////////////////////////////////////////
  // Types                                                                   //
  /////////////////////////////////////////////////////////////////////////////
  def Type: Rule1[ParsedAst.Type] = rule {
    Types.UnaryArrow
  }

  object Types {

    def UnaryArrow: Rule1[ParsedAst.Type] = rule {
      Or ~ optional(
        (optWS ~ atomic("~>") ~ optWS ~ Type ~ SP ~> ParsedAst.Type.UnaryImpureArrow) |
          (optWS ~ atomic("->") ~ optWS ~ Type ~ optional(WS ~ "&" ~ WS ~ Type) ~ SP ~> ParsedAst.Type.UnaryPolymorphicArrow)
      )
    }

    def Or: Rule1[ParsedAst.Type] = rule {
      And ~ zeroOrMore(WS ~ keyword("or") ~ WS ~ Type ~ SP ~> ParsedAst.Type.Or)
    }

    def And: Rule1[ParsedAst.Type] = rule {
      Ascribe ~ zeroOrMore(WS ~ keyword("and") ~ WS ~ Type ~ SP ~> ParsedAst.Type.And)
    }

    def Ascribe: Rule1[ParsedAst.Type] = rule {
      Apply ~ optional(WS ~ keyword(":") ~ WS ~ Kind ~ SP ~> ParsedAst.Type.Ascribe)
    }

    def Apply: Rule1[ParsedAst.Type] = rule {
      Primary ~ zeroOrMore(TypeArguments ~ SP ~> ParsedAst.Type.Apply)
    }

    def Primary: Rule1[ParsedAst.Type] = rule {
      Arrow | Tuple | Record | RecordRow | Schema | SchemaRow | Native | True | False | Pure | Impure | Not | Var | Ambiguous
    }

    def Arrow: Rule1[ParsedAst.Type] = {
      def TypeList: Rule1[Seq[ParsedAst.Type]] = rule {
        "(" ~ optWS ~ oneOrMore(Type).separatedBy(optWS ~ "," ~ optWS) ~ optWS ~ ")"
      }

      rule {
        SP ~ TypeList ~ optWS ~ (
          (atomic("~>") ~ optWS ~ Type ~ SP ~> ParsedAst.Type.ImpureArrow) |
            (atomic("->") ~ optWS ~ Type ~ optional(WS ~ "&" ~ WS ~ Type) ~ SP ~> ParsedAst.Type.PolymorphicArrow)
          )
      }
    }

    def Tuple: Rule1[ParsedAst.Type] = {
      def Singleton: Rule1[ParsedAst.Type] = rule {
        "(" ~ optWS ~ Type ~ optWS ~ ")"
      }

      def Tuple: Rule1[ParsedAst.Type] = rule {
        SP ~ "(" ~ optWS ~ oneOrMore(Type).separatedBy(optWS ~ "," ~ optWS) ~ optWS ~ ")" ~ SP ~> ParsedAst.Type.Tuple
      }

      rule {
        Singleton | Tuple
      }
    }

    def Record: Rule1[ParsedAst.Type] = rule {
      SP ~ "{" ~ optWS ~ zeroOrMore(RecordFieldType).separatedBy(optWS ~ "," ~ optWS) ~ optWS ~ optional(optWS ~ "|" ~ optWS ~ Names.Variable) ~ optWS ~ "}" ~ SP ~> ParsedAst.Type.Record
    }

    def RecordRow: Rule1[ParsedAst.Type] = rule {
      SP ~ "(" ~ optWS ~ zeroOrMore(RecordFieldType).separatedBy(optWS ~ "," ~ optWS) ~ optWS ~ optional(optWS ~ "|" ~ optWS ~ Names.Variable) ~ optWS ~ ")" ~ SP ~> ParsedAst.Type.RecordRow
    }

    private def RecordFieldType: Rule1[ParsedAst.RecordFieldType] = rule {
      SP ~ Names.Field ~ optWS ~ "::" ~ optWS ~ Type ~ SP ~> ParsedAst.RecordFieldType
    }

    def Schema: Rule1[ParsedAst.Type] = rule {
      SP ~ atomic("#{") ~ optWS ~ zeroOrMore(RelPredicateWithTypes | LatPredicateWithTypes | PredicateWithAlias).separatedBy(optWS ~ "," ~ optWS) ~ optional(optWS ~ "|" ~ optWS ~ Names.Variable) ~ optWS ~ "}" ~ SP ~> ParsedAst.Type.Schema
    }

    def SchemaRow: Rule1[ParsedAst.Type] = rule {
      SP ~ atomic("#(") ~ optWS ~ zeroOrMore(RelPredicateWithTypes | LatPredicateWithTypes | PredicateWithAlias).separatedBy(optWS ~ "," ~ optWS) ~ optional(optWS ~ "|" ~ optWS ~ Names.Variable) ~ optWS ~ ")" ~ SP ~> ParsedAst.Type.SchemaRow
    }

    private def PredicateWithAlias: Rule1[ParsedAst.PredicateType.PredicateWithAlias] = rule {
      SP ~ Names.QualifiedPredicate ~ optional(TypeArguments) ~ SP ~> ParsedAst.PredicateType.PredicateWithAlias
    }

    private def RelPredicateWithTypes: Rule1[ParsedAst.PredicateType.RelPredicateWithTypes] = rule {
      SP ~ Names.Predicate ~ optWS ~ "(" ~ optWS ~ zeroOrMore(Type).separatedBy(optWS ~ "," ~ optWS) ~ optWS ~ ")" ~ SP ~> ParsedAst.PredicateType.RelPredicateWithTypes
    }

    private def LatPredicateWithTypes: Rule1[ParsedAst.PredicateType.LatPredicateWithTypes] = rule {
      SP ~ Names.Predicate ~ optWS ~ "(" ~ optWS ~ zeroOrMore(Type).separatedBy(optWS ~ "," ~ optWS) ~ optWS ~ ";" ~ optWS ~ Type ~ optWS ~ ")" ~ SP ~> ParsedAst.PredicateType.LatPredicateWithTypes
    }

    def Native: Rule1[ParsedAst.Type] = rule {
      SP ~ atomic("##") ~ Names.JavaName ~ SP ~> ParsedAst.Type.Native
    }

    def True: Rule1[ParsedAst.Type] = rule {
      SP ~ keyword("true") ~ SP ~> ParsedAst.Type.True
    }

    def False: Rule1[ParsedAst.Type] = rule {
      SP ~ keyword("false") ~ SP ~> ParsedAst.Type.False
    }

    def Pure: Rule1[ParsedAst.Type] = rule {
      SP ~ keyword("Pure") ~ SP ~> ParsedAst.Type.True
    }

    def Impure: Rule1[ParsedAst.Type] = rule {
      SP ~ keyword("Impure") ~ SP ~> ParsedAst.Type.False
    }

    def Not: Rule1[ParsedAst.Type] = rule {
      // NB: We must not use Type here because it gives the wrong precedence.
      SP ~ keyword("not") ~ WS ~ Apply ~ SP ~> ParsedAst.Type.Not
    }

    def Var: Rule1[ParsedAst.Type] = rule {
      SP ~ Names.Variable ~ SP ~> ParsedAst.Type.Var
    }

    def Ambiguous: Rule1[ParsedAst.Type] = rule {
      SP ~ Names.QualifiedType ~ SP ~> ParsedAst.Type.Ambiguous
    }

    private def TypeArguments: Rule1[Seq[ParsedAst.Type]] = rule {
      "[" ~ optWS ~ zeroOrMore(Type).separatedBy(optWS ~ "," ~ optWS) ~ optWS ~ "]"
    }

  }

  /////////////////////////////////////////////////////////////////////////////
  // Kinds                                                                   //
  /////////////////////////////////////////////////////////////////////////////
  def Kind: Rule1[ParsedAst.Kind] = rule {
    Kinds.Arrow | Kinds.SimpleKind
  }

  object Kinds {

    def SimpleKind: Rule1[ParsedAst.Kind] = rule {
      Kinds.Star | Kinds.Bool | Kinds.Record | Kinds.Schema | Kinds.Parens
    }

    def Arrow: Rule1[ParsedAst.Kind] = rule {
      SimpleKind ~ optional(optWS ~ atomic("->") ~ optWS ~ Kind ~ SP ~> ParsedAst.Kind.Arrow)
    }

    def Star: Rule1[ParsedAst.Kind.Star] = rule {
      SP ~ keyword("Type") ~ SP ~> ParsedAst.Kind.Star
    }

    def Bool: Rule1[ParsedAst.Kind.Bool] = rule {
      SP ~ keyword("Bool") ~ SP ~> ParsedAst.Kind.Bool
    }

    def Record: Rule1[ParsedAst.Kind.RecordRow] = rule {
      SP ~ keyword("RecordRow") ~ SP ~> ParsedAst.Kind.RecordRow
    }

    def Schema: Rule1[ParsedAst.Kind.SchemaRow] = rule {
      SP ~ keyword("SchemaRow") ~ SP ~> ParsedAst.Kind.SchemaRow
    }

    def Predicate: Rule1[ParsedAst.Kind.Predicate] = rule {
      SP ~ keyword("Predicate") ~ SP ~> ParsedAst.Kind.Predicate
    }

    def Parens: Rule1[ParsedAst.Kind] = rule {
      "(" ~ Kind ~ ")"
    }

  }

  /////////////////////////////////////////////////////////////////////////////
  // Helpers                                                                 //
  /////////////////////////////////////////////////////////////////////////////
  def FormalParam: Rule1[ParsedAst.FormalParam] = rule {
    // TODO: A quick hack to allow mut annotations.
    SP ~ Modifiers ~ Names.Variable ~ optional(optWS ~ ":" ~ optWS ~ optional(keyword("mut") ~ WS) ~ Type) ~ SP ~> ParsedAst.FormalParam
  }

  def FormalParamList: Rule1[Seq[ParsedAst.FormalParam]] = rule {
    "(" ~ optWS ~ zeroOrMore(FormalParam).separatedBy(optWS ~ "," ~ optWS) ~ optWS ~ ")"
  }

  def Argument: Rule1[ParsedAst.Argument] = {
    def NamedArgument: Rule1[ParsedAst.Argument] = rule {
      Names.Field ~ optWS ~ "=" ~ optWS ~ Expression ~ SP ~> ParsedAst.Argument.Named
    }

    def UnnamedArgument: Rule1[ParsedAst.Argument] = rule {
      Expression ~> ParsedAst.Argument.Unnamed
    }

    rule {
      NamedArgument | UnnamedArgument
    }
  }

  def ArgumentList: Rule1[Seq[ParsedAst.Argument]] = rule {
    "(" ~ optWS ~ zeroOrMore(Argument).separatedBy(optWS ~ "," ~ optWS) ~ optWS ~ ")"
  }

  def OptArgumentList: Rule1[Option[Seq[ParsedAst.Argument]]] = rule {
    optional(ArgumentList)
  }

  def AttributeList: Rule1[Seq[ParsedAst.Attribute]] = rule {
    "(" ~ optWS ~ zeroOrMore(Attribute).separatedBy(optWS ~ "," ~ optWS) ~ optWS ~ ")"
  }

  def Annotations: Rule1[Seq[ParsedAst.Annotation]] = rule {
    zeroOrMore(Annotation).separatedBy(WS) ~ optWS
  }

  def Modifiers: Rule1[Seq[ParsedAst.Modifier]] = {
    def Inline: Rule1[ParsedAst.Modifier] = rule {
      SP ~ capture(keyword("inline")) ~ SP ~> ParsedAst.Modifier
    }

    def Lawless: Rule1[ParsedAst.Modifier] = rule {
      SP ~ capture(keyword("lawless")) ~ SP ~> ParsedAst.Modifier
    }

    def Override: Rule1[ParsedAst.Modifier] = rule {
      SP ~ capture(keyword("override")) ~ SP ~> ParsedAst.Modifier
    }

    def Public: Rule1[ParsedAst.Modifier] = rule {
      SP ~ capture(keyword("pub")) ~ SP ~> ParsedAst.Modifier
    }

    def Sealed: Rule1[ParsedAst.Modifier] = rule {
      SP ~ capture(keyword("sealed")) ~ SP ~> ParsedAst.Modifier
    }

    def Scoped: Rule1[ParsedAst.Modifier] = rule {
      SP ~ capture(keyword("scoped")) ~ SP ~> ParsedAst.Modifier
    }

    def Unlawful: Rule1[ParsedAst.Modifier] = rule {
      SP ~ capture(keyword("unlawful")) ~ SP ~> ParsedAst.Modifier
    }

    def Modifier: Rule1[ParsedAst.Modifier] = rule {
      Inline | Lawless | Override | Public | Sealed | Scoped | Unlawful
    }

    rule {
      zeroOrMore(Modifier).separatedBy(WS) ~ optWS
    }
  }

  def Annotation: Rule1[ParsedAst.Annotation] = rule {
    SP ~ "@" ~ Names.Annotation ~ OptArgumentList ~ SP ~> ParsedAst.Annotation
  }

  /////////////////////////////////////////////////////////////////////////////
  // Names                                                                   //
  /////////////////////////////////////////////////////////////////////////////
  object Names {

    /**
      * A lowercase letter.
      */
    val LowerLetter: CharPredicate = CharPredicate.LowerAlpha

    /**
      * An uppercase letter.
      */
    val UpperLetter: CharPredicate = CharPredicate.UpperAlpha

    /**
      * A greek letter.
      */
    val GreekLetter: CharPredicate = CharPredicate('\u0370' to '\u03FF')

    /**
      * A mathematical operator or arrow.
      */
    val MathLetter: CharPredicate =
      CharPredicate('\u2200' to '\u22FF') ++ // Mathematical Operator
        CharPredicate('\u2190' to '\u21FF') // Mathematical Arrow

    /**
      * An operator letter.
      */
    val OperatorLetter: CharPredicate = CharPredicate("+-*<>=!&|^")

    /**
      * a (upper/lower case) letter, numeral, greek letter, or other legal character.
      */
    val LegalLetter: CharPredicate = CharPredicate.AlphaNum ++ "_" ++ "!"

    /**
      * A lowercase identifier is a lowercase letter optionally followed by any letter, underscore, or prime.
      */
    def LowerCaseName: Rule1[Name.Ident] = rule {
      SP ~ capture(optional("_") ~ LowerLetter ~ zeroOrMore(LegalLetter)) ~ SP ~> Name.Ident
    }

    /**
      * An uppercase identifier is an uppercase letter optionally followed by any letter, underscore, or prime.
      */
    def UpperCaseName: Rule1[Name.Ident] = rule {
      SP ~ capture(optional("_") ~ UpperLetter ~ zeroOrMore(LegalLetter)) ~ SP ~> Name.Ident
    }

    /**
      * A lowercase qualified name is a namespace followed by a lowercase name.
      */
    def LowerCaseQName: Rule1[Name.QName] = rule {
      SP ~ optional(Namespace ~ ".") ~ LowerCaseName ~ SP ~> Name.QName.mk _
    }

    /**
      * An uppercase qualified name is a namespace followed by an uppercase name.
      */
    def UpperCaseQName: Rule1[Name.QName] = rule {
      SP ~ optional(Namespace ~ ".") ~ UpperCaseName ~ SP ~> Name.QName.mk _
    }

    /**
      * A wildcard identifier.
      */
    def Wildcard: Rule1[Name.Ident] = rule {
      SP ~ capture("_") ~ SP ~> Name.Ident
    }

    /**
      * A greek identifier.
      */
    def GreekName: Rule1[Name.Ident] = rule {
      SP ~ capture(oneOrMore(GreekLetter)) ~ SP ~> Name.Ident
    }

    /**
      * A math identifier.
      */
    def MathName: Rule1[Name.Ident] = rule {
      SP ~ capture(oneOrMore(MathLetter)) ~ SP ~> Name.Ident
    }

    /**
      * An operator identifier.
      */
    def OperatorName: Rule1[Name.Ident] = rule {
      SP ~ capture(oneOrMore(OperatorLetter)) ~ SP ~> Name.Ident
    }

    /**
      * Namespaces are lower or uppercase.
      */
    def Namespace: Rule1[Name.NName] = rule {
      SP ~ oneOrMore(UpperCaseName).separatedBy("/") ~ SP ~>
        ((sp1: SourcePosition, parts: Seq[Name.Ident], sp2: SourcePosition) => Name.NName(sp1, parts.toList, sp2))
    }

    def Annotation: Rule1[Name.Ident] = rule {
      LowerCaseName | UpperCaseName
    }

    def Attribute: Rule1[Name.Ident] = LowerCaseName

    def Class: Rule1[Name.Ident] = UpperCaseName

    def QualifiedClass: Rule1[Name.QName] = UpperCaseQName

    def Definition: Rule1[Name.Ident] = rule {
      LowerCaseName | GreekName | MathName | OperatorName
    }

    def QualifiedDefinition: Rule1[Name.QName] = LowerCaseQName

    def Eff: Rule1[Name.Ident] = LowerCaseName

    def Field: Rule1[Name.Ident] = LowerCaseName

    def Hole: Rule1[Name.Ident] = LowerCaseName

    def Intrinsic: Rule1[Name.Ident] = UpperCaseName

    def Predicate: Rule1[Name.Ident] = UpperCaseName

    def QualifiedPredicate: Rule1[Name.QName] = UpperCaseQName

    def Tag: Rule1[Name.Ident] = UpperCaseName

    def QualifiedTag: Rule1[Name.QName] = UpperCaseQName

    def Type: Rule1[Name.Ident] = UpperCaseName

    def QualifiedType: Rule1[Name.QName] = UpperCaseQName

    def Variable: Rule1[Name.Ident] = rule {
      LowerCaseName | Wildcard | GreekName | MathName
    }

    def JavaIdentifier: Rule1[String] = rule {
      capture((CharPredicate.Alpha | anyOf("_$")) ~ zeroOrMore(CharPredicate.AlphaNum | anyOf("_$")))
    }

    def JavaName: Rule1[Seq[String]] = rule {
      oneOrMore(JavaIdentifier).separatedBy(".")
    }

  }

  /////////////////////////////////////////////////////////////////////////////
  // Operator                                                                //
  /////////////////////////////////////////////////////////////////////////////
  /**
    * Reads the symbol and captures its source location.
    */
  def operator(symbol: String): Rule1[ParsedAst.Operator] = namedRule(symbol) {
    SP ~ capture(atomic(symbol)) ~ SP ~> ParsedAst.Operator
  }

  /////////////////////////////////////////////////////////////////////////////
  // Keyword                                                                 //
  /////////////////////////////////////////////////////////////////////////////

  /**
    * Reads the keyword and looks ahead to ensure there no legal letters immediately following.
    */
  def keyword(word: String): Rule0 = namedRule(s"${'"'}$word${'"'}") {
    atomic(word) ~ !Names.LegalLetter
  }

  /////////////////////////////////////////////////////////////////////////////
  // Case Separator                                                          //
  /////////////////////////////////////////////////////////////////////////////
  def CaseSeparator: Rule0 = rule {
    (optWS ~ "," ~ optWS) | WS
  }

  /////////////////////////////////////////////////////////////////////////////
  // Whitespace                                                              //
  /////////////////////////////////////////////////////////////////////////////
  def WS: Rule0 = rule {
    quiet(oneOrMore(" " | "\t" | NewLine | Comment))
  }

  def optWS: Rule0 = rule {
    quiet(optional(WS))
  }

  def NewLine: Rule0 = rule {
    quiet("\n" | "\r")
  }

  /////////////////////////////////////////////////////////////////////////////
  // Documentation                                                           //
  /////////////////////////////////////////////////////////////////////////////

  /**
    * Optionally a parses a documentation comment.
    */
  def Documentation: Rule1[ParsedAst.Doc] = {
    // Matches real whitespace.
    def PureWS: Rule0 = rule {
      quiet(zeroOrMore(" " | "\t" | NewLine))
    }

    // Matches triple dashed comments.
    def TripleSlash: Rule1[Seq[String]] = rule {
      oneOrMore(PureWS ~ atomic("///") ~ (capture(zeroOrMore(!NewLine ~ ANY)) ~ (NewLine | EOI)))
    }

    // Optionally matches a triple dashed comment and then any whitespace.
    rule {
      SP ~ optional(TripleSlash) ~ SP ~ optWS ~> (
        (sp1: SourcePosition, o: Option[Seq[String]], sp2: SourcePosition) => o match {
          case None => ParsedAst.Doc(sp1, Seq.empty, sp2)
          case Some(lines) => ParsedAst.Doc(sp1, lines, sp2)
        })
    }
  }

  /////////////////////////////////////////////////////////////////////////////
  // Comments                                                                //
  /////////////////////////////////////////////////////////////////////////////
  def Comment: Rule0 = rule {
    Comments.SingleLineComment | Comments.MultiLineComment
  }

  object Comments {
    /**
      * Parses a single line comment.
      */
    def SingleLineComment: Rule0 = rule {
      "//" ~ zeroOrMore(!NewLine ~ ANY) ~ (NewLine | EOI)
    }

    /**
      * Parses a multi line start comment.
      */
    def MultiLineComment: Rule0 = {
      def SlashStar: Rule0 = rule("/*")

      def StarSlash: Rule0 = rule("*/")

      rule {
        SlashStar ~ zeroOrMore(!StarSlash ~ ANY) ~ StarSlash
      }
    }
  }

  /////////////////////////////////////////////////////////////////////////////
  // Source Positions                                                        //
  /////////////////////////////////////////////////////////////////////////////
  def mkLineAndColumnMaps(): (Array[Int], Array[Int]) = {
    val lines = new Array[Int](input.length + 1)
    val columns = new Array[Int](input.length + 1)

    var line = 1
    var column = 1
    for (i <- 0 until input.length) {
      lines(i) = line
      columns(i) = column
      if (input.charAt(i) == '\n') {
        line = line + 1
        column = 1
      } else {
        column = column + 1
      }
    }
    lines(input.length) = line
    columns(input.length) = column
    (lines, columns)
  }

  val (cursor2line, cursor2column) = mkLineAndColumnMaps()

  def SP: Rule1[SourcePosition] = {
    val lineNumber = cursor2line(cursor)
    val columnNumber = cursor2column(cursor)
    rule {
      push(SourcePosition(source, lineNumber, columnNumber, Some(input)))
    }
  }

}<|MERGE_RESOLUTION|>--- conflicted
+++ resolved
@@ -58,13 +58,8 @@
       case scala.util.Success(ast) =>
         ast.toSuccess
       case scala.util.Failure(e: org.parboiled2.ParseError) =>
-<<<<<<< HEAD
-        val loc = SourceLocation(source, e.position.line, e.position.column, e.position.line, e.position.column, _ => "")
-        ca.uwaterloo.flix.language.errors.ParseError(stripLiteralWhitespaceChars(parser.formatError(e)), loc).toFailure
-=======
         val loc = SourceLocation(None, source, e.position.line, e.position.column, e.position.line, e.position.column)
         ca.uwaterloo.flix.language.errors.ParseError(parser.formatError(e), loc).toFailure
->>>>>>> 39144371
       case scala.util.Failure(e) =>
         ca.uwaterloo.flix.language.errors.ParseError(e.getMessage, SourceLocation.Unknown).toFailure
     }
@@ -79,13 +74,8 @@
       case scala.util.Success(ast) =>
         ast.toSuccess
       case scala.util.Failure(e: org.parboiled2.ParseError) =>
-<<<<<<< HEAD
-        val loc = SourceLocation(source, e.position.line, e.position.column, e.position.line, e.position.column, _ => "")
-        ca.uwaterloo.flix.language.errors.ParseError(stripLiteralWhitespaceChars(parser.formatError(e)), loc).toFailure
-=======
         val loc = SourceLocation(None, source, e.position.line, e.position.column, e.position.line, e.position.column)
         ca.uwaterloo.flix.language.errors.ParseError(parser.formatError(e), loc).toFailure
->>>>>>> 39144371
       case scala.util.Failure(e) =>
         ca.uwaterloo.flix.language.errors.ParseError(e.getMessage, SourceLocation.Unknown).toFailure
     }
@@ -521,11 +511,7 @@
     }
 
     def Relational: Rule1[ParsedAst.Expression] = rule {
-<<<<<<< HEAD
-      Shift ~ optional(WS ~ capture(atomic("<=") | atomic(">=") | "<" | ">") ~ WS ~ Shift ~ SP ~> ParsedAst.Expression.Binary)
-=======
       Shift ~ optional(WS ~ (operator("<=") | operator(">=") | operator("<") | operator(">")) ~ WS ~ Shift ~ SP ~> ParsedAst.Expression.Binary)
->>>>>>> 39144371
     }
 
     def Shift: Rule1[ParsedAst.Expression] = rule {
@@ -533,11 +519,7 @@
     }
 
     def Additive: Rule1[ParsedAst.Expression] = rule {
-<<<<<<< HEAD
-      Multiplicative ~ zeroOrMore(optWS ~ capture("+" | "-") ~ optWS ~ Multiplicative ~ SP ~> ParsedAst.Expression.Binary)
-=======
       Multiplicative ~ zeroOrMore(optWS ~ (operator("+") | operator("-")) ~ optWS ~ Multiplicative ~ SP ~> ParsedAst.Expression.Binary)
->>>>>>> 39144371
     }
 
     def Multiplicative: Rule1[ParsedAst.Expression] = rule {
@@ -596,20 +578,12 @@
     }
 
     def Unary: Rule1[ParsedAst.Expression] = {
-<<<<<<< HEAD
-      def UnaryOp1: Rule1[String] = rule {
-        capture("+" | "-" | atomic("~~~"))
-      }
-
-      def UnaryOp2: Rule1[String] = rule {
-        capture(keyword("not")) ~ WS
-=======
       def UnaryOp1: Rule1[ParsedAst.Operator] = rule {
         operator("+") | operator("-") | operator("~~~")
       }
+
       def UnaryOp2: Rule1[ParsedAst.Operator] = rule {
         operator("not") ~ WS
->>>>>>> 39144371
       }
 
       rule {
@@ -1641,6 +1615,7 @@
   /////////////////////////////////////////////////////////////////////////////
   // Operator                                                                //
   /////////////////////////////////////////////////////////////////////////////
+
   /**
     * Reads the symbol and captures its source location.
     */
