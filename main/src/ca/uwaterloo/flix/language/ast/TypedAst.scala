--- conflicted
+++ resolved
@@ -182,15 +182,11 @@
 
     case class Tuple(elms: List[TypedAst.Expression], tpe: Type, eff: ast.Eff, loc: SourceLocation) extends TypedAst.Expression
 
-<<<<<<< HEAD
     case class ArrayLit(elms: List[TypedAst.Expression], tpe: Type, eff: ast.Eff, loc: SourceLocation) extends  TypedAst.Expression
 
     case class ArrayNew(elm: TypedAst.Expression, len: TypedAst.Expression, tpe: Type, eff: ast.Eff, loc: SourceLocation) extends TypedAst.Expression
 
-    case class VecLic(elms: List[TypedAst.Expression], tpe: Type, eff: ast.Eff, loc: SourceLocation) extends TypedAst.Expression
-=======
     case class VectorLic(elms: List[TypedAst.Expression], tpe: Type, eff: ast.Eff, loc: SourceLocation) extends TypedAst.Expression
->>>>>>> f7a5ed44
 
     case class Ref(exp: TypedAst.Expression, tpe: Type, eff: ast.Eff, loc: SourceLocation) extends TypedAst.Expression
 
