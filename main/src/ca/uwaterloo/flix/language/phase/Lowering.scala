/*
 * Copyright 2021 Magnus Madsen
 *
 * Licensed under the Apache License, Version 2.0 (the "License");
 * you may not use this file except in compliance with the License.
 * You may obtain a copy of the License at
 *
 *   http://www.apache.org/licenses/LICENSE-2.0
 *
 * Unless required by applicable law or agreed to in writing, software
 * distributed under the License is distributed on an "AS IS" BASIS,
 * WITHOUT WARRANTIES OR CONDITIONS OF ANY KIND, either express or implied.
 * See the License for the specific language governing permissions and
 * limitations under the License.
 */
package ca.uwaterloo.flix.language.phase

import ca.uwaterloo.flix.api.Flix
import ca.uwaterloo.flix.language.ast.Type.eraseAliases
import ca.uwaterloo.flix.language.ast.ops.TypedAstOps
import ca.uwaterloo.flix.language.ast.shared.*
import ca.uwaterloo.flix.language.ast.shared.SymUse.*
import ca.uwaterloo.flix.language.ast.{AtomicOp, Kind, LoweredAst, Name, Scheme, SourceLocation, Symbol, Type, TypeConstructor, TypedAst}
import ca.uwaterloo.flix.language.dbg.AstPrinter.DebugLoweredAst
import ca.uwaterloo.flix.util.collection.Nel
import ca.uwaterloo.flix.util.{InternalCompilerException, ParOps}

/**
  * This phase translates AST expressions related to the Datalog subset of the
  * language into `Fixpoint.Ast.Datalog` values (which are ordinary Flix values).
  * This allows the Datalog engine to be implemented as an ordinary Flix program.
  *
  * In addition to translating expressions, types must also be translated from
  * Schema types to enum types.
  *
  * Finally, values must be boxed using the Boxable.
  */

// TODO: Long-term improvements:
// - Return a [[Validation]] from visitExp etc.
// - Decide which expressions to allow as head and body terms.

object Lowering {

  private object Defs {
    val version: String = ""
    lazy val Box: Symbol.DefnSym = Symbol.mkDefnSym(s"Fixpoint${version}.Boxable.box")
    lazy val Solve: Symbol.DefnSym = Symbol.mkDefnSym(s"Fixpoint${version}.Solver.runSolver")
    lazy val Merge: Symbol.DefnSym = Symbol.mkDefnSym(s"Fixpoint${version}.Solver.union")
    lazy val Filter: Symbol.DefnSym = Symbol.mkDefnSym(s"Fixpoint${version}.Solver.projectSym")
    lazy val Rename: Symbol.DefnSym = Symbol.mkDefnSym(s"Fixpoint${version}.Solver.rename")

    def ProjectInto(arity: Int): Symbol.DefnSym = Symbol.mkDefnSym(s"Fixpoint${version}.Solver.injectInto$arity")

    def Facts(arity: Int): Symbol.DefnSym = Symbol.mkDefnSym(s"Fixpoint${version}.Solver.facts$arity")

    lazy val ChannelNew: Symbol.DefnSym = Symbol.mkDefnSym("Concurrent.Channel.newChannel")
    lazy val ChannelNewTuple: Symbol.DefnSym = Symbol.mkDefnSym("Concurrent.Channel.newChannelTuple")
    lazy val ChannelPut: Symbol.DefnSym = Symbol.mkDefnSym("Concurrent.Channel.put")
    lazy val ChannelGet: Symbol.DefnSym = Symbol.mkDefnSym("Concurrent.Channel.get")
    lazy val ChannelMpmcAdmin: Symbol.DefnSym = Symbol.mkDefnSym("Concurrent.Channel.mpmcAdmin")
    lazy val ChannelSelectFrom: Symbol.DefnSym = Symbol.mkDefnSym("Concurrent.Channel.selectFrom")
    lazy val ChannelUnsafeGetAndUnlock: Symbol.DefnSym = Symbol.mkDefnSym("Concurrent.Channel.unsafeGetAndUnlock")

    /**
      * Returns the definition associated with the given symbol `sym`.
      */
    def lookup(sym: Symbol.DefnSym)(implicit root: TypedAst.Root): TypedAst.Def = root.defs.get(sym) match {
      case None => throw InternalCompilerException(s"Symbol '$sym' not found. Missing library?", sym.loc)
      case Some(d) => d
    }
  }

  private object Enums {
    lazy val Datalog: Symbol.EnumSym = Symbol.mkEnumSym(s"Fixpoint${Defs.version}.Ast.Datalog.Datalog")
    lazy val Constraint: Symbol.EnumSym = Symbol.mkEnumSym(s"Fixpoint${Defs.version}.Ast.Datalog.Constraint")

    lazy val HeadPredicate: Symbol.EnumSym = Symbol.mkEnumSym(s"Fixpoint${Defs.version}.Ast.Datalog.HeadPredicate")
    lazy val BodyPredicate: Symbol.EnumSym = Symbol.mkEnumSym(s"Fixpoint${Defs.version}.Ast.Datalog.BodyPredicate")

    lazy val HeadTerm: Symbol.EnumSym = Symbol.mkEnumSym(s"Fixpoint${Defs.version}.Ast.Datalog.HeadTerm")
    lazy val BodyTerm: Symbol.EnumSym = Symbol.mkEnumSym(s"Fixpoint${Defs.version}.Ast.Datalog.BodyTerm")

    lazy val PredSym: Symbol.EnumSym = Symbol.mkEnumSym(s"Fixpoint${Defs.version}.Ast.Shared.PredSym")
    lazy val VarSym: Symbol.EnumSym = Symbol.mkEnumSym(s"Fixpoint${Defs.version}.Ast.Datalog.VarSym")

    lazy val Denotation: Symbol.EnumSym = Symbol.mkEnumSym(s"Fixpoint${Defs.version}.Ast.Shared.Denotation")
    lazy val Polarity: Symbol.EnumSym = Symbol.mkEnumSym(s"Fixpoint${Defs.version}.Ast.Datalog.Polarity")
    lazy val Fixity: Symbol.EnumSym = Symbol.mkEnumSym(s"Fixpoint${Defs.version}.Ast.Datalog.Fixity")

<<<<<<< HEAD
    lazy val Boxed: Symbol.EnumSym = Symbol.mkEnumSym("Fixpoint3.Boxed")
=======
    lazy val Boxed: Symbol.EnumSym = Symbol.mkEnumSym(s"Fixpoint${Defs.version}.Boxed")
>>>>>>> aa0f978e

    lazy val FList: Symbol.EnumSym = Symbol.mkEnumSym("List")

    lazy val ChannelMpmc: Symbol.EnumSym = Symbol.mkEnumSym("Concurrent.Channel.Mpmc")
    lazy val ChannelMpmcAdmin: Symbol.EnumSym = Symbol.mkEnumSym("Concurrent.Channel.MpmcAdmin")

    lazy val ConcurrentReentrantLock: Symbol.EnumSym = Symbol.mkEnumSym("Concurrent.ReentrantLock")
  }

  private object Types {
    //
    // Data Types
    //
    lazy val Datalog: Type = Type.mkEnum(Enums.Datalog, Nil, SourceLocation.Unknown)
    lazy val Constraint: Type = Type.mkEnum(Enums.Constraint, Nil, SourceLocation.Unknown)

    lazy val HeadPredicate: Type = Type.mkEnum(Enums.HeadPredicate, Nil, SourceLocation.Unknown)
    lazy val BodyPredicate: Type = Type.mkEnum(Enums.BodyPredicate, Nil, SourceLocation.Unknown)

    lazy val HeadTerm: Type = Type.mkEnum(Enums.HeadTerm, Nil, SourceLocation.Unknown)
    lazy val BodyTerm: Type = Type.mkEnum(Enums.BodyTerm, Nil, SourceLocation.Unknown)

    lazy val PredSym: Type = Type.mkEnum(Enums.PredSym, Nil, SourceLocation.Unknown)
    lazy val VarSym: Type = Type.mkEnum(Enums.VarSym, Nil, SourceLocation.Unknown)

    lazy val Denotation: Type = Type.mkEnum(Enums.Denotation, Boxed :: Nil, SourceLocation.Unknown)
    lazy val Polarity: Type = Type.mkEnum(Enums.Polarity, Nil, SourceLocation.Unknown)
    lazy val Fixity: Type = Type.mkEnum(Enums.Fixity, Nil, SourceLocation.Unknown)

    lazy val Boxed: Type = Type.mkEnum(Enums.Boxed, Nil, SourceLocation.Unknown)

    lazy val ChannelMpmcAdmin: Type = Type.mkEnum(Enums.ChannelMpmcAdmin, Nil, SourceLocation.Unknown)
    lazy val ChannelMpmc: Type = Type.Cst(TypeConstructor.Enum(Enums.ChannelMpmc, Kind.Star ->: Kind.Eff ->: Kind.Star), SourceLocation.Unknown)

    lazy val ConcurrentReentrantLock: Type = Type.mkEnum(Enums.ConcurrentReentrantLock, Nil, SourceLocation.Unknown)

    def mkList(t: Type, loc: SourceLocation): Type = Type.mkEnum(Enums.FList, List(t), loc)

    //
    // Function Types.
    //
    lazy val SolveType: Type = Type.mkPureArrow(Datalog, Datalog, SourceLocation.Unknown)
    lazy val MergeType: Type = Type.mkPureUncurriedArrow(List(Datalog, Datalog), Datalog, SourceLocation.Unknown)
    lazy val FilterType: Type = Type.mkPureUncurriedArrow(List(PredSym, Datalog), Datalog, SourceLocation.Unknown)
    lazy val RenameType: Type = Type.mkPureUncurriedArrow(List(mkList(PredSym, SourceLocation.Unknown), Datalog), Datalog, SourceLocation.Unknown)
  }

  /**
    * Translates internal Datalog constraints into Flix Datalog constraints.
    */
  def run(root: TypedAst.Root)(implicit flix: Flix): LoweredAst.Root = flix.phase("Lowering") {
    implicit val r: TypedAst.Root = root

    val defs = ParOps.parMapValues(root.defs)(visitDef)
    val sigs = ParOps.parMapValues(root.sigs)(visitSig)
    val instances = ParOps.parMapValueList(root.instances)(visitInstance)
    val enums = ParOps.parMapValues(root.enums)(visitEnum)
    val structs = ParOps.parMapValues(root.structs)(visitStruct)
    val restrictableEnums = ParOps.parMapValues(root.restrictableEnums)(visitRestrictableEnum)
    val effects = ParOps.parMapValues(root.effects)(visitEffect)
    val aliases = ParOps.parMapValues(root.typeAliases)(visitTypeAlias)

    // TypedAst.Sigs are shared between the `sigs` field and the `classes` field.
    // Instead of visiting twice, we visit the `sigs` field and then look up the results when visiting traits.
    val traits = ParOps.parMapValues(root.traits)(t => visitTrait(t, sigs))

    val newEnums = enums ++ restrictableEnums.map {
      case (_, v) => v.sym -> v
    }

    LoweredAst.Root(traits, instances, sigs, defs, newEnums, structs, effects, aliases, root.mainEntryPoint, root.entryPoints, root.sources, root.traitEnv, root.eqEnv)
  }

  /**
    * Lowers the given definition `defn0`.
    */
  private def visitDef(defn0: TypedAst.Def)(implicit root: TypedAst.Root, flix: Flix): LoweredAst.Def = defn0 match {
    case TypedAst.Def(sym, spec0, exp0, loc) =>
      val spec = visitSpec(spec0)
      val exp = visitExp(exp0)(Scope.Top, root, flix)
      LoweredAst.Def(sym, spec, exp, loc)
  }

  /**
    * Lowers the given signature `sig0`.
    */
  private def visitSig(sig0: TypedAst.Sig)(implicit root: TypedAst.Root, flix: Flix): LoweredAst.Sig = sig0 match {
    case TypedAst.Sig(sym, spec0, exp0, loc) =>
      val spec = visitSpec(spec0)
      val impl = exp0.map(visitExp(_)(Scope.Top, root, flix))
      LoweredAst.Sig(sym, spec, impl, loc)
  }

  /**
    * Lowers the given instance `inst0`.
    */
  private def visitInstance(inst0: TypedAst.Instance)(implicit root: TypedAst.Root, flix: Flix): LoweredAst.Instance = inst0 match {
    case TypedAst.Instance(doc, ann, mod, sym, tpe0, tconstrs0, assocs0, defs0, ns, loc) =>
      val tpe = visitType(tpe0)
      val tconstrs = tconstrs0.map(visitTraitConstraint)
      val assocs = assocs0.map {
        case TypedAst.AssocTypeDef(defDoc, defMod, defSym, args, defTpe, defLoc) => LoweredAst.AssocTypeDef(defDoc, defMod, defSym, args, defTpe, defLoc)
      }
      val defs = defs0.map(visitDef)
      LoweredAst.Instance(doc, ann, mod, sym, tpe, tconstrs, assocs, defs, ns, loc)
  }

  /**
    * Lowers the given enum `enum0`.
    */
  private def visitEnum(enum0: TypedAst.Enum)(implicit root: TypedAst.Root, flix: Flix): LoweredAst.Enum = enum0 match {
    case TypedAst.Enum(doc, ann, mod, sym, tparams0, derives, cases0, loc) =>
      val tparams = tparams0.map(visitTypeParam)
      val cases = cases0.map {
        case (_, TypedAst.Case(caseSym, tpes0, caseSc0, caseLoc)) =>
          val tpes = tpes0.map(visitType)
          val caseSc = visitScheme(caseSc0)
          (caseSym, LoweredAst.Case(caseSym, tpes, caseSc, caseLoc))
      }
      LoweredAst.Enum(doc, ann, mod, sym, tparams, derives, cases, loc)
  }

  /**
    * Lowers the given struct `struct0`.
    */
  private def visitStruct(struct0: TypedAst.Struct)(implicit root: TypedAst.Root, flix: Flix): LoweredAst.Struct = struct0 match {
    case TypedAst.Struct(doc, ann, mod, sym, tparams0, _, fields0, loc) =>
      val tparams = tparams0.map(visitTypeParam)
      val fields = fields0.map {
        case (fieldSym, field) =>
          LoweredAst.StructField(fieldSym, visitType(field.tpe), loc)
      }
      LoweredAst.Struct(doc, ann, mod, sym, tparams, fields.toList, loc)
  }

  /**
    * Lowers the given enum `enum0` from a restrictable enum into a regular enum.
    */
  private def visitRestrictableEnum(enum0: TypedAst.RestrictableEnum)(implicit root: TypedAst.Root, flix: Flix): LoweredAst.Enum = enum0 match {
    case TypedAst.RestrictableEnum(doc, ann, mod, sym0, index0, tparams0, derives, cases0, loc) =>
      // index is erased since related checking has concluded.
      // Restrictable tag is lowered into a regular tag
      val index = visitTypeParam(index0)
      val tparams = tparams0.map(visitTypeParam)
      val cases = cases0.map {
        case (_, TypedAst.RestrictableCase(caseSym0, tpes0, caseSc0, caseLoc)) =>
          val tpes = tpes0.map(visitType)
          val caseSc = visitScheme(caseSc0)
          val caseSym = visitRestrictableCaseSym(caseSym0)
          (caseSym, LoweredAst.Case(caseSym, tpes, caseSc, caseLoc))
      }
      val sym = visitRestrictableEnumSym(sym0)
      LoweredAst.Enum(doc, ann, mod, sym, index :: tparams, derives, cases, loc)
  }

  /**
    * Lowers `sym` from a restrictable case sym into a regular case sym.
    */
  private def visitRestrictableCaseSym(sym: Symbol.RestrictableCaseSym): Symbol.CaseSym = {
    val enumSym = visitRestrictableEnumSym(sym.enumSym)
    new Symbol.CaseSym(enumSym, sym.name, sym.loc)
  }

  /**
    * Lowers `sym` from a restrictable case sym use into a regular case sym use.
    */
  private def visitRestrictableCaseSymUse(sym: RestrictableCaseSymUse): CaseSymUse = {
    CaseSymUse(visitRestrictableCaseSym(sym.sym), sym.sym.loc)
  }

  /**
    * Lowers `sym` from a restrictable enum sym into a regular enum sym.
    */
  private def visitRestrictableEnumSym(sym: Symbol.RestrictableEnumSym): Symbol.EnumSym =
    new Symbol.EnumSym(sym.namespace, sym.name, sym.loc)

  /**
    * Lowers the given `effect`.
    */
  private def visitEffect(effect: TypedAst.Effect)(implicit root: TypedAst.Root, flix: Flix): LoweredAst.Effect = effect match {
    case TypedAst.Effect(doc, ann, mod, sym, _, ops0, loc) =>
      // TODO EFFECT-TPARAMS use tparams
      val ops = ops0.map(visitOp)
      LoweredAst.Effect(doc, ann, mod, sym, ops, loc)
  }

  /**
    * Lowers the given `op`.
    */
  private def visitOp(op: TypedAst.Op)(implicit root: TypedAst.Root, flix: Flix): LoweredAst.Op = op match {
    case TypedAst.Op(sym, spec0, loc) =>
      val spec = visitSpec(spec0)
      LoweredAst.Op(sym, spec, loc)
  }

  /**
    * Lowers the given type `alias`.
    */
  private def visitTypeAlias(alias: TypedAst.TypeAlias)(implicit root: TypedAst.Root, flix: Flix): LoweredAst.TypeAlias = alias match {
    case TypedAst.TypeAlias(doc, _, mod, sym, tparams0, tpe0, loc) =>
      val tparams = tparams0.map(visitTypeParam)
      val tpe = visitType(tpe0)
      LoweredAst.TypeAlias(doc, mod, sym, tparams, tpe, loc)
  }

  /**
    * Lowers the given type constraint `tconstr0`.
    */
  private def visitTraitConstraint(tconstr0: TraitConstraint)(implicit root: TypedAst.Root, flix: Flix): TraitConstraint = tconstr0 match {
    case TraitConstraint(head, tpe0, loc) =>
      val tpe = visitType(tpe0)
      TraitConstraint(head, tpe, loc)
  }

  /**
    * Lowers the given trait `trt0`, with the given lowered sigs `sigs`.
    */
  private def visitTrait(trt0: TypedAst.Trait, sigs: Map[Symbol.SigSym, LoweredAst.Sig])(implicit root: TypedAst.Root, flix: Flix): LoweredAst.Trait = trt0 match {
    case TypedAst.Trait(doc, ann, mod, sym, tparam0, superTraits0, assocs0, signatures0, laws0, loc) =>
      val tparam = visitTypeParam(tparam0)
      val superTraits = superTraits0.map(visitTraitConstraint)
      val assocs = assocs0.map {
        case TypedAst.AssocTypeSig(sigDoc, sigMod, sigSym, sigTparam, kind, _, sigLoc) => LoweredAst.AssocTypeSig(sigDoc, sigMod, sigSym, sigTparam, kind, sigLoc)
      }
      val signatures = signatures0.map(sig => sigs(sig.sym))
      val laws = laws0.map(visitDef)
      LoweredAst.Trait(doc, ann, mod, sym, tparam, superTraits, assocs, signatures, laws, loc)
  }

  /**
    * Lowers the given `spec0`.
    */
  private def visitSpec(spec0: TypedAst.Spec)(implicit root: TypedAst.Root, flix: Flix): LoweredAst.Spec = spec0 match {
    case TypedAst.Spec(doc, ann, mod, tparams0, fparams, declaredScheme, retTpe, eff, tconstrs, _) =>
      val tparam = tparams0.map(visitTypeParam)
      val fs = fparams.map(visitFormalParam)
      val ds = visitScheme(declaredScheme)
      LoweredAst.Spec(doc, ann, mod, tparam, fs, ds, retTpe, eff, tconstrs)
  }

  /**
    * Lowers the given `tparam`.
    */
  private def visitTypeParam(tparam: TypedAst.TypeParam): LoweredAst.TypeParam = tparam match {
    case TypedAst.TypeParam(name, sym, loc) => LoweredAst.TypeParam(name, sym, loc)
  }

  /**
    * Lowers the given expression `exp0`.
    */
  private def visitExp(exp0: TypedAst.Expr)(implicit scope: Scope, root: TypedAst.Root, flix: Flix): LoweredAst.Expr = exp0 match {
    case TypedAst.Expr.Cst(cst, tpe, loc) =>
      val t = visitType(tpe)
      LoweredAst.Expr.Cst(cst, t, loc)

    case TypedAst.Expr.Var(sym, tpe, loc) =>
      val t = visitType(tpe)
      LoweredAst.Expr.Var(sym, t, loc)

    case TypedAst.Expr.Hole(sym, _, tpe, eff, loc) =>
      val t = visitType(tpe)
      LoweredAst.Expr.ApplyAtomic(AtomicOp.HoleError(sym), List.empty, t, eff, loc)

    case TypedAst.Expr.HoleWithExp(_, _, tpe, _, loc) =>
      val sym = Symbol.freshHoleSym(loc)
      val t = visitType(tpe)
      LoweredAst.Expr.ApplyAtomic(AtomicOp.HoleError(sym), List.empty, t, Type.Pure, loc)

    case TypedAst.Expr.OpenAs(_, exp, _, _) =>
      visitExp(exp) // TODO RESTR-VARS maybe add to loweredAST

    case TypedAst.Expr.Use(_, _, exp, _) =>
      visitExp(exp)

    case TypedAst.Expr.Lambda(fparam, exp, tpe, loc) =>
      val p = visitFormalParam(fparam)
      val e = visitExp(exp)
      val t = visitType(tpe)
      LoweredAst.Expr.Lambda(p, e, t, loc)

    case TypedAst.Expr.ApplyClo(exp1, exp2, tpe, eff, loc) =>
      val e1 = visitExp(exp1)
      val e2 = visitExp(exp2)
      val t = visitType(tpe)
      LoweredAst.Expr.ApplyClo(e1, e2, t, eff, loc)

    case TypedAst.Expr.ApplyDef(DefSymUse(sym, _), exps, itpe, tpe, eff, loc) =>
      val es = exps.map(visitExp)
      val it = visitType(itpe)
      val t = visitType(tpe)
      LoweredAst.Expr.ApplyDef(sym, es, it, t, eff, loc)

    case TypedAst.Expr.ApplyLocalDef(LocalDefSymUse(sym, _), exps, _, tpe, eff, loc) =>
      val es = exps.map(visitExp)
      val t = visitType(tpe)
      LoweredAst.Expr.ApplyLocalDef(sym, es, t, eff, loc)

    case TypedAst.Expr.ApplyOp(OpSymUse(sym, _), exps, tpe, eff, loc) =>
      val es = exps.map(visitExp)
      LoweredAst.Expr.ApplyOp(sym, es, tpe, eff, loc)

    case TypedAst.Expr.ApplySig(SigSymUse(sym, _), exps, itpe, tpe, eff, loc) =>
      val es = exps.map(visitExp)
      val it = visitType(itpe)
      val t = visitType(tpe)
      LoweredAst.Expr.ApplySig(sym, es, it, t, eff, loc)

    case TypedAst.Expr.Unary(sop, exp, tpe, eff, loc) =>
      val e = visitExp(exp)
      val t = visitType(tpe)
      LoweredAst.Expr.ApplyAtomic(AtomicOp.Unary(sop), List(e), t, eff, loc)

    case TypedAst.Expr.Binary(sop, exp1, exp2, tpe, eff, loc) =>
      val e1 = visitExp(exp1)
      val e2 = visitExp(exp2)
      val t = visitType(tpe)
      LoweredAst.Expr.ApplyAtomic(AtomicOp.Binary(sop), List(e1, e2), t, eff, loc)

    case TypedAst.Expr.Let(bnd, exp1, exp2, tpe, eff, loc) =>
      val e1 = visitExp(exp1)
      val e2 = visitExp(exp2)
      val t = visitType(tpe)
      LoweredAst.Expr.Let(bnd.sym, e1, e2, t, eff, loc)

    case TypedAst.Expr.LocalDef(TypedAst.Binder(sym, _), fparams, exp1, exp2, tpe, eff, loc) =>
      val fps = fparams.map(visitFormalParam)
      val e1 = visitExp(exp1)
      val e2 = visitExp(exp2)
      val t = visitType(tpe)
      LoweredAst.Expr.LocalDef(sym, fps, e1, e2, t, eff, loc)

    case TypedAst.Expr.Region(tpe, loc) =>
      val t = visitType(tpe)
      LoweredAst.Expr.ApplyAtomic(AtomicOp.Region, List.empty, t, Type.Pure, loc)

    case TypedAst.Expr.Scope(TypedAst.Binder(sym, _), regionVar, exp, tpe, eff, loc) =>
      val e = visitExp(exp)
      val t = visitType(tpe)
      LoweredAst.Expr.Scope(sym, regionVar, e, t, eff, loc)

    case TypedAst.Expr.IfThenElse(exp1, exp2, exp3, tpe, eff, loc) =>
      val e1 = visitExp(exp1)
      val e2 = visitExp(exp2)
      val e3 = visitExp(exp3)
      val t = visitType(tpe)
      LoweredAst.Expr.IfThenElse(e1, e2, e3, t, eff, loc)

    case TypedAst.Expr.Stm(exp1, exp2, tpe, eff, loc) =>
      val e1 = visitExp(exp1)
      val e2 = visitExp(exp2)
      val t = visitType(tpe)
      LoweredAst.Expr.Stm(e1, e2, t, eff, loc)

    case TypedAst.Expr.Discard(exp, eff, loc) =>
      val e = visitExp(exp)
      LoweredAst.Expr.Discard(e, eff, loc)

    case TypedAst.Expr.Match(exp, rules, tpe, eff, loc) =>
      val e = visitExp(exp)
      val rs = rules.map(visitMatchRule)
      val t = visitType(tpe)
      LoweredAst.Expr.Match(e, rs, t, eff, loc)

    case TypedAst.Expr.TypeMatch(exp, rules, tpe, eff, loc) =>
      val e = visitExp(exp)
      val rs = rules.map(visitTypeMatchRule)
      val t = visitType(tpe)
      LoweredAst.Expr.TypeMatch(e, rs, t, eff, loc)

    case TypedAst.Expr.RestrictableChoose(_, exp, rules, tpe, eff, loc) =>
      // lower into an ordinary match
      val e = visitExp(exp)
      val rs = rules.map(visitRestrictableChooseRule)
      val t = visitType(tpe)
      LoweredAst.Expr.Match(e, rs, t, eff, loc)

    case TypedAst.Expr.ExtensibleMatch(label, exp1, bnd1, exp2, bnd2, exp3, tpe, eff, loc) =>
      val e1 = visitExp(exp1)
      val sym1 = bnd1.sym
      val e2 = visitExp(exp2)
      val sym2 = bnd2.sym
      val e3 = visitExp(exp3)
      val t = visitType(tpe)
      LoweredAst.Expr.ExtensibleMatch(label, e1, sym1, e2, sym2, e3, t, eff, loc)

    case TypedAst.Expr.Tag(sym, exps, tpe, eff, loc) =>
      val es = exps.map(visitExp)
      val t = visitType(tpe)
      LoweredAst.Expr.ApplyAtomic(AtomicOp.Tag(sym.sym), es, t, eff, loc)

    case TypedAst.Expr.RestrictableTag(sym0, exps, tpe, eff, loc) =>
      // Lower a restrictable tag into a normal tag.
      val caseSym = visitRestrictableCaseSym(sym0.sym)
      val es = exps.map(visitExp)
      val t = visitType(tpe)
      LoweredAst.Expr.ApplyAtomic(AtomicOp.Tag(caseSym), es, t, eff, loc)

    case TypedAst.Expr.ExtensibleTag(label, exps, tpe, eff, loc) =>
      val es = exps.map(visitExp)
      val t = visitType(tpe)
      LoweredAst.Expr.ApplyAtomic(AtomicOp.ExtensibleTag(label), es, t, eff, loc)

    case TypedAst.Expr.Tuple(exps, tpe, eff, loc) =>
      val es = exps.map(visitExp)
      val t = visitType(tpe)
      LoweredAst.Expr.ApplyAtomic(AtomicOp.Tuple, es, t, eff, loc)

    case TypedAst.Expr.RecordSelect(exp, label, tpe, eff, loc) =>
      val e = visitExp(exp)
      val t = visitType(tpe)
      LoweredAst.Expr.ApplyAtomic(AtomicOp.RecordSelect(label), List(e), t, eff, loc)

    case TypedAst.Expr.RecordExtend(label, exp1, exp2, tpe, eff, loc) =>
      val e1 = visitExp(exp1)
      val e2 = visitExp(exp2)
      val t = visitType(tpe)
      LoweredAst.Expr.ApplyAtomic(AtomicOp.RecordExtend(label), List(e1, e2), t, eff, loc)

    case TypedAst.Expr.RecordRestrict(label, exp, tpe, eff, loc) =>
      val e = visitExp(exp)
      val t = visitType(tpe)
      LoweredAst.Expr.ApplyAtomic(AtomicOp.RecordRestrict(label), List(e), t, eff, loc)

    case TypedAst.Expr.ArrayLit(exps, exp, tpe, eff, loc) =>
      val es = exps.map(visitExp)
      val e = visitExp(exp)
      val t = visitType(tpe)
      LoweredAst.Expr.ApplyAtomic(AtomicOp.ArrayLit, e :: es, t, eff, loc)

    case TypedAst.Expr.ArrayNew(exp1, exp2, exp3, tpe, eff, loc) =>
      val e1 = visitExp(exp1)
      val e2 = visitExp(exp2)
      val e3 = visitExp(exp3)
      val t = visitType(tpe)
      LoweredAst.Expr.ApplyAtomic(AtomicOp.ArrayNew, List(e1, e2, e3), t, eff, loc)

    case TypedAst.Expr.ArrayLoad(exp1, exp2, tpe, eff, loc) =>
      val e1 = visitExp(exp1)
      val e2 = visitExp(exp2)
      val t = visitType(tpe)
      LoweredAst.Expr.ApplyAtomic(AtomicOp.ArrayLoad, List(e1, e2), t, eff, loc)

    case TypedAst.Expr.ArrayLength(exp, eff, loc) =>
      val e = visitExp(exp)
      LoweredAst.Expr.ApplyAtomic(AtomicOp.ArrayLength, List(e), Type.Int32, eff, loc)

    case TypedAst.Expr.ArrayStore(exp1, exp2, exp3, eff, loc) =>
      val e1 = visitExp(exp1)
      val e2 = visitExp(exp2)
      val e3 = visitExp(exp3)
      LoweredAst.Expr.ApplyAtomic(AtomicOp.ArrayStore, List(e1, e2, e3), Type.Unit, eff, loc)

    case TypedAst.Expr.StructNew(sym, fields0, region0, tpe, eff, loc) =>
      val fields = fields0.map { case (k, v) => (k, visitExp(v)) }
      val region = visitExp(region0)
      val (names0, es) = fields.unzip
      val names = names0.map(_.sym)
      LoweredAst.Expr.ApplyAtomic(AtomicOp.StructNew(sym, names), region :: es, tpe, eff, loc)

    case TypedAst.Expr.StructGet(exp, field, tpe, eff, loc) =>
      val e = visitExp(exp)
      LoweredAst.Expr.ApplyAtomic(AtomicOp.StructGet(field.sym), List(e), tpe, eff, loc)

    case TypedAst.Expr.StructPut(exp, field, exp1, tpe, eff, loc) =>
      val struct = visitExp(exp)
      val rhs = visitExp(exp1)
      LoweredAst.Expr.ApplyAtomic(AtomicOp.StructPut(field.sym), List(struct, rhs), tpe, eff, loc)

    case TypedAst.Expr.VectorLit(exps, tpe, eff, loc) =>
      val es = exps.map(visitExp)
      val t = visitType(tpe)
      LoweredAst.Expr.VectorLit(es, t, eff, loc)

    case TypedAst.Expr.VectorLoad(base, index, tpe, eff, loc) =>
      val b = visitExp(base)
      val i = visitExp(index)
      val t = visitType(tpe)
      LoweredAst.Expr.VectorLoad(b, i, t, eff, loc)

    case TypedAst.Expr.VectorLength(base, loc) =>
      val b = visitExp(base)
      LoweredAst.Expr.VectorLength(b, loc)

    case TypedAst.Expr.Ascribe(exp, _, _, tpe, eff, loc) =>
      val e = visitExp(exp)
      val t = visitType(tpe)
      LoweredAst.Expr.Ascribe(e, t, eff, loc)

    case TypedAst.Expr.InstanceOf(exp, clazz, loc) =>
      val e = visitExp(exp)
      LoweredAst.Expr.ApplyAtomic(AtomicOp.InstanceOf(clazz), List(e), Type.Bool, e.eff, loc)

    case TypedAst.Expr.CheckedCast(_, exp, tpe, eff, loc) =>
      // Note: We do *NOT* erase checked (i.e. safe) casts.
      // In Java, `String` is a subtype of `Object`, but the Flix IR makes this upcast _explicit_.
      val e = visitExp(exp)
      val t = visitType(tpe)
      LoweredAst.Expr.Cast(e, Some(t), None, t, eff, loc)

    case TypedAst.Expr.UncheckedCast(exp, declaredType, declaredEff, tpe, eff, loc) =>
      val e = visitExp(exp)
      val dt = declaredType.map(visitType)
      val t = visitType(tpe)
      LoweredAst.Expr.Cast(e, dt, declaredEff, t, eff, loc)

    case TypedAst.Expr.Unsafe(exp, _, tpe, eff, loc) =>
      val e = visitExp(exp)
      LoweredAst.Expr.Cast(e, None, Some(eff), tpe, eff, loc)

    case TypedAst.Expr.Without(exp, _, _, _, _) =>
      visitExp(exp)

    case TypedAst.Expr.TryCatch(exp, rules, tpe, eff, loc) =>
      val e = visitExp(exp)
      val rs = rules.map(visitCatchRule)
      val t = visitType(tpe)
      LoweredAst.Expr.TryCatch(e, rs, t, eff, loc)

    case TypedAst.Expr.Throw(exp, tpe, eff, loc) =>
      val e = visitExp(exp)
      val t = visitType(tpe)
      LoweredAst.Expr.ApplyAtomic(AtomicOp.Throw, List(e), t, eff, loc)

    case TypedAst.Expr.Handler(sym, rules, bodyTpe, bodyEff, handledEff, tpe, loc) =>
      // handler sym { rules }
      // is lowered to
      // handlerBody -> try handlerBody() with sym { rules }
      val bodySym = Symbol.freshVarSym("handlerBody", BoundBy.FormalParam, loc.asSynthetic)
      val rs = rules.map(visitHandlerRule)
      val bt = visitType(bodyTpe)
      val t = visitType(tpe)
      val bodyThunkType = Type.mkArrowWithEffect(Type.Unit, bodyEff, bt, loc.asSynthetic)
      val bodyVar = LoweredAst.Expr.Var(bodySym, bodyThunkType, loc.asSynthetic)
      val body = LoweredAst.Expr.ApplyClo(bodyVar, LoweredAst.Expr.Cst(Constant.Unit, Type.Unit, loc.asSynthetic), bt, bodyEff, loc.asSynthetic)
      val RunWith = LoweredAst.Expr.RunWith(body, sym, rs, bt, handledEff, loc)
      val param = LoweredAst.FormalParam(bodySym, Modifiers.Empty, bodyThunkType, TypeSource.Inferred, loc.asSynthetic)
      LoweredAst.Expr.Lambda(param, RunWith, t, loc)

    case TypedAst.Expr.RunWith(exp1, exp2, tpe, eff, loc) =>
      // run exp1 with exp2
      // is lowered to
      // exp2(_runWith -> exp1)
      val unitParam = LoweredAst.FormalParam(Symbol.freshVarSym("_runWith", BoundBy.FormalParam, loc.asSynthetic), Modifiers.Empty, Type.Unit, TypeSource.Inferred, loc.asSynthetic)
      val thunkType = Type.mkArrowWithEffect(Type.Unit, exp1.eff, exp1.tpe, loc.asSynthetic)
      val thunk = LoweredAst.Expr.Lambda(unitParam, visitExp(exp1), thunkType, loc.asSynthetic)
      LoweredAst.Expr.ApplyClo(visitExp(exp2), thunk, tpe, eff, loc)

    case TypedAst.Expr.InvokeConstructor(constructor, exps, tpe, eff, loc) =>
      val es = exps.map(visitExp)
      val t = visitType(tpe)
      LoweredAst.Expr.ApplyAtomic(AtomicOp.InvokeConstructor(constructor), es, t, eff, loc)

    case TypedAst.Expr.InvokeMethod(method, exp, exps, tpe, eff, loc) =>
      val e = visitExp(exp)
      val es = exps.map(visitExp)
      val t = visitType(tpe)
      LoweredAst.Expr.ApplyAtomic(AtomicOp.InvokeMethod(method), e :: es, t, eff, loc)

    case TypedAst.Expr.InvokeStaticMethod(method, exps, tpe, eff, loc) =>
      val es = exps.map(visitExp)
      val t = visitType(tpe)
      LoweredAst.Expr.ApplyAtomic(AtomicOp.InvokeStaticMethod(method), es, t, eff, loc)

    case TypedAst.Expr.GetField(field, exp, tpe, eff, loc) =>
      val e = visitExp(exp)
      val t = visitType(tpe)
      LoweredAst.Expr.ApplyAtomic(AtomicOp.GetField(field), List(e), t, eff, loc)

    case TypedAst.Expr.PutField(field, exp1, exp2, tpe, eff, loc) =>
      val e1 = visitExp(exp1)
      val e2 = visitExp(exp2)
      val t = visitType(tpe)
      LoweredAst.Expr.ApplyAtomic(AtomicOp.PutField(field), List(e1, e2), t, eff, loc)

    case TypedAst.Expr.GetStaticField(field, tpe, eff, loc) =>
      val t = visitType(tpe)
      LoweredAst.Expr.ApplyAtomic(AtomicOp.GetStaticField(field), List.empty, t, eff, loc)

    case TypedAst.Expr.PutStaticField(field, exp, tpe, eff, loc) =>
      val e = visitExp(exp)
      val t = visitType(tpe)
      LoweredAst.Expr.ApplyAtomic(AtomicOp.PutStaticField(field), List(e), t, eff, loc)

    case TypedAst.Expr.NewObject(name, clazz, tpe, eff, methods, loc) =>
      val t = visitType(tpe)
      val ms = methods.map(visitJvmMethod)
      LoweredAst.Expr.NewObject(name, clazz, t, eff, ms, loc)

    // New channel expressions are rewritten as follows:
    //     $CHANNEL_NEW$(m)
    // becomes a call to the standard library function:
    //     Concurrent/Channel.newChannel(10)
    //
    case TypedAst.Expr.NewChannel(exp, tpe, eff, loc) =>
      val e = visitExp(exp)
      val t = visitType(tpe)
      mkNewChannelTuple(e, t, eff, loc)

    // Channel get expressions are rewritten as follows:
    //     <- c
    // becomes a call to the standard library function:
    //     Concurrent/Channel.get(c)
    //
    case TypedAst.Expr.GetChannel(exp, tpe, eff, loc) =>
      val e = visitExp(exp)
      val t = visitType(tpe)
      mkGetChannel(e, t, eff, loc)

    // Channel put expressions are rewritten as follows:
    //     c <- 42
    // becomes a call to the standard library function:
    //     Concurrent/Channel.put(42, c)
    //
    case TypedAst.Expr.PutChannel(exp1, exp2, _, eff, loc) =>
      val e1 = visitExp(exp1)
      val e2 = visitExp(exp2)
      mkPutChannel(e1, e2, eff, loc)

    // Channel select expressions are rewritten as follows:
    //     select {
    //         case x <- ?ch1 => ?handlech1
    //         case y <- ?ch2 => ?handlech2
    //         case _ => ?default
    //     }
    // becomes:
    //     let ch1 = ?ch1;
    //     let ch2 = ?ch2;
    //     match selectFrom(mpmcAdmin(ch1) :: mpmcAdmin(ch2) :: Nil, false) {  // true if no default
    //         case (0, locks) =>
    //             let x = unsafeGetAndUnlock(ch1, locks);
    //             ?handlech1
    //         case (1, locks) =>
    //             let y = unsafeGetAndUnlock(ch2, locks);
    //             ?handlech2
    //         case (-1, _) =>                                                  // Omitted if no default
    //             ?default                                                     // Unlock is handled by selectFrom
    //     }
    // Note: match is not exhaustive: we're relying on the simplifier to handle this for us
    //
    case TypedAst.Expr.SelectChannel(rules, default, tpe, eff, loc) =>
      val rs = rules.map(visitSelectChannelRule)
      val d = default.map(visitExp)
      val t = visitType(tpe)

      val channels = rs map { case LoweredAst.SelectChannelRule(_, c, _) => (mkLetSym("chan", loc), c) }
      val admins = mkChannelAdminList(rs, channels, loc)
      val selectExp = mkChannelSelect(admins, d, loc)
      val cases = mkChannelCases(rs, channels, eff, loc)
      val defaultCase = mkSelectDefaultCase(d, loc)
      val matchExp = LoweredAst.Expr.Match(selectExp, cases ++ defaultCase, t, eff, loc)

      channels.foldRight[LoweredAst.Expr](matchExp) {
        case ((sym, c), e) => LoweredAst.Expr.Let(sym, c, e, t, eff, loc)
      }

    case TypedAst.Expr.Spawn(exp1, exp2, tpe, eff, loc) =>
      val e1 = visitExp(exp1)
      val e2 = visitExp(exp2)
      val t = visitType(tpe)
      LoweredAst.Expr.ApplyAtomic(AtomicOp.Spawn, List(e1, e2), t, eff, loc)

    case TypedAst.Expr.ParYield(frags, exp, tpe, eff, loc) =>
      val fs = frags.map {
        case TypedAst.ParYieldFragment(pat, fragExp, fragLoc) => LoweredAst.ParYieldFragment(visitPat(pat), visitExp(fragExp), fragLoc)
      }
      val e = visitExp(exp)
      val t = visitType(tpe)
      mkParYield(fs, e, t, eff, loc)

    case TypedAst.Expr.Lazy(exp, tpe, loc) =>
      val e = visitExp(exp)
      val t = visitType(tpe)
      LoweredAst.Expr.ApplyAtomic(AtomicOp.Lazy, List(e), t, Type.Pure, loc)

    case TypedAst.Expr.Force(exp, tpe, eff, loc) =>
      val e = visitExp(exp)
      val t = visitType(tpe)
      LoweredAst.Expr.ApplyAtomic(AtomicOp.Force, List(e), t, eff, loc)

    case TypedAst.Expr.FixpointConstraintSet(cs, _, loc) =>
      mkDatalog(cs, loc)

    case TypedAst.Expr.FixpointLambda(pparams, exp, _, eff, loc) =>
      val defn = Defs.lookup(Defs.Rename)
      val predExps = mkList(pparams.map(pparam => mkPredSym(pparam.pred)), Types.PredSym, loc)
      val argExps = predExps :: visitExp(exp) :: Nil
      val resultType = Types.Datalog
      LoweredAst.Expr.ApplyDef(defn.sym, argExps, Types.RenameType, resultType, eff, loc)

    case TypedAst.Expr.FixpointMerge(exp1, exp2, _, eff, loc) =>
      val defn = Defs.lookup(Defs.Merge)
      val argExps = visitExp(exp1) :: visitExp(exp2) :: Nil
      val resultType = Types.Datalog
      LoweredAst.Expr.ApplyDef(defn.sym, argExps, Types.MergeType, resultType, eff, loc)

    case TypedAst.Expr.FixpointSolve(exp, _, eff, loc) =>
      val defn = Defs.lookup(Defs.Solve)
      val argExps = visitExp(exp) :: Nil
      val resultType = Types.Datalog
      LoweredAst.Expr.ApplyDef(defn.sym, argExps, Types.SolveType, resultType, eff, loc)

    case TypedAst.Expr.FixpointFilter(pred, exp, _, eff, loc) =>
      val defn = Defs.lookup(Defs.Filter)
      val argExps = mkPredSym(pred) :: visitExp(exp) :: Nil
      val resultType = Types.Datalog
      LoweredAst.Expr.ApplyDef(defn.sym, argExps, Types.FilterType, resultType, eff, loc)

    case TypedAst.Expr.FixpointInject(exp, pred, _, eff, loc) =>
      // Compute the arity of the functor F[(a, b, c)] or F[a].
      val arity = Type.eraseAliases(exp.tpe) match {
        case Type.Apply(_, innerType, _) => innerType.typeConstructor match {
          case Some(TypeConstructor.Tuple(l)) => l
          case Some(TypeConstructor.Unit) => 0
          case _ => 1
        }
        case _ => throw InternalCompilerException(s"Unexpected non-foldable type: '${exp.tpe}'.", loc)
      }

      // Compute the symbol of the function.
      val sym = Defs.ProjectInto(arity)

      // The type of the function.
      val defTpe = Type.mkPureUncurriedArrow(List(Types.PredSym, exp.tpe), Types.Datalog, loc)

      // Put everything together.
      val argExps = mkPredSym(pred) :: visitExp(exp) :: Nil
      LoweredAst.Expr.ApplyDef(sym, argExps, defTpe, Types.Datalog, eff, loc)

    case TypedAst.Expr.FixpointProject(pred, exp, tpe, eff, loc) =>
      // Compute the arity of the predicate symbol.
      // The type is either of the form `Array[(a, b, c)]` or `Array[a]`.
      val arity = Type.eraseAliases(tpe) match {
        case Type.Apply(Type.Cst(_, _), innerType, _) => innerType.typeConstructor match {
          case Some(TypeConstructor.Tuple(_)) => innerType.typeArguments.length
          case Some(TypeConstructor.Unit) => 0
          case _ => 1
        }
        case _ => throw InternalCompilerException(s"Unexpected non-list type: '$tpe'.", loc)
      }

      // Compute the symbol of the function.
      val sym = Defs.Facts(arity)

      // The type of the function.
      val defTpe = Type.mkPureUncurriedArrow(List(Types.PredSym, Types.Datalog), tpe, loc)

      // Put everything together.
      val argExps = mkPredSym(pred) :: visitExp(exp) :: Nil
      LoweredAst.Expr.ApplyDef(sym, argExps, defTpe, tpe, eff, loc)

    case TypedAst.Expr.Error(m, _, _) =>
      throw InternalCompilerException(s"Unexpected error expression near", m.loc)

  }

  /**
    * Lowers the given pattern `pat0`.
    */
  private def visitPat(pat0: TypedAst.Pattern)(implicit root: TypedAst.Root, flix: Flix): LoweredAst.Pattern = pat0 match {
    case TypedAst.Pattern.Wild(tpe, loc) =>
      val t = visitType(tpe)
      LoweredAst.Pattern.Wild(t, loc)

    case TypedAst.Pattern.Var(TypedAst.Binder(sym, _), tpe, loc) =>
      val t = visitType(tpe)
      LoweredAst.Pattern.Var(sym, t, loc)

    case TypedAst.Pattern.Cst(cst, tpe, loc) =>
      LoweredAst.Pattern.Cst(cst, tpe, loc)

    case TypedAst.Pattern.Tag(sym, pats, tpe, loc) =>
      val ps = pats.map(visitPat)
      val t = visitType(tpe)
      LoweredAst.Pattern.Tag(sym, ps, t, loc)

    case TypedAst.Pattern.Tuple(elms, tpe, loc) =>
      val es = elms.map(visitPat)
      val t = visitType(tpe)
      LoweredAst.Pattern.Tuple(es, t, loc)

    case TypedAst.Pattern.Record(pats, pat, tpe, loc) =>
      val patsVal = pats.map {
        case TypedAst.Pattern.Record.RecordLabelPattern(label, pat1, tpe1, loc1) =>
          val p1 = visitPat(pat1)
          val t1 = visitType(tpe1)
          LoweredAst.Pattern.Record.RecordLabelPattern(label, p1, t1, loc1)
      }
      val patVal = visitPat(pat)
      val t = visitType(tpe)
      LoweredAst.Pattern.Record(patsVal, patVal, t, loc)

    case TypedAst.Pattern.Error(_, loc) => throw InternalCompilerException(s"Unexpected pattern: '$pat0'.", loc)
  }

  /**
    * Lowers the given scheme `sc0`.
    */
  private def visitScheme(sc0: Scheme)(implicit root: TypedAst.Root, flix: Flix): Scheme = sc0 match {
    case Scheme(quantifiers, tconstrs, econstrs, base) =>
      // TODO: What about constraints?
      val b = visitType(base)
      Scheme(quantifiers, tconstrs, econstrs, b)
  }

  /**
    * Lowers the given type `tpe0`.
    */
  private def visitType(tpe0: Type)(implicit root: TypedAst.Root, flix: Flix): Type = tpe0.typeConstructor match {
    case Some(TypeConstructor.Schema) =>
      // We replace any Schema type, no matter the number of polymorphic type applications, with the erased Datalog type.
      Types.Datalog
    case _ => visitTypeNonSchema(tpe0)
  }

  /**
    * Lowers the given type `tpe0` which must not be a schema type.
    *
    * Performance Note: We are on a hot path. We take extra care to avoid redundant type objects.
    */
  private def visitTypeNonSchema(tpe0: Type)(implicit root: TypedAst.Root, flix: Flix): Type = tpe0 match {
    case Type.Cst(_, _) => tpe0 // Performance: Reuse tpe0.

    case Type.Var(sym, loc) => sym.kind match {
      case Kind.SchemaRow =>
        // Rewrite the kind of a Schema type variable to Star (because that is the kind of Types.Datalog)
        Type.Var(sym.withKind(Kind.Star), loc)
      case _ => tpe0 // Performance: Reuse tpe0.
    }

    // Rewrite Sender[t] to Concurrent.Channel.Mpmc[t, IO]
    case Type.Apply(Type.Cst(TypeConstructor.Sender, loc), tpe, _) =>
      val t = visitType(tpe)
      mkChannelTpe(t, loc)

    // Rewrite Receiver[t] to Concurrent.Channel.Mpmc[t, IO]
    case Type.Apply(Type.Cst(TypeConstructor.Receiver, loc), tpe, _) =>
      val t = visitType(tpe)
      mkChannelTpe(t, loc)

    case Type.Apply(tpe1, tpe2, loc) =>
      val t1 = visitType(tpe1)
      val t2 = visitType(tpe2)
      // Performance: Reuse tpe0, if possible.
      if ((t1 eq tpe1) && (t2 eq tpe2)) {
        tpe0
      } else {
        Type.Apply(t1, t2, loc)
      }

    case Type.Alias(sym, args, t, loc) =>
      Type.Alias(sym, args.map(visitType), visitType(t), loc)

    case Type.AssocType(cst, args, kind, loc) =>
      Type.AssocType(cst, args.map(visitType), kind, loc) // TODO ASSOC-TYPES can't put lowered stuff on right side of assoc type def...

    case Type.JvmToType(_, loc) => throw InternalCompilerException("unexpected JVM type", loc)

    case Type.JvmToEff(_, loc) => throw InternalCompilerException("unexpected JVM eff", loc)

    case Type.UnresolvedJvmType(_, loc) => throw InternalCompilerException("unexpected JVM type", loc)
  }


  /**
    * Lowers the given formal parameter `fparam0`.
    */
  private def visitFormalParam(fparam0: TypedAst.FormalParam)(implicit root: TypedAst.Root, flix: Flix): LoweredAst.FormalParam = fparam0 match {
    case TypedAst.FormalParam(bnd, mod, tpe, src, loc) =>
      val t = visitType(tpe)
      LoweredAst.FormalParam(bnd.sym, mod, t, src, loc)
  }

  /**
    * Lowers the given restrictable choice rule `rule0` to a match rule.
    */
  private def visitRestrictableChooseRule(rule0: TypedAst.RestrictableChooseRule)(implicit scope: Scope, root: TypedAst.Root, flix: Flix): LoweredAst.MatchRule = rule0 match {
    case TypedAst.RestrictableChooseRule(pat, exp) =>
      val e = visitExp(exp)
      pat match {
        case TypedAst.RestrictableChoosePattern.Tag(sym, pat0, tpe, loc) =>
          val termPatterns = pat0.map {
            case TypedAst.RestrictableChoosePattern.Var(TypedAst.Binder(varSym, _), varTpe, varLoc) => LoweredAst.Pattern.Var(varSym, varTpe, varLoc)
            case TypedAst.RestrictableChoosePattern.Wild(wildTpe, wildLoc) => LoweredAst.Pattern.Wild(wildTpe, wildLoc)
            case TypedAst.RestrictableChoosePattern.Error(_, errLoc) => throw InternalCompilerException("unexpected restrictable choose variable", errLoc)
          }
          val tagSym = visitRestrictableCaseSymUse(sym)
          val p = LoweredAst.Pattern.Tag(tagSym, termPatterns, tpe, loc)
          LoweredAst.MatchRule(p, None, e)
        case TypedAst.RestrictableChoosePattern.Error(_, loc) => throw InternalCompilerException("unexpected error restrictable choose pattern", loc)
      }
  }

  /**
    * Lowers the given catch rule `rule0`.
    */
  private def visitCatchRule(rule0: TypedAst.CatchRule)(implicit scope: Scope, root: TypedAst.Root, flix: Flix): LoweredAst.CatchRule = rule0 match {
    case TypedAst.CatchRule(bnd, clazz, exp, _) =>
      val e = visitExp(exp)
      LoweredAst.CatchRule(bnd.sym, clazz, e)
  }

  /**
    * Lowers the given handler rule `rule0`.
    */
  private def visitHandlerRule(rule0: TypedAst.HandlerRule)(implicit scope: Scope, root: TypedAst.Root, flix: Flix): LoweredAst.HandlerRule = rule0 match {
    case TypedAst.HandlerRule(sym, fparams0, exp, _) =>
      val fparams = fparams0.map(visitFormalParam)
      val e = visitExp(exp)
      LoweredAst.HandlerRule(sym, fparams, e)
  }

  /**
    * Lowers the given match rule `rule0`.
    */
  private def visitMatchRule(rule0: TypedAst.MatchRule)(implicit scope: Scope, root: TypedAst.Root, flix: Flix): LoweredAst.MatchRule = rule0 match {
    case TypedAst.MatchRule(pat, guard, exp, _) =>
      val p = visitPat(pat)
      val g = guard.map(visitExp)
      val e = visitExp(exp)
      LoweredAst.MatchRule(p, g, e)
  }

  /**
    * Lowers the given match rule `rule0`.
    */
  private def visitTypeMatchRule(rule0: TypedAst.TypeMatchRule)(implicit scope: Scope, root: TypedAst.Root, flix: Flix): LoweredAst.TypeMatchRule = rule0 match {
    case TypedAst.TypeMatchRule(bnd, tpe, exp, _) =>
      val e = visitExp(exp)
      LoweredAst.TypeMatchRule(bnd.sym, tpe, e)
  }

  /**
    * Lowers the given select channel rule `rule0`.
    */
  private def visitSelectChannelRule(rule0: TypedAst.SelectChannelRule)(implicit scope: Scope, root: TypedAst.Root, flix: Flix): LoweredAst.SelectChannelRule = rule0 match {
    case TypedAst.SelectChannelRule(TypedAst.Binder(sym, _), chan, exp, _) =>
      val c = visitExp(chan)
      val e = visitExp(exp)
      LoweredAst.SelectChannelRule(sym, c, e)
  }

  /**
    * Constructs a `Fixpoint/Ast/Datalog.Datalog` value from the given list of Datalog constraints `cs`.
    */
  private def mkDatalog(cs: List[TypedAst.Constraint], loc: SourceLocation)(implicit scope: Scope, root: TypedAst.Root, flix: Flix): LoweredAst.Expr = {
    val factExps = cs.filter(c => c.body.isEmpty).map(visitConstraint)
    val ruleExps = cs.filter(c => c.body.nonEmpty).map(visitConstraint)

    val factListExp = mkVector(factExps, Types.Constraint, loc)
    val ruleListExp = mkVector(ruleExps, Types.Constraint, loc)

    val innerExp = List(factListExp, ruleListExp)
    mkTag(Enums.Datalog, "Datalog", innerExp, Types.Datalog, loc)
  }

  /**
    * Lowers the given constraint `c0`.
    */
  private def visitConstraint(c0: TypedAst.Constraint)(implicit scope: Scope, root: TypedAst.Root, flix: Flix): LoweredAst.Expr = c0 match {
    case TypedAst.Constraint(cparams, head, body, loc) =>
      val headExp = visitHeadPred(cparams, head)
      val bodyExp = mkVector(body.map(visitBodyPred(cparams, _)), Types.BodyPredicate, loc)
      val innerExp = List(headExp, bodyExp)
      mkTag(Enums.Constraint, "Constraint", innerExp, Types.Constraint, loc)
  }

  /**
    * Lowers the given head predicate `p0`.
    */
  private def visitHeadPred(cparams0: List[TypedAst.ConstraintParam], p0: TypedAst.Predicate.Head)(implicit scope: Scope, root: TypedAst.Root, flix: Flix): LoweredAst.Expr = p0 match {
    case TypedAst.Predicate.Head.Atom(pred, den, terms, _, loc) =>
      val predSymExp = mkPredSym(pred)
      val denotationExp = mkDenotation(den, terms.lastOption.map(_.tpe), loc)
      val termsExp = mkVector(terms.map(visitHeadTerm(cparams0, _)), Types.HeadTerm, loc)
      val innerExp = List(predSymExp, denotationExp, termsExp)
      mkTag(Enums.HeadPredicate, "HeadAtom", innerExp, Types.HeadPredicate, loc)
  }

  /**
    * Lowers the given body predicate `p0`.
    */
  private def visitBodyPred(cparams0: List[TypedAst.ConstraintParam], p0: TypedAst.Predicate.Body)(implicit scope: Scope, root: TypedAst.Root, flix: Flix): LoweredAst.Expr = p0 match {
    case TypedAst.Predicate.Body.Atom(pred, den, polarity, fixity, terms, _, loc) =>
      val predSymExp = mkPredSym(pred)
      val denotationExp = mkDenotation(den, terms.lastOption.map(_.tpe), loc)
      val polarityExp = mkPolarity(polarity, loc)
      val fixityExp = mkFixity(fixity, loc)
      val termsExp = mkVector(terms.map(visitBodyTerm(cparams0, _)), Types.BodyTerm, loc)
      val innerExp = List(predSymExp, denotationExp, polarityExp, fixityExp, termsExp)
      mkTag(Enums.BodyPredicate, "BodyAtom", innerExp, Types.BodyPredicate, loc)

    case TypedAst.Predicate.Body.Functional(outBnds, exp0, loc) =>
      val outVars = outBnds.map(_.sym)
      // Compute the universally quantified variables (i.e. the variables not bound by the local scope).
      val inVars = quantifiedVars(cparams0, exp0)
      val exp = visitExp(exp0)
      mkFunctional(outVars, inVars, exp, loc)

    case TypedAst.Predicate.Body.Guard(exp0, loc) =>
      // Compute the universally quantified variables (i.e. the variables not bound by the local scope).
      val quantifiedFreeVars = quantifiedVars(cparams0, exp0)
      val exp = visitExp(exp0)
      mkGuard(quantifiedFreeVars, exp, loc)

  }

  /**
    * Lowers the given head term `exp0`.
    */
  private def visitHeadTerm(cparams0: List[TypedAst.ConstraintParam], exp0: TypedAst.Expr)(implicit scope: Scope, root: TypedAst.Root, flix: Flix): LoweredAst.Expr = {
    //
    // We need to consider four cases:
    //
    // Case 1.1: The expression is quantified variable. We translate it to a Var.
    // Case 1.2: The expression is a lexically bound variable. We translate it to a Lit that captures its value.
    // Case 2: The expression does not contain a quantified variable. We evaluate it to a (boxed) value.
    // Case 3: The expression contains quantified variables. We translate it to an application term.
    //
    exp0 match {
      case TypedAst.Expr.Var(sym, _, _) =>
        // Case 1: Variable term.
        if (isQuantifiedVar(sym, cparams0)) {
          // Case 1.1: Quantified variable.
          mkHeadTermVar(sym)
        } else {
          // Case 1.2: Lexically bound variable.
          mkHeadTermLit(box(visitExp(exp0)))
        }

      case _ =>
        // Compute the universally quantified variables (i.e. the variables not bound by the local scope).
        val quantifiedFreeVars = quantifiedVars(cparams0, exp0)

        if (quantifiedFreeVars.isEmpty) {
          // Case 2: No quantified variables. The expression can be reduced to a value.
          mkHeadTermLit(box(visitExp(exp0)))
        } else {
          // Case 3: Quantified variables. The expression is translated to an application term.
          mkAppTerm(quantifiedFreeVars, visitExp(exp0), exp0.loc)
        }
    }
  }

  /**
    * Lowers the given body term `pat0`.
    */
  private def visitBodyTerm(cparams0: List[TypedAst.ConstraintParam], pat0: TypedAst.Pattern): LoweredAst.Expr = pat0 match {
    case TypedAst.Pattern.Wild(_, loc) =>
      mkBodyTermWild(loc)

    case TypedAst.Pattern.Var(TypedAst.Binder(sym, _), tpe, loc) =>
      if (isQuantifiedVar(sym, cparams0)) {
        // Case 1: Quantified variable.
        mkBodyTermVar(sym)
      } else {
        // Case 2: Lexically bound variable *expression*.
        mkBodyTermLit(box(LoweredAst.Expr.Var(sym, tpe, loc)))
      }

    case TypedAst.Pattern.Cst(cst, tpe, loc) =>
      mkBodyTermLit(box(LoweredAst.Expr.Cst(cst, tpe, loc)))

    case TypedAst.Pattern.Tag(_, _, _, loc) => throw InternalCompilerException(s"Unexpected pattern: '$pat0'.", loc)

    case TypedAst.Pattern.Tuple(_, _, loc) => throw InternalCompilerException(s"Unexpected pattern: '$pat0'.", loc)

    case TypedAst.Pattern.Record(_, _, _, loc) => throw InternalCompilerException(s"Unexpected pattern: '$pat0'.", loc)

    case TypedAst.Pattern.Error(_, loc) => throw InternalCompilerException(s"Unexpected pattern: '$pat0'.", loc)

  }

  /**
    * Lowers the given JvmMethod `method`.
    */
  private def visitJvmMethod(method: TypedAst.JvmMethod)(implicit scope: Scope, root: TypedAst.Root, flix: Flix): LoweredAst.JvmMethod = method match {
    case TypedAst.JvmMethod(ident, fparams, exp, retTyp, eff, loc) =>
      val fs = fparams.map(visitFormalParam)
      val e = visitExp(exp)
      val t = visitType(retTyp)
      LoweredAst.JvmMethod(ident, fs, e, t, eff, loc)
  }

  /**
    * Constructs a `Fixpoint/Ast/Datalog.HeadTerm.Var` from the given variable symbol `sym`.
    */
  private def mkHeadTermVar(sym: Symbol.VarSym): LoweredAst.Expr = {
    val innerExp = List(mkVarSym(sym))
    mkTag(Enums.HeadTerm, "Var", innerExp, Types.HeadTerm, sym.loc)
  }

  /**
    * Constructs a `Fixpoint/Ast/Datalog.HeadTerm.Lit` value which wraps the given expression `exp`.
    */
  private def mkHeadTermLit(exp: LoweredAst.Expr): LoweredAst.Expr = {
    mkTag(Enums.HeadTerm, "Lit", List(exp), Types.HeadTerm, exp.loc)
  }

  /**
    * Constructs a `Fixpoint/Ast/Datalog.BodyTerm.Wild` from the given source location `loc`.
    */
  private def mkBodyTermWild(loc: SourceLocation): LoweredAst.Expr = {
    mkTag(Enums.BodyTerm, "Wild", Nil, Types.BodyTerm, loc)
  }

  /**
    * Constructs a `Fixpoint/Ast/Datalog.BodyTerm.Var` from the given variable symbol `sym`.
    */
  private def mkBodyTermVar(sym: Symbol.VarSym): LoweredAst.Expr = {
    val innerExp = List(mkVarSym(sym))
    mkTag(Enums.BodyTerm, "Var", innerExp, Types.BodyTerm, sym.loc)
  }

  /**
    * Constructs a `Fixpoint/Ast/Datalog.BodyTerm.Lit` from the given expression `exp0`.
    */
  private def mkBodyTermLit(exp: LoweredAst.Expr): LoweredAst.Expr = {
    mkTag(Enums.BodyTerm, "Lit", List(exp), Types.BodyTerm, exp.loc)
  }

  /**
    * Constructs a `Fixpoint/Ast/Shared.Denotation` from the given denotation `d` and type `tpeOpt`
    * (which must be the optional type of the last term).
    */
  private def mkDenotation(d: Denotation, tpeOpt: Option[Type], loc: SourceLocation)(implicit root: TypedAst.Root, flix: Flix): LoweredAst.Expr = d match {
    case Denotation.Relational =>
      mkTag(Enums.Denotation, "Relational", Nil, Types.Denotation, loc)

    case Denotation.Latticenal =>
      tpeOpt match {
        case None => throw InternalCompilerException("Unexpected nullary lattice predicate.", loc)
        case Some(tpe) =>
          // The type `Denotation[tpe]`.
          val unboxedDenotationType = Type.mkEnum(Enums.Denotation, visitType(tpe) :: Nil, loc)

          // The type `Denotation[Boxed]`.
          val boxedDenotationType = Types.Denotation

          val latticeSym: Symbol.DefnSym = Symbol.mkDefnSym(s"Fixpoint${Defs.version}.Ast.Shared.lattice")
          val latticeType: Type = Type.mkPureArrow(Type.Unit, unboxedDenotationType, loc)

          val boxSym: Symbol.DefnSym = Symbol.mkDefnSym(s"Fixpoint${Defs.version}.Ast.Shared.box")
          val boxType: Type = Type.mkPureArrow(unboxedDenotationType, boxedDenotationType, loc)

          val innerApply = LoweredAst.Expr.ApplyDef(latticeSym, List(LoweredAst.Expr.Cst(Constant.Unit, Type.Unit, loc)), latticeType, unboxedDenotationType, Type.Pure, loc)
          LoweredAst.Expr.ApplyDef(boxSym, List(innerApply), boxType, boxedDenotationType, Type.Pure, loc)
      }
  }

  /**
    * Constructs a `Fixpoint/Ast/Datalog.Polarity` from the given polarity `p`.
    */
  private def mkPolarity(p: Polarity, loc: SourceLocation): LoweredAst.Expr = p match {
    case Polarity.Positive =>
      mkTag(Enums.Polarity, "Positive", Nil, Types.Polarity, loc)

    case Polarity.Negative =>
      mkTag(Enums.Polarity, "Negative", Nil, Types.Polarity, loc)
  }

  /**
    * Constructs a `Fixpoint/Ast/Datalog.Fixity` from the given fixity `f`.
    */
  private def mkFixity(f: Fixity, loc: SourceLocation): LoweredAst.Expr = f match {
    case Fixity.Loose =>
      mkTag(Enums.Fixity, "Loose", Nil, Types.Fixity, loc)

    case Fixity.Fixed =>
      mkTag(Enums.Fixity, "Fixed", Nil, Types.Fixity, loc)
  }

  /**
    * Constructs a `Fixpoint/Ast/Shared.PredSym` from the given predicate `pred`.
    */
  private def mkPredSym(pred: Name.Pred): LoweredAst.Expr = pred match {
    case Name.Pred(sym, loc) =>
      val nameExp = LoweredAst.Expr.Cst(Constant.Str(sym), Type.Str, loc)
      val idExp = LoweredAst.Expr.Cst(Constant.Int64(0), Type.Int64, loc)
      val inner = List(nameExp, idExp)
      mkTag(Enums.PredSym, "PredSym", inner, Types.PredSym, loc)
  }

  /**
    * Constructs a `Fixpoint/Ast/Datalog.VarSym` from the given variable symbol `sym`.
    */
  private def mkVarSym(sym: Symbol.VarSym): LoweredAst.Expr = {
    val nameExp = LoweredAst.Expr.Cst(Constant.Str(sym.text), Type.Str, sym.loc)
    mkTag(Enums.VarSym, "VarSym", List(nameExp), Types.VarSym, sym.loc)
  }

  /**
    * Returns the given expression `exp` in a box.
    */
  private def box(exp: LoweredAst.Expr): LoweredAst.Expr = {
    val loc = exp.loc
    val tpe = Type.mkPureArrow(exp.tpe, Types.Boxed, loc)
    LoweredAst.Expr.ApplyDef(Defs.Box, List(exp), tpe, Types.Boxed, Type.Pure, loc)
  }

  /**
    * Returns a `Fixpoint/Ast/Datalog.BodyPredicate.GuardX`.
    */
  private def mkGuard(fvs: List[(Symbol.VarSym, Type)], exp: LoweredAst.Expr, loc: SourceLocation)(implicit scope: Scope, flix: Flix): LoweredAst.Expr = {
    // Compute the number of free variables.
    val arity = fvs.length

    // Check that we have <= 5 free variables.
    if (arity > 5) {
      throw InternalCompilerException("Cannot lift functions with more than 5 free variables.", loc)
    }

    // Special case: No free variables.
    if (fvs.isEmpty) {
      val sym = Symbol.freshVarSym("_unit", BoundBy.FormalParam, loc)
      // Construct a lambda that takes the unit argument.
      val fparam = LoweredAst.FormalParam(sym, Modifiers.Empty, Type.Unit, TypeSource.Ascribed, loc)
      val tpe = Type.mkPureArrow(Type.Unit, exp.tpe, loc)
      val lambdaExp = LoweredAst.Expr.Lambda(fparam, exp, tpe, loc)
      return mkTag(Enums.BodyPredicate, s"Guard0", List(lambdaExp), Types.BodyPredicate, loc)
    }

    // Introduce a fresh variable for each free variable.
    val freshVars = fvs.foldLeft(Map.empty[Symbol.VarSym, Symbol.VarSym]) {
      case (acc, (oldSym, _)) => acc + (oldSym -> Symbol.freshVarSym(oldSym))
    }

    // Substitute every symbol in `exp` for its fresh equivalent.
    val freshExp = substExp(exp, freshVars)

    // Curry `freshExp` in a lambda expression for each free variable.
    val lambdaExp = fvs.foldRight(freshExp) {
      case ((oldSym, tpe), acc) =>
        val freshSym = freshVars(oldSym)
        val fparam = LoweredAst.FormalParam(freshSym, Modifiers.Empty, tpe, TypeSource.Ascribed, loc)
        val lambdaType = Type.mkPureArrow(tpe, acc.tpe, loc)
        LoweredAst.Expr.Lambda(fparam, acc, lambdaType, loc)
    }

    // Lift the lambda expression to operate on boxed values.
    val liftedExp = liftXb(lambdaExp, fvs.map(_._2))

    // Construct the `Fixpoint/Ast/Datalog.BodyPredicate` value.
    val varExps = fvs.map(kv => mkVarSym(kv._1))
    val innerExp = liftedExp :: varExps
    mkTag(Enums.BodyPredicate, s"Guard$arity", innerExp, Types.BodyPredicate, loc)
  }

  /**
    * Returns a `Fixpoint/Ast/Datalog.BodyPredicate.Functional`.
    */
  private def mkFunctional(outVars: List[Symbol.VarSym], inVars: List[(Symbol.VarSym, Type)], exp: LoweredAst.Expr, loc: SourceLocation)(implicit flix: Flix): LoweredAst.Expr = {
    // Compute the number of in and out variables.
    val numberOfInVars = inVars.length
    val numberOfOutVars = outVars.length

    if (numberOfInVars == 0) {
      throw InternalCompilerException("Requires at least one in variable.", loc)
    }
    if (numberOfInVars > 5) {
      throw InternalCompilerException("Does not support more than 5 in variables.", loc)
    }
    if (numberOfOutVars == 0) {
      throw InternalCompilerException("Requires at least one out variable.", loc)
    }
    if (numberOfOutVars > 5) {
      throw InternalCompilerException("Does not support more than 5 out variables.", loc)
    }

    // Introduce a fresh variable for each in variable.
    val freshVars = inVars.foldLeft(Map.empty[Symbol.VarSym, Symbol.VarSym]) {
      case (acc, (oldSym, _)) => acc + (oldSym -> Symbol.freshVarSym(oldSym))
    }

    // Substitute every symbol in `exp` for its fresh equivalent.
    val freshExp = substExp(exp, freshVars)

    // Curry `freshExp` in a lambda expression for each free variable.
    val lambdaExp = inVars.foldRight(freshExp) {
      case ((oldSym, tpe), acc) =>
        val freshSym = freshVars(oldSym)
        val fparam = LoweredAst.FormalParam(freshSym, Modifiers.Empty, tpe, TypeSource.Ascribed, loc)
        val lambdaType = Type.mkPureArrow(tpe, acc.tpe, loc)
        LoweredAst.Expr.Lambda(fparam, acc, lambdaType, loc)
    }

    // Lift the lambda expression to operate on boxed values.
    val liftedExp = liftXY(outVars, lambdaExp, inVars.map(_._2), exp.tpe, exp.loc)

    // Construct the `Fixpoint/Ast/Datalog.BodyPredicate` value.
    val boundVarVector = mkVector(outVars.map(mkVarSym), Types.VarSym, loc)
    val freeVarVector = mkVector(inVars.map(kv => mkVarSym(kv._1)), Types.VarSym, loc)
    val innerExp = List(boundVarVector, liftedExp, freeVarVector)
    mkTag(Enums.BodyPredicate, s"Functional", innerExp, Types.BodyPredicate, loc)
  }

  /**
    * Returns a `Fixpoint/Ast/Datalog.HeadTerm.AppX`.
    */
  private def mkAppTerm(fvs: List[(Symbol.VarSym, Type)], exp: LoweredAst.Expr, loc: SourceLocation)(implicit scope: Scope, flix: Flix): LoweredAst.Expr = {
    // Compute the number of free variables.
    val arity = fvs.length

    // Check that we have <= 5 free variables.
    if (arity > 5) {
      throw InternalCompilerException("Cannot lift functions with more than 5 free variables.", loc)
    }

    // Special case: No free variables.
    if (fvs.isEmpty) {
      val sym = Symbol.freshVarSym("_unit", BoundBy.FormalParam, loc)
      // Construct a lambda that takes the unit argument.
      val fparam = LoweredAst.FormalParam(sym, Modifiers.Empty, Type.Unit, TypeSource.Ascribed, loc)
      val tpe = Type.mkPureArrow(Type.Unit, exp.tpe, loc)
      val lambdaExp = LoweredAst.Expr.Lambda(fparam, exp, tpe, loc)
      return mkTag(Enums.HeadTerm, s"App0", List(lambdaExp), Types.HeadTerm, loc)
    }

    // Introduce a fresh variable for each free variable.
    val freshVars = fvs.foldLeft(Map.empty[Symbol.VarSym, Symbol.VarSym]) {
      case (acc, (oldSym, _)) => acc + (oldSym -> Symbol.freshVarSym(oldSym))
    }

    // Substitute every symbol in `exp` for its fresh equivalent.
    val freshExp = substExp(exp, freshVars)

    // Curry `freshExp` in a lambda expression for each free variable.
    val lambdaExp = fvs.foldRight(freshExp) {
      case ((oldSym, tpe), acc) =>
        val freshSym = freshVars(oldSym)
        val fparam = LoweredAst.FormalParam(freshSym, Modifiers.Empty, tpe, TypeSource.Ascribed, loc)
        val lambdaType = Type.mkPureArrow(tpe, acc.tpe, loc)
        LoweredAst.Expr.Lambda(fparam, acc, lambdaType, loc)
    }

    // Lift the lambda expression to operate on boxed values.
    val liftedExp = liftX(lambdaExp, fvs.map(_._2), exp.tpe)

    // Construct the `Fixpoint/Ast/Datalog.BodyPredicate` value.
    val varExps = fvs.map(kv => mkVarSym(kv._1))
    val innerExp = liftedExp :: varExps
    mkTag(Enums.HeadTerm, s"App$arity", innerExp, Types.HeadTerm, loc)
  }

  /**
    * Make a new channel expression
    */
  private def mkNewChannel(exp: LoweredAst.Expr, tpe: Type, eff: Type, loc: SourceLocation): LoweredAst.Expr = {
    val itpe = Type.mkIoArrow(exp.tpe, tpe, loc)
    LoweredAst.Expr.ApplyDef(Defs.ChannelNew, exp :: Nil, itpe, tpe, eff, loc)
  }

  /**
    * Make a new channel tuple (sender, receiver) expression
    */
  private def mkNewChannelTuple(exp: LoweredAst.Expr, tpe: Type, eff: Type, loc: SourceLocation): LoweredAst.Expr = {
    val itpe = Type.mkIoArrow(exp.tpe, tpe, loc)
    LoweredAst.Expr.ApplyDef(Defs.ChannelNewTuple, exp :: Nil, itpe, tpe, eff, loc)
  }

  /**
    * Make a channel get expression
    */
  private def mkGetChannel(exp: LoweredAst.Expr, tpe: Type, eff: Type, loc: SourceLocation): LoweredAst.Expr = {
    val itpe = Type.mkIoArrow(exp.tpe, tpe, loc)
    LoweredAst.Expr.ApplyDef(Defs.ChannelGet, exp :: Nil, itpe, tpe, eff, loc)
  }

  /**
    * Make a channel put expression
    */
  private def mkPutChannel(exp1: LoweredAst.Expr, exp2: LoweredAst.Expr, eff: Type, loc: SourceLocation): LoweredAst.Expr = {
    val itpe = Type.mkIoUncurriedArrow(List(exp2.tpe, exp1.tpe), Type.Unit, loc)
    LoweredAst.Expr.ApplyDef(Defs.ChannelPut, List(exp2, exp1), itpe, Type.Unit, eff, loc)
  }

  /**
    * Make the list of MpmcAdmin objects which will be passed to `selectFrom`
    */
  private def mkChannelAdminList(rs: List[LoweredAst.SelectChannelRule], channels: List[(Symbol.VarSym, LoweredAst.Expr)], loc: SourceLocation): LoweredAst.Expr = {
    val admins = rs.zip(channels) map {
      case (LoweredAst.SelectChannelRule(_, c, _), (chanSym, _)) =>
        val itpe = Type.mkPureArrow(c.tpe, Types.ChannelMpmcAdmin, loc)
        LoweredAst.Expr.ApplyDef(Defs.ChannelMpmcAdmin, List(LoweredAst.Expr.Var(chanSym, c.tpe, loc)), itpe, Types.ChannelMpmcAdmin, Type.Pure, loc)
    }
    mkList(admins, Types.ChannelMpmcAdmin, loc)
  }

  /**
    * Construct a call to `selectFrom` given a list of MpmcAdmin objects and optional default
    */
  private def mkChannelSelect(admins: LoweredAst.Expr, default: Option[LoweredAst.Expr], loc: SourceLocation): LoweredAst.Expr = {
    val locksType = Types.mkList(Types.ConcurrentReentrantLock, loc)

    val selectRetTpe = Type.mkTuple(List(Type.Int32, locksType), loc)
    val itpe = Type.mkIoUncurriedArrow(List(admins.tpe, Type.Bool), selectRetTpe, loc)
    val blocking = default match {
      case Some(_) => LoweredAst.Expr.Cst(Constant.Bool(false), Type.Bool, loc)
      case None => LoweredAst.Expr.Cst(Constant.Bool(true), Type.Bool, loc)
    }
    LoweredAst.Expr.ApplyDef(Defs.ChannelSelectFrom, List(admins, blocking), itpe, selectRetTpe, Type.IO, loc)
  }

  /**
    * Construct a sequence of MatchRules corresponding to the given SelectChannelRules
    */
  private def mkChannelCases(rs: List[LoweredAst.SelectChannelRule], channels: List[(Symbol.VarSym, LoweredAst.Expr)], eff: Type, loc: SourceLocation)(implicit scope: Scope, flix: Flix): List[LoweredAst.MatchRule] = {
    val locksType = Types.mkList(Types.ConcurrentReentrantLock, loc)

    rs.zip(channels).zipWithIndex map {
      case ((LoweredAst.SelectChannelRule(sym, chan, exp), (chSym, _)), i) =>
        val locksSym = mkLetSym("locks", loc)
        val pat = mkTuplePattern(Nel(LoweredAst.Pattern.Cst(Constant.Int32(i), Type.Int32, loc), List(LoweredAst.Pattern.Var(locksSym, locksType, loc))), loc)
        val (getTpe, _) = extractChannelTpe(chan.tpe)
        val itpe = Type.mkIoUncurriedArrow(List(chan.tpe, locksType), getTpe, loc)
        val args = List(LoweredAst.Expr.Var(chSym, chan.tpe, loc), LoweredAst.Expr.Var(locksSym, locksType, loc))
        val getExp = LoweredAst.Expr.ApplyDef(Defs.ChannelUnsafeGetAndUnlock, args, itpe, getTpe, eff, loc)
        val e = LoweredAst.Expr.Let(sym, getExp, exp, exp.tpe, eff, loc)
        LoweredAst.MatchRule(pat, None, e)
    }
  }

  /**
    * Construct additional MatchRule to handle the (optional) default case
    * NB: Does not need to unlock because that is handled inside Concurrent/Channel.selectFrom.
    */
  private def mkSelectDefaultCase(default: Option[LoweredAst.Expr], loc: SourceLocation): List[LoweredAst.MatchRule] = {
    default match {
      case Some(defaultExp) =>
        val locksType = Types.mkList(Types.ConcurrentReentrantLock, loc)
        val pat = mkTuplePattern(Nel(LoweredAst.Pattern.Cst(Constant.Int32(-1), Type.Int32, loc), List(LoweredAst.Pattern.Wild(locksType, loc))), loc)
        val defaultMatch = LoweredAst.MatchRule(pat, None, defaultExp)
        List(defaultMatch)
      case _ =>
        List()
    }
  }

  /**
    * Lifts the given lambda expression `exp0` with the given argument types `argTypes`.
    *
    * Note: liftX and liftXb are similar and should probably be maintained together.
    */
  private def liftX(exp0: LoweredAst.Expr, argTypes: List[Type], resultType: Type): LoweredAst.Expr = {
    // Compute the liftXb symbol.
    val sym = Symbol.mkDefnSym(s"Fixpoint${Defs.version}.Boxable.lift${argTypes.length}")

    //
    // The liftX family of functions are of the form: a -> b -> c -> `resultType` and
    // returns a function of the form Boxed -> Boxed -> Boxed -> Boxed -> Boxed`.
    // That is, the function accepts a *curried* function and returns a *curried* function.
    //

    // The type of the function argument, i.e. a -> b -> c -> `resultType`.
    val argType = Type.mkPureCurriedArrow(argTypes, resultType, exp0.loc)

    // The type of the returned function, i.e. Boxed -> Boxed -> Boxed -> Boxed.
    val returnType = Type.mkPureCurriedArrow(argTypes.map(_ => Types.Boxed), Types.Boxed, exp0.loc)

    // The type of the overall liftX function, i.e. (a -> b -> c -> `resultType`) -> (Boxed -> Boxed -> Boxed -> Boxed).
    val liftType = Type.mkPureArrow(argType, returnType, exp0.loc)

    // Construct a call to the liftX function.
    LoweredAst.Expr.ApplyDef(sym, List(exp0), liftType, returnType, Type.Pure, exp0.loc)
  }

  /**
    * Lifts the given Boolean-valued lambda expression `exp0` with the given argument types `argTypes`.
    */
  private def liftXb(exp0: LoweredAst.Expr, argTypes: List[Type]): LoweredAst.Expr = {
    // Compute the liftXb symbol.
    val sym = Symbol.mkDefnSym(s"Fixpoint${Defs.version}.Boxable.lift${argTypes.length}b")

    //
    // The liftX family of functions are of the form: a -> b -> c -> Bool and
    // returns a function of the form Boxed -> Boxed -> Boxed -> Boxed -> Bool.
    // That is, the function accepts a *curried* function and returns a *curried* function.
    //

    // The type of the function argument, i.e. a -> b -> c -> Bool.
    val argType = Type.mkPureCurriedArrow(argTypes, Type.Bool, exp0.loc)

    // The type of the returned function, i.e. Boxed -> Boxed -> Boxed -> Bool.
    val returnType = Type.mkPureCurriedArrow(argTypes.map(_ => Types.Boxed), Type.Bool, exp0.loc)

    // The type of the overall liftXb function, i.e. (a -> b -> c -> Bool) -> (Boxed -> Boxed -> Boxed -> Bool).
    val liftType = Type.mkPureArrow(argType, returnType, exp0.loc)

    // Construct a call to the liftXb function.
    LoweredAst.Expr.ApplyDef(sym, List(exp0), liftType, returnType, Type.Pure, exp0.loc)
  }


  /**
    * Lifts the given lambda expression `exp0` with the given argument types `argTypes` and `resultType`.
    */
  private def liftXY(outVars: List[Symbol.VarSym], exp0: LoweredAst.Expr, argTypes: List[Type], resultType: Type, loc: SourceLocation): LoweredAst.Expr = {
    // Compute the number of bound ("output") and free ("input") variables.
    val numberOfInVars = argTypes.length
    val numberOfOutVars = outVars.length

    // Compute the liftXY symbol.
    // For example, lift3X2 is a function from three arguments to a Vector of pairs.
    val sym = Symbol.mkDefnSym(s"Fixpoint${Defs.version}.Boxable.lift${numberOfInVars}X$numberOfOutVars")

    //
    // The liftXY family of functions are of the form: i1 -> i2 -> i3 -> Vector[(o1, o2, o3, ...)] and
    // returns a function of the form Vector[Boxed] -> Vector[Vector[Boxed]].
    // That is, the function accepts a *curried* function and an uncurried function that takes
    // its input as a boxed Vector and return its output as a vector of vectors.
    //

    // The type of the function argument, i.e. i1 -> i2 -> i3 -> Vector[(o1, o2, o3, ...)].
    val argType = Type.mkPureCurriedArrow(argTypes, resultType, loc)

    // The type of the returned function, i.e. Vector[Boxed] -> Vector[Vector[Boxed]].
    val returnType = Type.mkPureArrow(Type.mkVector(Types.Boxed, loc), Type.mkVector(Type.mkVector(Types.Boxed, loc), loc), loc)

    // The type of the overall liftXY function, i.e. (i1 -> i2 -> i3 -> Vector[(o1, o2, o3, ...)]) -> (Vector[Boxed] -> Vector[Vector[Boxed]]).
    val liftType = Type.mkPureArrow(argType, returnType, loc)

    // Construct a call to the liftXY function.
    LoweredAst.Expr.ApplyDef(sym, List(exp0), liftType, returnType, Type.Pure, loc)
  }

  /**
    * Returns a list expression constructed from the given `exps` with type list of `elmType`.
    */
  private def mkList(exps: List[LoweredAst.Expr], elmType: Type, loc: SourceLocation): LoweredAst.Expr = {
    val nil = mkNil(elmType, loc)
    exps.foldRight(nil) {
      case (e, acc) => mkCons(e, acc, loc)
    }
  }

  /**
    * Returns a vector expression constructed from the given `exps` with type list of `elmType`.
    */
  private def mkVector(exps: List[LoweredAst.Expr], elmType: Type, loc: SourceLocation): LoweredAst.Expr = {
    LoweredAst.Expr.VectorLit(exps, Type.mkVector(elmType, loc), Type.Pure, loc)
  }

  /**
    * Returns a `Nil` expression with type list of `elmType`.
    */
  private def mkNil(elmType: Type, loc: SourceLocation): LoweredAst.Expr = {
    mkTag(Enums.FList, "Nil", Nil, Types.mkList(elmType, loc), loc)
  }

  /**
    * returns a `Cons(hd, tail)` expression with type `tail.tpe`.
    */
  private def mkCons(hd: LoweredAst.Expr, tail: LoweredAst.Expr, loc: SourceLocation): LoweredAst.Expr = {
    mkTag(Enums.FList, "Cons", List(hd, tail), tail.tpe, loc)
  }

  /**
    * Returns a pure tag expression for the given `sym` and given `tag` with the given inner expression `exp`.
    */
  private def mkTag(sym: Symbol.EnumSym, tag: String, exps: List[LoweredAst.Expr], tpe: Type, loc: SourceLocation): LoweredAst.Expr = {
    val caseSym = new Symbol.CaseSym(sym, tag, loc.asSynthetic)
    LoweredAst.Expr.ApplyAtomic(AtomicOp.Tag(caseSym), exps, tpe, Type.Pure, loc)
  }

  /**
    * Returns a new `VarSym` for use in a let-binding.
    *
    * This function is called `mkLetSym` to avoid confusion with [[mkVarSym]].
    */
  private def mkLetSym(prefix: String, loc: SourceLocation)(implicit scope: Scope, flix: Flix): Symbol.VarSym = {
    val name = prefix + Flix.Delimiter + flix.genSym.freshId()
    Symbol.freshVarSym(name, BoundBy.Let, loc)
  }

  /**
    * The type of a channel which can transmit variables of type `tpe`.
    */
  private def mkChannelTpe(tpe: Type, loc: SourceLocation): Type = {
    mkChannelTpe(tpe, Type.IO, loc)
  }

  /**
    * The type of a channel which can transmit variables of type `tpe1` in region `tpe2`.
    */
  private def mkChannelTpe(tpe1: Type, tpe2: Type, loc: SourceLocation): Type = {
    Type.Apply(Type.Apply(Types.ChannelMpmc, tpe1, loc), tpe2, loc)
  }

  /**
    * Returns `(t1, t2)` where `tpe = Concurrent.Channel.Mpmc[t1, t2]`.
    */
  private def extractChannelTpe(tpe: Type): (Type, Type) = eraseAliases(tpe) match {
    case Type.Apply(Type.Apply(Types.ChannelMpmc, elmType, _), regionType, _) => (elmType, regionType)
    case _ => throw InternalCompilerException(s"Cannot interpret '$tpe' as a channel type", tpe.loc)
  }

  /**
    * An expression for a channel variable called `sym`
    */
  private def mkChannelExp(sym: Symbol.VarSym, tpe: Type, loc: SourceLocation): LoweredAst.Expr = {
    LoweredAst.Expr.Var(sym, mkChannelTpe(tpe, loc), loc)
  }

  /**
    * Returns a full `par yield` expression.
    */
  private def mkParChannels(exp: LoweredAst.Expr, chanSymsWithExps: List[(Symbol.VarSym, LoweredAst.Expr)]): LoweredAst.Expr = {
    // Make spawn expressions `spawn ch <- exp`.
    val spawns = chanSymsWithExps.foldRight(exp: LoweredAst.Expr) {
      case ((sym, e), acc) =>
        val loc = e.loc.asSynthetic
        val e1 = mkChannelExp(sym, e.tpe, loc) // The channel `ch`
        val e2 = mkPutChannel(e1, e, Type.IO, loc) // The put exp: `ch <- exp0`.
        val e3 = LoweredAst.Expr.ApplyAtomic(AtomicOp.Region, List.empty, Type.mkRegionToStar(Type.IO, loc), Type.Pure, loc)
        val e4 = LoweredAst.Expr.ApplyAtomic(AtomicOp.Spawn, List(e2, e3), Type.Unit, Type.IO, loc) // Spawn the put expression from above i.e. `spawn ch <- exp0`.
        LoweredAst.Expr.Stm(e4, acc, acc.tpe, Type.mkUnion(e4.eff, acc.eff, loc), loc) // Return a statement expression containing the other spawn expressions along with this one.
    }

    // Make let bindings `let ch = chan 1;`.
    chanSymsWithExps.foldRight(spawns: LoweredAst.Expr) {
      case ((sym, e), acc) =>
        val loc = e.loc.asSynthetic
        val chan = mkNewChannel(LoweredAst.Expr.Cst(Constant.Int32(1), Type.Int32, loc), mkChannelTpe(e.tpe, loc), Type.IO, loc) // The channel exp `chan 1`
        LoweredAst.Expr.Let(sym, chan, acc, acc.tpe, Type.mkUnion(e.eff, acc.eff, loc), loc) // The let-binding `let ch = chan 1`
    }
  }

  /**
    * Returns a desugared let-match expression, i.e.
    * {{{
    *   let pattern = exp;
    *   body
    * }}}
    * is desugared to
    * {{{
    *   match exp {
    *     case pattern => body
    *   }
    * }}}
    */
  private def mkLetMatch(pat: LoweredAst.Pattern, exp: LoweredAst.Expr, body: LoweredAst.Expr): LoweredAst.Expr = {
    val loc = exp.loc.asSynthetic
    val rule = List(LoweredAst.MatchRule(pat, None, body))
    val eff = Type.mkUnion(exp.eff, body.eff, loc)
    LoweredAst.Expr.Match(exp, rule, body.tpe, eff, loc)
  }

  /**
    * Returns an expression where the pattern variables used in `exp` are
    * bound to [[TypedAst.Expr.GetChannel]] expressions,
    * i.e.
    * {{{
    *   let pat1 = <- ch1;
    *   let pat2 = <- ch2;
    *   let pat3 = <- ch3;
    *   ...
    *   let patn = <- chn;
    *   exp
    * }}}
    */
  private def mkBoundParWaits(patSymExps: List[(LoweredAst.Pattern, Symbol.VarSym, LoweredAst.Expr)], exp: LoweredAst.Expr): LoweredAst.Expr =
    patSymExps.map {
      case (p, sym, e) =>
        val loc = e.loc.asSynthetic
        val chExp = mkChannelExp(sym, e.tpe, loc)
        (p, mkGetChannel(chExp, e.tpe, Type.IO, loc))
    }.foldRight(exp) {
      case ((pat, chan), e) => mkLetMatch(pat, chan, e)
    }

  /**
    * Returns a desugared [[TypedAst.Expr.ParYield]] expression as a nested match-expression.
    */
  private def mkParYield(frags: List[LoweredAst.ParYieldFragment], exp: LoweredAst.Expr, tpe: Type, eff: Type, loc: SourceLocation)(implicit scope: Scope, flix: Flix): LoweredAst.Expr = {
    // Only generate channels for n-1 fragments. We use the current thread for the last fragment.
    val fs = frags.init
    val last = frags.last

    // Generate symbols for each channel.
    val chanSymsWithPatAndExp = fs.map { case LoweredAst.ParYieldFragment(p, e, l) => (p, mkLetSym("channel", l.asSynthetic), e) }

    // Make `GetChannel` exps for the spawnable exps.
    val waitExps = mkBoundParWaits(chanSymsWithPatAndExp, exp)

    // Evaluate the last expression in the current thread (so just make let-binding)
    val desugaredYieldExp = mkLetMatch(last.pat, last.exp, waitExps)

    // Generate channels and spawn exps.
    val chanSymsWithExp = chanSymsWithPatAndExp.map { case (_, s, e) => (s, e) }
    val blockExp = mkParChannels(desugaredYieldExp, chanSymsWithExp)

    // Wrap everything in a purity cast,
    LoweredAst.Expr.Cast(blockExp, None, Some(Type.Pure), tpe, eff, loc.asSynthetic)
  }

  /**
    * Returns a TypedAst.Pattern representing a tuple of patterns.
    */
  private def mkTuplePattern(patterns: Nel[LoweredAst.Pattern], loc: SourceLocation): LoweredAst.Pattern = {
    LoweredAst.Pattern.Tuple(patterns, Type.mkTuple(patterns.map(_.tpe), loc), loc)
  }

  /**
    * Return a list of quantified variables in the given expression `exp0`.
    *
    * A variable is quantified (i.e. *NOT* lexically bound) if it occurs in the expression `exp0`
    * but not in the constraint params `cparams0` of the constraint.
    */
  private def quantifiedVars(cparams0: List[TypedAst.ConstraintParam], exp0: TypedAst.Expr): List[(Symbol.VarSym, Type)] = {
    TypedAstOps.freeVars(exp0).toList.filter {
      case (sym, _) => isQuantifiedVar(sym, cparams0)
    }
  }

  /**
    * Returns `true` if the given variable symbol `sym` is a quantified variable according to the given constraint params `cparams0`.
    *
    * That is, the variable symbol is *NOT* lexically bound.
    */
  private def isQuantifiedVar(sym: Symbol.VarSym, cparams0: List[TypedAst.ConstraintParam]): Boolean =
    cparams0.exists(p => p.bnd.sym == sym)

  /**
    * Applies the given substitution `subst` to the given expression `exp0`.
    */
  private def substExp(exp0: LoweredAst.Expr, subst: Map[Symbol.VarSym, Symbol.VarSym]): LoweredAst.Expr = exp0 match {
    case LoweredAst.Expr.Cst(_, _, _) => exp0

    case LoweredAst.Expr.Var(sym, tpe, loc) =>
      val s = subst.getOrElse(sym, sym)
      LoweredAst.Expr.Var(s, tpe, loc)

    case LoweredAst.Expr.Lambda(fparam, exp, tpe, loc) =>
      val p = substFormalParam(fparam, subst)
      val e = substExp(exp, subst)
      LoweredAst.Expr.Lambda(p, e, tpe, loc)

    case LoweredAst.Expr.ApplyClo(exp1, exp2, tpe, eff, loc) =>
      val e1 = substExp(exp1, subst)
      val e2 = substExp(exp2, subst)
      LoweredAst.Expr.ApplyClo(e1, e2, tpe, eff, loc)

    case LoweredAst.Expr.ApplyDef(sym, exps, itpe, tpe, eff, loc) =>
      val es = exps.map(substExp(_, subst))
      LoweredAst.Expr.ApplyDef(sym, es, itpe, tpe, eff, loc)

    case LoweredAst.Expr.ApplyLocalDef(sym, exps, tpe, eff, loc) =>
      val es = exps.map(substExp(_, subst))
      LoweredAst.Expr.ApplyLocalDef(sym, es, tpe, eff, loc)

    case LoweredAst.Expr.ApplyOp(sym, exps, tpe, eff, loc) =>
      val es = exps.map(substExp(_, subst))
      LoweredAst.Expr.ApplyOp(sym, es, tpe, eff, loc)

    case LoweredAst.Expr.ApplySig(sym, exps, itpe, tpe, eff, loc) =>
      val es = exps.map(substExp(_, subst))
      LoweredAst.Expr.ApplySig(sym, es, itpe, tpe, eff, loc)

    case LoweredAst.Expr.ApplyAtomic(op, exps, tpe, eff, loc) =>
      val es = exps.map(substExp(_, subst))
      LoweredAst.Expr.ApplyAtomic(op, es, tpe, eff, loc)

    case LoweredAst.Expr.Let(sym, exp1, exp2, tpe, eff, loc) =>
      val s = subst.getOrElse(sym, sym)
      val e1 = substExp(exp1, subst)
      val e2 = substExp(exp2, subst)
      LoweredAst.Expr.Let(s, e1, e2, tpe, eff, loc)

    case LoweredAst.Expr.LocalDef(sym, fparams, exp1, exp2, tpe, eff, loc) =>
      val s = subst.getOrElse(sym, sym)
      val fps = fparams.map(substFormalParam(_, subst))
      val e1 = substExp(exp1, subst)
      val e2 = substExp(exp2, subst)
      LoweredAst.Expr.LocalDef(s, fps, e1, e2, tpe, eff, loc)

    case LoweredAst.Expr.Scope(sym, regionVar, exp, tpe, eff, loc) =>
      val s = subst.getOrElse(sym, sym)
      val e = substExp(exp, subst)
      LoweredAst.Expr.Scope(s, regionVar, e, tpe, eff, loc)

    case LoweredAst.Expr.IfThenElse(exp1, exp2, exp3, tpe, eff, loc) =>
      val e1 = substExp(exp1, subst)
      val e2 = substExp(exp2, subst)
      val e3 = substExp(exp3, subst)
      LoweredAst.Expr.IfThenElse(e1, e2, e3, tpe, eff, loc)

    case LoweredAst.Expr.Stm(exp1, exp2, tpe, eff, loc) =>
      val e1 = substExp(exp1, subst)
      val e2 = substExp(exp2, subst)
      LoweredAst.Expr.Stm(e1, e2, tpe, eff, loc)

    case LoweredAst.Expr.Discard(exp, eff, loc) =>
      val e = substExp(exp, subst)
      LoweredAst.Expr.Discard(e, eff, loc)

    case LoweredAst.Expr.Match(_, _, _, _, _) => ??? // TODO

    case LoweredAst.Expr.ExtensibleMatch(_, _, _, _, _, _, _, _, _) => ??? // TODO

    case LoweredAst.Expr.TypeMatch(_, _, _, _, _) => ??? // TODO

    case LoweredAst.Expr.VectorLit(exps, tpe, eff, loc) =>
      val es = exps.map(substExp(_, subst))
      LoweredAst.Expr.VectorLit(es, tpe, eff, loc)

    case LoweredAst.Expr.VectorLoad(exp1, exp2, tpe, eff, loc) =>
      val e1 = substExp(exp1, subst)
      val e2 = substExp(exp2, subst)
      LoweredAst.Expr.VectorLoad(e1, e2, tpe, eff, loc)

    case LoweredAst.Expr.VectorLength(exp, loc) =>
      val e = substExp(exp, subst)
      LoweredAst.Expr.VectorLength(e, loc)

    case LoweredAst.Expr.Ascribe(exp, tpe, eff, loc) =>
      val e = substExp(exp, subst)
      LoweredAst.Expr.Ascribe(e, tpe, eff, loc)

    case LoweredAst.Expr.Cast(exp, declaredType, declaredEff, tpe, eff, loc) =>
      val e = substExp(exp, subst)
      LoweredAst.Expr.Cast(e, declaredType, declaredEff, tpe, eff, loc)

    case LoweredAst.Expr.TryCatch(_, _, _, _, _) => ??? // TODO

    case LoweredAst.Expr.RunWith(exp, sym, rules, tpe, eff, loc) =>
      val e = substExp(exp, subst)
      val rs = rules.map {
        case LoweredAst.HandlerRule(op, fparams, hexp) =>
          val fps = fparams.map(substFormalParam(_, subst))
          val he = substExp(hexp, subst)
          LoweredAst.HandlerRule(op, fps, he)
      }
      LoweredAst.Expr.RunWith(e, sym, rs, tpe, eff, loc)

    case LoweredAst.Expr.NewObject(_, _, _, _, _, _) => exp0

  }

  /**
    * Applies the given substitution `subst` to the given formal param `fparam0`.
    */
  private def substFormalParam(fparam0: LoweredAst.FormalParam, subst: Map[Symbol.VarSym, Symbol.VarSym]): LoweredAst.FormalParam = fparam0 match {
    case LoweredAst.FormalParam(sym, mod, tpe, src, loc) =>
      val s = subst.getOrElse(sym, sym)
      LoweredAst.FormalParam(s, mod, tpe, src, loc)
  }

}<|MERGE_RESOLUTION|>--- conflicted
+++ resolved
@@ -88,11 +88,7 @@
     lazy val Polarity: Symbol.EnumSym = Symbol.mkEnumSym(s"Fixpoint${Defs.version}.Ast.Datalog.Polarity")
     lazy val Fixity: Symbol.EnumSym = Symbol.mkEnumSym(s"Fixpoint${Defs.version}.Ast.Datalog.Fixity")
 
-<<<<<<< HEAD
-    lazy val Boxed: Symbol.EnumSym = Symbol.mkEnumSym("Fixpoint3.Boxed")
-=======
     lazy val Boxed: Symbol.EnumSym = Symbol.mkEnumSym(s"Fixpoint${Defs.version}.Boxed")
->>>>>>> aa0f978e
 
     lazy val FList: Symbol.EnumSym = Symbol.mkEnumSym("List")
 
