--- conflicted
+++ resolved
@@ -1203,97 +1203,6 @@
         DesugaredAst.Expr.Match(e1, List(matchRule), loc1.asSynthetic)
     }
   }
-
-<<<<<<< HEAD
-=======
-  /**
-    *
-    * Rewrites a `ForEachYield` loop into a series of iterators
-    * wrapped in a `Collectable.collect` call:
-    * {{{
-    * foreach (x <- xs) yield x
-    * }}}
-    *
-    * desugars to
-    * {{{
-    *     region rc {
-    *         Collectable.collect(
-    *             Iterator.flatMap(
-    *                 match x -> Iterator.singleton(rc, x),
-    *                 Iterable.iterator(rc, xs)
-    *             )
-    *         )
-    *     }
-    * }}}
-    */
-  private def desugarForEachYield(frags0: List[WeededAst.ForFragment], exp0: WeededAst.Expr, loc0: SourceLocation)(implicit flix: Flix): Expr = {
-    // Declare functions
-    val fqnEmpty = "Iterator.empty"
-    val fqnSingleton = "Iterator.singleton"
-    val fqnFlatMap = "Iterator.flatMap"
-    val fqnIterator = "Iterable.iterator"
-    val fqnCollect = "Collectable.collect"
-
-    // Make region variable
-    val regionSym = "forEachYieldIteratorRegion" + Flix.Delimiter + flix.genSym.freshId()
-    val regionIdent = Name.Ident(regionSym, loc0.asSynthetic)
-    val regionVar = DesugaredAst.Expr.Ambiguous(Name.QName(Name.RootNS, regionIdent, regionIdent.loc), loc0)
-
-    // Desugar yield-exp
-    //    ... yield x
-    // Becomes
-    //     Iterator.singleton(rc, x)
-    val e = visitExp(exp0)
-    val yieldExp = mkApplyFqn(fqnSingleton, List(regionVar, e), loc0)
-
-    // Desugar loop
-    val loop = frags0.foldRight(yieldExp) {
-      case (WeededAst.ForFragment.Generator(pat1, exp1, loc1), acc) =>
-        // Case 1: a generator fragment i.e. `pat <- exp`
-        // This should be desugared into
-        //     Iterator.flatMap(match pat -> accExp, Iterator.iterator(exp))
-        val p1 = visitPattern(pat1)
-        val e1 = visitExp(exp1)
-
-        // 1. Create iterator from exp1
-        val iter = mkApplyFqn(fqnIterator, List(regionVar, e1), loc1)
-
-        // 2. Create match-lambda with pat1 as params and acc as body
-        val lambda = desugarLambdaMatch(p1, acc, loc1)
-
-        // 3. Wrap in flatmap call
-        val fparams = List(lambda, iter)
-        mkApplyFqn(fqnFlatMap, fparams, loc1)
-
-      case (WeededAst.ForFragment.Guard(exp1, loc1), acc) =>
-        // Case 2: a guard fragment i.e. `if exp`
-        // This should be desugared into
-        //     if (exp) accExp else Iterator.empty(rc)
-        val e1 = visitExp(exp1)
-
-        // 1. Create empty iterator
-        val empty = mkApplyFqn(fqnEmpty, List(regionVar), loc1)
-
-        // 2. Wrap acc in if-then-else exp: if (exp1) acc else Iterator.empty(empty)
-        DesugaredAst.Expr.IfThenElse(e1, acc, empty, loc1)
-
-      case (WeededAst.ForFragment.Let(pat1, exp1, loc1), acc) =>
-        // Rewrite to pattern match
-        val p1 = visitPattern(pat1)
-        val e1 = visitExp(exp1)
-        val matchRule = DesugaredAst.MatchRule(p1, None, acc, loc1.asSynthetic)
-        DesugaredAst.Expr.Match(e1, List(matchRule), loc1.asSynthetic)
-    }
-
-    // Wrap in Collectable.collect function.
-    // The nested calls to Iterator.flatMap are wrapped in
-    // this function.
-    val resultExp = mkApplyFqn(fqnCollect, List(loop), loc0)
-
-    // Wrap in region
-    DesugaredAst.Expr.Scope(regionIdent, resultExp, loc0)
-  }
->>>>>>> b07a7c07
 
   /**
     * Rewrites a let-match to a regular let-binding or a full pattern match.
