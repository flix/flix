/*
 * Copyright 2024 Herluf Baggesen
 *
 * Licensed under the Apache License, Version 2.0 (the "License");
 * you may not use this file except in compliance with the License.
 * You may obtain a copy of the License at
 *
 *   http://www.apache.org/licenses/LICENSE-2.0
 *
 * Unless required by applicable law or agreed to in writing, software
 * distributed under the License is distributed on an "AS IS" BASIS,
 * WITHOUT WARRANTIES OR CONDITIONS OF ANY KIND, either express or implied.
 * See the License for the specific language governing permissions and
 * limitations under the License.
 */
package ca.uwaterloo.flix.language.phase

import ca.uwaterloo.flix.api.Flix
import ca.uwaterloo.flix.language.CompilationMessage
import ca.uwaterloo.flix.language.ast.Ast.SyntacticContext
import ca.uwaterloo.flix.language.ast.SyntaxTree.TreeKind
import ca.uwaterloo.flix.language.ast._
import ca.uwaterloo.flix.language.ast.shared.Source
import ca.uwaterloo.flix.language.dbg.AstPrinter._
import ca.uwaterloo.flix.language.errors.{ParseError, WeederError}
import ca.uwaterloo.flix.language.errors.ParseError._
import ca.uwaterloo.flix.util.Validation._
import ca.uwaterloo.flix.util.{InternalCompilerException, ParOps, Validation}

import scala.annotation.tailrec
import scala.collection.mutable.ArrayBuffer

/**
  * A resilient LL parser.
  * Parses a stream of tokens into a [[SyntaxTree.Tree]].
  * This parser works in two steps:
  *
  * 1. First the list of tokens is traversed while emitting Open, Advance and Close events.
  * Conceptually this is exactly the same as inserting parenthesis in a stream of tokens, only here each parenthesis is annotated with a kind.
  * For instance:
  * {{{def main(): Int32 = 123}}}
  * Becomes:
  * {{{(Def 'def' (Name 'main' ) '(' ')' ':' (Type 'Int32' ) '=' (Literal '123' ) )}}}
  *
  * 2. The flat list of events is automatically turned into a SyntaxTree.Tree.
  *
  * This parser is adopted from 'Resilient LL Parsing Tutorial' by Alex Kladov who works on rust-analyzer.
  * The tutorial is also a great resource for understanding this parser (and a great read to boot!)
  * [[https://matklad.github.io/2023/05/21/resilient-ll-parsing-tutorial.html]]
  */
object Parser2 {

  private sealed trait Event

  /**
    * An event emitted by the parser while traversing a list of [[Token]]s
    */
  private object Event {
    /**
      * Opens a grouping of tokens with the [[TreeKind]] kind.
      */
    case class Open(kind: TreeKind) extends Event

    /**
      * Closed the most recently opened group.
      */
    case object Close extends Event

    /**
      * Advances one token adding it to the currently open group.
      */
    case object Advance extends Event
  }

  private class State(val tokens: Array[Token], val src: Source) {
    /**
      * The current token being considered by the parser.
      */
    var position: Int = 0
    /**
      * The parser avoids endless loops via a fuel abstraction.
      * When a look-up is made with [[nth]] one unit of fuel is lost.
      * If fuel reaches zero by this, that is a compiler error, since the parser is stuck.
      * Whenever progress is made with [[advance]] fuel is reset to its original amount.
      */
    var fuel: Int = 256
    /**
      * The Parsing events emitted during parsing.
      * Note that this is a flat collection that later gets turned into a [[SyntaxTree.Tree]] by [[buildTree()]].
      */
    val events: ArrayBuffer[Event] = ArrayBuffer.empty
    /**
      * Errors reside both within the produced `Tree` but are also kept here.
      * This is done to avoid crawling the tree for errors.
      * Note that there is data-duplication, but not in the happy case.
      * An alternative could be to collect errors as part of [[buildTree]] and return them in a list there.
      */
    val errors: ArrayBuffer[CompilationMessage] = ArrayBuffer.empty
  }

  private sealed trait Mark

  /**
    * Marks point to positions in a list of tokens where an Open or Close event resides.
    * This is useful because it lets the parser open a group, without knowing exactly what [[TreeKind]] the group should have.
    * For instance we need to look past doc-comments, annotations and modifiers to see what kind of declaration we a dealing with (def, enum, trait...).
    * The convention used throughout is to open a group with kind [[TreeKind.ErrorTree]] and then later close it with the correct kind.
    * This happens via the [[open]] and [[close]] functions.
    *
    * Conversely we sometimes need to open a group before the currently open one.
    * The best example is binary expressions. In '1 + 2' we first see '1' and open a group for a Literal.
    * Then we see '+' which means we want to open a Expr.Binary group that also includes the '1'.
    * This is done with [[openBefore]] which takes a [[Mark.Closed]] and inserts an Open event before it.
    * Whenever possible grammar rules return a [[Mark.Closed]] so another rule may wrap it.
    */
  private object Mark {
    case class Opened(index: Int) extends Mark

    case class Closed(index: Int) extends Mark
  }

  def run(tokens: Map[Source, Array[Token]], oldRoot: SyntaxTree.Root, changeSet: ChangeSet)(implicit flix: Flix): Validation[SyntaxTree.Root, CompilationMessage] = {
    flix.phase("Parser2") {
      // Compute the stale and fresh sources.
      val (stale, fresh) = changeSet.partition(tokens, oldRoot.units)

      // Sort the stale inputs by size to increase throughput (i.e. to start work early on the biggest tasks).
      val staleByDecreasingSize = stale.toList.sortBy(p => -p._2.length)

      // Parse each stale source in parallel and join them into a WeededAst.Root
      val refreshed = ParOps.parMap(staleByDecreasingSize) {
        case (src, tokens) => mapN(parse(src, tokens))(trees => src -> trees)
      }

      // Join refreshed syntax trees with the already fresh ones.
      mapN(sequence(refreshed)) {
        refreshed => SyntaxTree.Root(refreshed.toMap ++ fresh)
      }
    }(DebugValidation())
  }

  private def parse(src: Source, tokens: Array[Token]): Validation[SyntaxTree.Tree, CompilationMessage] = {
    implicit val s: State = new State(tokens, src)
    // Call the top-most grammar rule to gather all events into state.
    root()
    // Build the syntax tree using events in state.
    val tree = buildTree()
    // Return with errors as soft failures to run subsequent phases for more validations.
    Validation.success(tree).withSoftFailures(s.errors)
  }

  private def buildTree()(implicit s: State): SyntaxTree.Tree = {
    val tokens = s.tokens.iterator.buffered
    // We are using lists as stacks here (Scala does have a 'Stack', but it is backed by an ArrayDeque).
    // Lists are fastest here though since they have constant time prepend (+:) and tail implementations.
    // We use prepend on Event.Open and stack.tail on Event.Close.
    var stack: List[SyntaxTree.Tree] = List.empty
    var locationStack: List[Token] = List.empty

    // Pop the last event, which must be a Close,
    // to ensure that the stack is not empty when handling event below.
    val lastEvent = s.events.last
    s.events.dropRightInPlace(1)
    assert(lastEvent match {
      case Event.Close => true
      case _ => false
    })

    // Make a synthetic token to begin with, to make the SourceLocations generated below be correct.
    val b = SourcePosition(s.src, 0, 0)
    val e = SourcePosition(s.src, 0, 0)
    var lastAdvance = Token(TokenKind.Eof, s.src, 0, 0, b, e)
    for (event <- s.events) {
      event match {
        case Event.Open(kind) =>
          locationStack = tokens.head +: locationStack
          stack = SyntaxTree.Tree(kind, Array.empty, SourceLocation.Unknown) +: stack

        case Event.Close =>
          val child = stack.head
          val openToken = locationStack.head
          stack.head.loc = if (stack.head.children.length == 0)
            // If the subtree has no children, give it a zero length position just after the last token
            SourceLocation(
              isReal = true,
              lastAdvance.sp2,
              lastAdvance.sp2
            )
          else
            // Otherwise the source location can span from the first to the last token in the sub tree
            SourceLocation(
              isReal = true,
              openToken.sp1,
              lastAdvance.sp2
            )
          locationStack = locationStack.tail
          stack = stack.tail
          stack.head.children = stack.head.children :+ child

        case Event.Advance =>
          val token = tokens.next()
          lastAdvance = token
          stack.head.children = stack.head.children :+ token
      }
    }

    // Set source location of the root
    val openToken = locationStack.last
    stack.last.loc = SourceLocation(
      isReal = true,
      openToken.sp1,
      tokens.head.sp2
    )

    // The stack should now contain a single Source tree,
    // and there should only be an <eof> token left.
    assert(stack.length == 1)
    assert(tokens.next().kind == TokenKind.Eof)
    stack.head
  }

  /**
    * Get first non-comment previous position of the parser as a [[SourceLocation]].
    * TODO: It might make sense to seek the first non-comment position here.
    */
  private def previousSourceLocation()(implicit s: State): SourceLocation = {
    val token = s.tokens((s.position - 1).max(0))
    SourceLocation(isReal = true, token.sp1, token.sp2)
  }

  /**
    * Get current position of the parser as a [[SourceLocation]]
    */
  private def currentSourceLocation()(implicit s: State): SourceLocation = {
    val token = s.tokens(s.position)
    SourceLocation(isReal = true, token.sp1, token.sp2)
  }

  /**
    * Opens a group with kind [[TreeKind.UnclosedMark]].
    * Each call to [[open]] must have a pairing call to [[close]]. This is asserted in [[buildTree]].
    * [[open]] consumes comments into the opened group.
    */
  private def open(consumeDocComments: Boolean = true)(implicit s: State): Mark.Opened = {
    val mark = Mark.Opened(s.events.length)
    s.events.append(Event.Open(TreeKind.UnclosedMark))
    // Consume any comments just before opening a new mark
    comments(consumeDocComments = consumeDocComments)
    mark
  }

  /**
    * Closes a group and marks it with `kind`.
    * [[close]] consumes comments into the group before closing.
    */
  private def close(mark: Mark.Opened, kind: TreeKind)(implicit s: State): Mark.Closed = {
    s.events(mark.index) = Event.Open(kind)
    // Consume any comments just before closing a mark
    comments()
    s.events.append(Event.Close)
    Mark.Closed(mark.index)
  }

  /**
    * Opens a group before another one.
    * This is useful when we want to wrap one or more groups in a parent group.
    * For instance:
    * (Literal '1') '+' (Literal '2')
    * Into:
    * (Expr.Binary (Literal '1') '+' (Literal '2'))
    */
  private def openBefore(before: Mark.Closed)(implicit s: State): Mark.Opened = {
    val mark = Mark.Opened(before.index)
    s.events.insert(before.index, Event.Open(TreeKind.UnclosedMark))
    mark
  }

  /**
    * Advances the parser one token. [[advance]] refuels the parser.
    */
  private def advance()(implicit s: State): Unit = {
    if (eof()) {
      return
    }
    s.fuel = 256
    s.events.append(Event.Advance)
    s.position += 1
  }

  private def closeWithError(mark: Mark.Opened, error: CompilationMessage, token: Option[TokenKind] = None)(implicit s: State): Mark.Closed = {
    token.getOrElse(nth(0)) match {
      // Avoid double reporting lexer errors.
      case TokenKind.Err(_) =>
      case _ => s.errors.append(error)
    }
    close(mark, TreeKind.ErrorTree(error))
  }

  /**
    * Wrap the next token in an error.
    */
  private def advanceWithError(error: CompilationMessage, mark: Option[Mark.Opened] = None)(implicit s: State): Mark.Closed = {
    val m = mark.getOrElse(open())
    nth(0) match {
      // Avoid double reporting lexer errors.
      case TokenKind.Err(_) =>
      case _ => s.errors.append(error)
    }
    advance()
    close(m, TreeKind.ErrorTree(error))
  }

  /**
    * Check if the parser is at the end-of-file.
    */
  private def eof()(implicit s: State): Boolean = {
    s.position == s.tokens.length - 1
  }

  /**
    * Look-ahead `lookahead` tokens.
    * Consumes one fuel and throws [[InternalCompilerException]] if the parser is out of fuel.
    * Does not consume fuel if parser has hit end-of-file.
    * This lets the parser return what ever errors were produced from a deep call-stack without running out of fuel.
    */
  private def nth(lookahead: Int)(implicit s: State): TokenKind = {
    if (s.fuel == 0) {
      throw InternalCompilerException(s"[${currentSourceLocation()}] Parser is stuck", currentSourceLocation())
    }

    if (s.position + lookahead >= s.tokens.length - 1) {
      TokenKind.Eof
    } else {
      s.fuel -= 1
      s.tokens(s.position + lookahead).kind
    }
  }

  /**
    * Checks if the parser is at a token of a specific `kind`.
    */
  private def at(kind: TokenKind)(implicit s: State): Boolean = {
    nth(0) == kind
  }

  /**
    * Checks if the parser is at a token of kind in `kinds`.
    */
  private def atAny(kinds: Set[TokenKind])(implicit s: State): Boolean = {
    kinds.contains(nth(0))
  }

  /**
    * Checks if the parser is at a token of kind in `kinds` and returns the
    * found token if possible.
    */
  private def atAnyOpt(kinds: Set[TokenKind])(implicit s: State): Option[TokenKind] = {
    val token = nth(0)
    Some(token).filter(kinds.contains)
  }

  /**
    * Checks if the parser is at a token of a specific `kind` and advances past it if it is.
    */
  private def eat(kind: TokenKind)(implicit s: State): Boolean = {
    if (at(kind)) {
      advance()
      true
    } else {
      false
    }
  }

  /**
    * Checks if the parser is at a token of kind in `kinds` and advances past it if it is.
    */
  private def eatAny(kinds: Set[TokenKind])(implicit s: State): Boolean = {
    if (atAny(kinds)) {
      advance()
      true
    } else {
      false
    }
  }

  /**
    * Checks if the parser is at a token of kind in `kinds` and advances past
    * it if it is. Returns the found token if one was found
    */
  private def eatAnyOpt(kinds: Set[TokenKind])(implicit s: State): Option[TokenKind] = {
    atAnyOpt(kinds) match {
      case some@Some(_) =>
        advance()
        some
      case None =>
        None
    }
  }

  /**
    * Advance past current token if it is of kind `kind`. Otherwise wrap it in an error.
    * Something to note about [[expect]] is that it does __not__ consume any comments.
    * That means that consecutive calls to expect work in an atomic manner.
    * expect(TokenKind.KeywordIf)
    * expect(TokenKind.ParenL)
    * Means "if (" with no comment in-between "if" and "(".
    */
  private def expect(kind: TokenKind, context: SyntacticContext, hint: Option[String] = None)(implicit s: State): Unit = {
    if (eat(kind)) {
      return
    }

    val mark = open()
    val error = nth(0) match {
      case TokenKind.CommentLine => MisplacedComments(context, currentSourceLocation())
      case TokenKind.CommentBlock => MisplacedComments(context, currentSourceLocation())
      case TokenKind.CommentDoc => MisplacedDocComments(context, currentSourceLocation())
      case at => UnexpectedToken(expected = NamedTokenSet.FromKinds(Set(kind)), actual = Some(at), context, hint = hint, loc = currentSourceLocation())
    }
    closeWithError(mark, error)
  }

  /**
    * Advance past current token if it is of kind in `kinds`. Otherwise wrap it in an error.
    */
  private def expectAny(kinds: Set[TokenKind], context: SyntacticContext, hint: Option[String] = None)(implicit s: State): Unit = {
    if (eatAny(kinds)) {
      return
    }
    val mark = open()
    val error = nth(0) match {
      case TokenKind.CommentLine => MisplacedComments(context, currentSourceLocation())
      case TokenKind.CommentBlock => MisplacedComments(context, currentSourceLocation())
      case TokenKind.CommentDoc => MisplacedDocComments(context, currentSourceLocation())
      case at => UnexpectedToken(expected = NamedTokenSet.FromKinds(kinds), actual = Some(at), context, hint = hint, loc = currentSourceLocation())
    }
    closeWithError(mark, error)
  }

  /**
    * Advance past current token if it is of kind in `kinds`. Otherwise wrap it in an error.
    * Returns the found token if applicable.
    */
  private def expectAnyOpt(kinds: Set[TokenKind], context: SyntacticContext, hint: Option[String] = None)(implicit s: State): Option[TokenKind] = {
    eatAnyOpt(kinds) match {
      case some@Some(_) => return some
      case None => ()
    }
    val mark = open()
    val error = nth(0) match {
      case TokenKind.CommentLine => MisplacedComments(context, currentSourceLocation())
      case TokenKind.CommentBlock => MisplacedComments(context, currentSourceLocation())
      case TokenKind.CommentDoc => MisplacedDocComments(context, currentSourceLocation())
      case at => UnexpectedToken(expected = NamedTokenSet.FromKinds(kinds), actual = Some(at), context, hint = hint, loc = currentSourceLocation())
    }
    closeWithError(mark, error)
    None
  }

  /**
    * Checks if a token of kind `needle` can be found before any token of a kind in `before`.
    * This is useful for detecting which grammar rule to use, when language constructs share a prefix.
    * For instance, when sitting on a '{' it's not clear if a block or a record is to come.
    * But if we can find a '|' before either '{' or '}' we know it is a record.
    */
  private def findBefore(needle: TokenKind, before: Array[TokenKind])(implicit s: State): Boolean = {
    var lookahead = 1
    while (!eof()) {
      nth(lookahead) match {
        case t if t == needle => return true
        case t if before.contains(t) => return false
        case TokenKind.Eof => return false
        case _ => lookahead += 1
      }
    }
    false
  }

  /**
    * Enumeration of possible separation modes between a list of items.
    */
  sealed trait Separation

  private object Separation {
    /**
      * Separator is required and will spawn an error if missing.
      *
      * @param separator     TokenKind to be used as separator.
      * @param allowTrailing Whether to allow a trailing separator token.
      */
    case class Required(separator: TokenKind, allowTrailing: Boolean = false) extends Separation

    /**
      * Separator is optional and will *not* spawn an error if missing.
      *
      * @param separator     TokenKind to be used as separator.
      * @param allowTrailing Whether to allow a trailing separator token.
      */
    case class Optional(separator: TokenKind, allowTrailing: Boolean = false) extends Separation

    /**
      * Separator is disallowed.
      */
    case object None extends Separation
  }

  /**
    * A helper function for parsing a number of items surrounded by delimiters and separated by some token.
    * Examples of language features that use [[zeroOrMore]]:
    * Tuples "(1, 2, 3)".
    * Records "{ -y, +z = 3 | r }" <- Note the '| r' part. That can be handled by `optionallyWith`
    * ParFieldFragments "par (x <- e1; y <- e2; z <- e3) yield ...".
    * and many many more...
    *
    * @param namedTokenSet  The named token set to be used in an error message. ie. "Expected $namedTokenSet before xyz".
    * @param getItem        Function for parsing a single item.
    * @param checkForItem   Function used to check if the next token indicates an item. getItem is only called when this returns true.
    * @param breakWhen      Function for deciding if an unexpected token is in the recover set of the current context. If it is then parsing of items stops.
    * @param separation     Separation mode. Either required, optional or none.
    * @param delimiterL     The left delimiter.
    * @param delimiterR     The right delimiter.
    * @param optionallyWith Used to parse a single rule before delimiterR but after all items if a specific token is found.
    *                       For instance in a record operation "{ +x, -y, z = 3 | w }" we can parse the "| w" part with
    *                       optionallyWith = Some((TokenKind.Bar, () => expression()))
    * @return The number of items successfully parsed.
    */
  private def zeroOrMore(
                          namedTokenSet: NamedTokenSet,
                          getItem: () => Mark.Closed,
                          checkForItem: TokenKind => Boolean,
                          breakWhen: TokenKind => Boolean,
                          context: SyntacticContext,
                          separation: Separation = Separation.Required(TokenKind.Comma),
                          delimiterL: TokenKind = TokenKind.ParenL,
                          delimiterR: TokenKind = TokenKind.ParenR,
                          optionallyWith: Option[(TokenKind, () => Unit)] = None
                        )(implicit s: State): Int = {
    def atEnd(): Boolean = at(delimiterR) || optionallyWith.exists { case (indicator, _) => at(indicator) }

    if (!at(delimiterL)) {
      return 0
    }
    expect(delimiterL, context)
    var continue = true
    var numItems = 0
    while (continue && !atEnd() && !eof()) {
      comments()
      val kind = nth(0)
      if (checkForItem(kind)) {
        getItem()
        numItems += 1
        if (!atEnd()) {
          // Check for separator if needed.
          separation match {
            case Separation.Required(separator, _) => expect(separator, context)
            case Separation.Optional(separator, _) => eat(separator)
            case Separation.None =>
          }
          // Check for trailing separator if needed.
          if (atEnd()) {
            separation match {
              case Separation.Required(separator, false) => closeWithError(open(), TrailingSeparator(separator, context, previousSourceLocation()))
              case Separation.Optional(separator, false) => closeWithError(open(), TrailingSeparator(separator, context, previousSourceLocation()))
              case _ =>
            }
          }
        }
      } else {
        // We are not at an item (checkForItem returned false).
        // Break out of the loop if we hit one of the tokens in the recover set.
        if (breakWhen(kind)) {
          continue = false
        } else {
          // Otherwise eat one token and continue parsing next item.
          val error = UnexpectedToken(expected = namedTokenSet, actual = Some(nth(0)), context, loc = currentSourceLocation())
          advanceWithError(error)
        }
      }
      // Consume any comments trailing an item.
      // This is needed because the comment might be just before delimiterR obscuring the atEnd check.
      comments()
    }
    optionallyWith match {
      case Some((indicator, rule)) => if (eat(indicator)) {
        rule()
      }
      case None =>
    }
    expect(delimiterR, context)
    numItems
  }

  /**
    * A helper function for parsing one ore more items surrounded by delimiters and separated by some token.
    * Works by forwarding parameters to [[zeroOrMore]] and then checking that there was at least one item parsed.
    * Otherwise an error is produced.
    * See [[zeroOrMore]] for documentation of parameters.
    *
    * @return An optional parse error. If one or more item is found, None is returned.
    */
  private def oneOrMore(
                         namedTokenSet: NamedTokenSet,
                         getItem: () => Mark.Closed,
                         checkForItem: TokenKind => Boolean,
                         breakWhen: TokenKind => Boolean,
                         context: SyntacticContext,
                         separation: Separation = Separation.Required(TokenKind.Comma),
                         delimiterL: TokenKind = TokenKind.ParenL,
                         delimiterR: TokenKind = TokenKind.ParenR,
                         optionallyWith: Option[(TokenKind, () => Unit)] = None
                       )(implicit s: State): Option[ParseError] = {
    val locBefore = currentSourceLocation()
    val itemCount = zeroOrMore(namedTokenSet, getItem, checkForItem, breakWhen, context, separation, delimiterL, delimiterR, optionallyWith)
    val locAfter = previousSourceLocation()
    if (itemCount < 1) {
      val loc = SourceLocation(isReal = true, locBefore.sp1, locAfter.sp1)
      Some(NeedAtleastOne(namedTokenSet, context, loc = loc))
    } else {
      None
    }
  }

  /**
    * Groups of [[TokenKind]]s that make of the different kinds of names in Flix.
    * So for instance NAME_PARAMETER is all the kinds of tokens that may occur as a parameter identifier.
    * Use these together with the [[name]] helper function.
    */
  private val NAME_DEFINITION: Set[TokenKind] = Set(TokenKind.NameLowerCase, TokenKind.NameUpperCase, TokenKind.NameMath, TokenKind.NameGreek, TokenKind.UserDefinedOperator)
  private val NAME_PARAMETER: Set[TokenKind] = Set(TokenKind.NameLowerCase, TokenKind.NameMath, TokenKind.NameGreek, TokenKind.Underscore)
  private val NAME_VARIABLE: Set[TokenKind] = Set(TokenKind.NameLowerCase, TokenKind.NameMath, TokenKind.NameGreek, TokenKind.Underscore)
  private val NAME_JAVA: Set[TokenKind] = Set(TokenKind.NameJava, TokenKind.NameLowerCase, TokenKind.NameUpperCase)
  private val NAME_QNAME: Set[TokenKind] = Set(TokenKind.NameLowerCase, TokenKind.NameUpperCase)
  private val NAME_USE: Set[TokenKind] = Set(TokenKind.NameLowerCase, TokenKind.NameUpperCase, TokenKind.NameMath, TokenKind.NameGreek, TokenKind.UserDefinedOperator)
  private val NAME_FIELD: Set[TokenKind] = Set(TokenKind.NameLowerCase)
  // TODO: Static is used as a type in Prelude.flix. Static is also an expression.
  // TODO: refactor When Static is used as a region "@ Static" to "@ static" since lowercase is already a keyword.
  private val NAME_TYPE: Set[TokenKind] = Set(TokenKind.NameUpperCase, TokenKind.KeywordStaticUppercase)
  private val NAME_KIND: Set[TokenKind] = Set(TokenKind.NameUpperCase)
  private val NAME_EFFECT: Set[TokenKind] = Set(TokenKind.NameUpperCase)
  private val NAME_MODULE: Set[TokenKind] = Set(TokenKind.NameUpperCase)
  private val NAME_TAG: Set[TokenKind] = Set(TokenKind.NameUpperCase)
  private val NAME_PREDICATE: Set[TokenKind] = Set(TokenKind.NameUpperCase)

  /**
    * Consumes a token if kind is in `kinds`.
    * If `allowQualified` is passed also consume subsequent dot-separated tokens with kind in `kinds`.
    * If the found kind is in the tail set, then no further dot separated tokens will be consume
    */
  private def name(kinds: Set[TokenKind], tail: Set[TokenKind] = Set(TokenKind.NameLowerCase), allowQualified: Boolean = false, context: SyntacticContext)(implicit s: State): Mark.Closed = {
    val mark = open(consumeDocComments = false)

    // Check if we are at a keyword and emit nice error if so.
    val current = nth(0)
    if (current.isKeyword) {
      // If the keyword is leads a declaration it's best to leave it be.
      if (!current.isFirstDecl) {
        advance()
      }
      return closeWithError(mark, UnexpectedToken(
        NamedTokenSet.FromKinds(kinds),
        actual = Some(current),
        sctx = context,
        hint = Some(s"${current.display} is a keyword."),
        loc = previousSourceLocation()
      ))
    }

    val foundToken = expectAnyOpt(kinds, context)
    val first = close(mark, TreeKind.Ident)
    if (!allowQualified) {
      return first
    }

    var isTail: Boolean = foundToken.exists(tail.contains)
    var continue = true
    while (continue && !isTail && !eof()) {
      nth(0) match {
        case TokenKind.Dot =>
          if (!kinds.contains(nth(1))) {
            // Trailing dot, stop parsing the qualified name.
            val error = UnexpectedToken(
              expected = NamedTokenSet.FromKinds(kinds),
              actual = Some(TokenKind.Dot),
              sctx = context,
              hint = None,
              loc = currentSourceLocation()
            )
            advanceWithError(error)
            continue = false
          } else {
            advance() // Eat the dot
            val mark = open()
            val found = expectAnyOpt(kinds, context)
            found.foreach(t => isTail = tail.contains(t))
            close(mark, TreeKind.Ident)
          }
        case TokenKind.DotWhiteSpace if kinds.contains(nth(1)) =>
          // Nice error for:
          // SomeName.
          //    myFunc()
          val markErr = open()
          advance() // Eat the dot
          val error = UnexpectedToken(
            expected = NamedTokenSet.FromKinds(Set(TokenKind.Dot)),
            actual = None,
            sctx = context,
            hint = Some("Remove whitespace after '.'"),
            loc = previousSourceLocation()
          )
          closeWithError(markErr, error)
          // Now continue parsing qualified name.
          val mark = open()
          expectAny(kinds, context)
          close(mark, TreeKind.Ident)
        case _ => continue = false
      }
    }

    close(openBefore(first), TreeKind.QName)
  }

  /**
    * Consumes subsequent comments.
    * In cases where doc-comments cannot occur (above expressions for instance), we would like to treat them as regular comments.
    * This is achieved by passing `canStartOnDoc = true`.
    */
  private def comments(consumeDocComments: Boolean = false)(implicit s: State): Unit = {
    // Note: This function does not use nth on purpose, to avoid consuming fuel.
    // both open and close use comments, and so comments is called so ofter
    // that nth would needlessly consume all the parsers fuel.
    def atComment(): Boolean = {
      val current = if (s.position >= s.tokens.length - 1) {
        TokenKind.Eof
      } else {
        s.tokens(s.position).kind
      }
      if (consumeDocComments) current.isComment else current.isCommentNonDoc
    }

    if (atComment()) {
      val mark = Mark.Opened(s.events.length)
      s.events.append(Event.Open(TreeKind.UnclosedMark))
      // Note: This loop will also consume doc-comments that are preceded or surrounded by either line or block comments.
      while (atComment() && !eof()) {
        advance()
      }
      // Check for a trailing doc-comment that is not followed by a declaration.
      val isDanglingDoc = consumeDocComments && nth(-1) == TokenKind.CommentDoc && !nth(0).isDocumentable
      if (isDanglingDoc) {
        val errMark = open()
        closeWithError(errMark, MisplacedDocComments(SyntacticContext.Decl.OtherDecl, previousSourceLocation()))
      }
      close(mark, TreeKind.CommentList)
    }
  }

  //////////////////////////////////////////////////////////////////////////////////////////
  /// GRAMMAR                                                                             //
  //////////////////////////////////////////////////////////////////////////////////////////
  private def root()(implicit s: State): Unit = {
    val mark = open(consumeDocComments = false)
    usesOrImports()
    while (!eof()) {
      Decl.declaration()
    }
    close(mark, TreeKind.Root)
  }

  private def usesOrImports()(implicit s: State): Mark.Closed = {
    val mark = open(consumeDocComments = false)
    var continue = true
    while (continue && !eof()) {
      nth(0) match {
        case TokenKind.KeywordUse =>
          use()
          eat(TokenKind.Semi)
        case TokenKind.KeywordImport =>
          iimport()
          eat(TokenKind.Semi)
        case _ => continue = false
      }
    }
    close(mark, TreeKind.UsesOrImports.UseOrImportList)
  }

  private def use()(implicit s: State): Mark.Closed = {
    assert(at(TokenKind.KeywordUse))
    val mark = open()
    expect(TokenKind.KeywordUse, SyntacticContext.Use)
    name(NAME_USE, allowQualified = true, context = SyntacticContext.Use)
    // handle use many case
    if (at(TokenKind.DotCurlyL)) {
      val mark = open()
      oneOrMore(
        namedTokenSet = NamedTokenSet.Name,
        getItem = () => aliasedName(NAME_USE, tail = Set(TokenKind.NameLowerCase), SyntacticContext.Use),
        checkForItem = NAME_USE.contains,
        breakWhen = _.isRecoverUseOrImport,
        delimiterL = TokenKind.DotCurlyL,
        delimiterR = TokenKind.CurlyR,
        context = SyntacticContext.Use
      ) match {
        case Some(err) => closeWithError(open(), err)
        case None =>
      }
      close(mark, TreeKind.UsesOrImports.UseMany)
    }
    close(mark, TreeKind.UsesOrImports.Use)
  }

  private def iimport()(implicit s: State): Mark.Closed = {
    assert(at(TokenKind.KeywordImport))
    val mark = open()
    expect(TokenKind.KeywordImport, SyntacticContext.Import)
    name(NAME_JAVA, tail = Set(), allowQualified = true, context = SyntacticContext.Import)
    // handle import many case
    if (at(TokenKind.DotCurlyL)) {
      val mark = open()
      oneOrMore(
        namedTokenSet = NamedTokenSet.Name,
        getItem = () => aliasedName(NAME_JAVA, tail = Set(), SyntacticContext.Import),
        checkForItem = NAME_JAVA.contains,
        breakWhen = _.isRecoverUseOrImport,
        delimiterL = TokenKind.DotCurlyL,
        delimiterR = TokenKind.CurlyR,
        context = SyntacticContext.Import
      ) match {
        case Some(err) => closeWithError(open(), err)
        case None =>
      }
      close(mark, TreeKind.UsesOrImports.ImportMany)
    }
    close(mark, TreeKind.UsesOrImports.Import)
  }

  private def aliasedName(names: Set[TokenKind], tail: Set[TokenKind], context: SyntacticContext)(implicit s: State): Mark.Closed = {
    var lhs = name(names, tail, context = context)
    if (eat(TokenKind.ArrowThickR)) {
      name(names, tail, context = context)
      lhs = close(openBefore(lhs), TreeKind.UsesOrImports.Alias)
    }
    lhs
  }

  private object Decl {
    def declaration(nestingLevel: Int = 0)(implicit s: State): Mark.Closed = {
      val mark = open(consumeDocComments = false)
      docComment()
      // Handle modules
      if (at(TokenKind.KeywordMod)) {
        return moduleDecl(mark, nestingLevel)
      }
      // Handle declarations
      annotations()
      modifiers()
      // If a new declaration is added to this, make sure to add it to FIRST_DECL too.
      nth(0) match {
        case TokenKind.KeywordTrait => traitDecl(mark)
        case TokenKind.KeywordInstance => instanceDecl(mark)
        case TokenKind.KeywordDef => definitionDecl(mark)
        case TokenKind.KeywordEnum | TokenKind.KeywordRestrictable => enumerationDecl(mark)
        case TokenKind.KeywordStruct => structDecl(mark)
        case TokenKind.KeywordType => typeAliasDecl(mark)
        case TokenKind.KeywordEff => effectDecl(mark)
        case TokenKind.Eof => close(mark, TreeKind.CommentList) // Last tokens in the file were comments.
        case at =>
          val loc = currentSourceLocation()
          val error = UnexpectedToken(expected = NamedTokenSet.Declaration, actual = Some(at), SyntacticContext.Decl.OtherDecl, loc = loc)
          if (nestingLevel == 0) {
            // If we are at top-level (nestingLevel == 0) skip ahead until we hit another declaration.
            // If we are in a module (nestingLevel > 0) we let the module rule handle recovery.
            while (!nth(0).isRecoverDecl && !eof()) {
              advance()
            }
          }
          closeWithError(mark, error, Some(at))
      }
    }

    private def moduleDecl(mark: Mark.Opened, nestingLevel: Int = 0)(implicit s: State): Mark.Closed = {
      assert(at(TokenKind.KeywordMod))
      expect(TokenKind.KeywordMod, SyntacticContext.Decl.OtherDecl)
      name(NAME_MODULE, allowQualified = true, context = SyntacticContext.Decl.OtherDecl)
      expect(TokenKind.CurlyL, SyntacticContext.Decl.OtherDecl)
      usesOrImports()
      var continue = true
      while (continue && !eof()) {
        nth(0) match {
          case t if t.isFirstDecl => declaration(nestingLevel + 1)
          case TokenKind.CurlyR => continue = false
          case at =>
            val markErr = open()
            val loc = currentSourceLocation()
            val error = UnexpectedToken(expected = NamedTokenSet.Declaration, actual = Some(at), SyntacticContext.Decl.OtherDecl, loc = loc)
            // Skip ahead until we find another declaration or a '}' signifying the end of the module.
            while (!nth(0).isRecoverMod && !eof()) {
              advance()
            }
            closeWithError(markErr, error)
        }
      }
      expect(TokenKind.CurlyR, SyntacticContext.Decl.OtherDecl)
      close(mark, TreeKind.Decl.Module)
    }

    private def traitDecl(mark: Mark.Opened)(implicit s: State): Mark.Closed = {
      assert(at(TokenKind.KeywordTrait))
      expect(TokenKind.KeywordTrait, SyntacticContext.Decl.Trait)
      name(NAME_DEFINITION, context = SyntacticContext.Decl.Trait)
      Type.parameters()
      if (at(TokenKind.KeywordWith)) {
        Type.constraints()
      }
      if (at(TokenKind.CurlyL)) {
        expect(TokenKind.CurlyL, SyntacticContext.Decl.Trait)
        var continue = true
        while (continue && !eof()) {
          val docMark = docComment()
          annotations()
          modifiers()
          nth(0) match {
            case TokenKind.CurlyR => continue = false
            case TokenKind.KeywordLaw => lawDecl(openBefore(docMark))
            case TokenKind.KeywordDef => signatureDecl(openBefore(docMark))
            case TokenKind.KeywordType => associatedTypeSigDecl(openBefore(docMark))
            case at =>
              val errMark = open()
              val loc = currentSourceLocation()
              // Skip ahead until we hit another declaration or any CurlyR.
              while (!nth(0).isFirstTrait && !eat(TokenKind.CurlyR) && !eof()) {
                advance()
              }
              val error = UnexpectedToken(expected = NamedTokenSet.FromKinds(Set(TokenKind.KeywordType, TokenKind.KeywordDef, TokenKind.KeywordLaw)), actual = Some(at), SyntacticContext.Decl.Trait, loc = loc)
              closeWithError(errMark, error, Some(at))
          }
        }
        expect(TokenKind.CurlyR, SyntacticContext.Decl.Trait)
      }
      close(mark, TreeKind.Decl.Trait)
    }

    private def instanceDecl(mark: Mark.Opened)(implicit s: State): Mark.Closed = {
      assert(at(TokenKind.KeywordInstance))
      expect(TokenKind.KeywordInstance, SyntacticContext.Decl.Instance)
      name(NAME_DEFINITION, allowQualified = true, context = SyntacticContext.Decl.Instance)
      if (!eat(TokenKind.BracketL)) {
        // Produce an error for missing type parameter.
        expect(TokenKind.BracketL, SyntacticContext.Decl.Instance, hint = Some("Instances must have a type parameter."))
      } else {
        Type.ttype()
        expect(TokenKind.BracketR, SyntacticContext.Decl.Instance)
      }
      if (at(TokenKind.KeywordWith)) {
        Type.constraints()
      }
      if (at(TokenKind.CurlyL)) {
        expect(TokenKind.CurlyL, SyntacticContext.Decl.Instance)
        var continue = true
        while (continue && !eof()) {
          val docMark = docComment()
          annotations()
          modifiers()
          nth(0) match {
            case TokenKind.CurlyR => continue = false
            case TokenKind.KeywordDef => definitionDecl(openBefore(docMark))
            case TokenKind.KeywordRedef => definitionDecl(openBefore(docMark), declKind = TokenKind.KeywordRedef)
            case TokenKind.KeywordType => associatedTypeDefDecl(openBefore(docMark))
            case at =>
              val errMark = open()
              val loc = currentSourceLocation()
              // Skip ahead until we hit another declaration or any CurlyR.
              while (!nth(0).isFirstInstance && !eat(TokenKind.CurlyR) && !eof()) {
                advance()
              }
              val error = UnexpectedToken(expected = NamedTokenSet.FromKinds(Set(TokenKind.KeywordType, TokenKind.KeywordDef)), actual = Some(at), SyntacticContext.Decl.Instance, loc = loc)
              closeWithError(errMark, error, Some(at))
          }
        }
        expect(TokenKind.CurlyR, SyntacticContext.Decl.Instance)
      }
      close(mark, TreeKind.Decl.Instance)
    }

    private def signatureDecl(mark: Mark.Opened)(implicit s: State): Mark.Closed = {
      assert(at(TokenKind.KeywordDef))
      expect(TokenKind.KeywordDef, SyntacticContext.Decl.OtherDecl)
      name(NAME_DEFINITION, context = SyntacticContext.Decl.OtherDecl)
      if (at(TokenKind.BracketL)) {
        Type.parameters()
      }
      parameters(SyntacticContext.Decl.OtherDecl)
      expect(TokenKind.Colon, SyntacticContext.Decl.OtherDecl)
      Type.typeAndEffect()

      if (at(TokenKind.KeywordWith)) {
        Type.constraints()
      }
      if (at(TokenKind.KeywordWhere)) {
        equalityConstraints()
      }
      if (eat(TokenKind.Equal)) {
        Expr.statement()
      }
      close(mark, TreeKind.Decl.Signature)
    }

    private def definitionDecl(mark: Mark.Opened, declKind: TokenKind = TokenKind.KeywordDef)(implicit s: State): Mark.Closed = {
      assert(at(declKind))
      expect(declKind, SyntacticContext.Decl.OtherDecl)
      name(NAME_DEFINITION, context = SyntacticContext.Decl.OtherDecl)
      if (at(TokenKind.BracketL)) {
        Type.parameters()
      }
      parameters(SyntacticContext.Decl.OtherDecl)
      expect(TokenKind.Colon, SyntacticContext.Decl.OtherDecl)
      Type.typeAndEffect()
      if (at(TokenKind.KeywordWith)) {
        Type.constraints()
      }
      if (at(TokenKind.KeywordWhere)) {
        equalityConstraints()
      }

      // We want to only parse an expression if we see an equal sign to avoid consuming following definitions as LetRecDefs.
      // Here is an example. We want to avoid consuming 'main' as a nested function, even though 'def' signifies an Expr.LetRecDef:
      // def f(): Unit // <- no equal sign
      // def main(): Unit = ()
      if (eat(TokenKind.Equal)) {
        Expr.statement()
      } else {
        expect(TokenKind.Equal, SyntacticContext.Decl.OtherDecl) // Produce an error for missing '='
      }

      val treeKind = if (declKind == TokenKind.KeywordRedef) TreeKind.Decl.Redef else TreeKind.Decl.Def
      close(mark, treeKind)
    }

    private def lawDecl(mark: Mark.Opened)(implicit s: State): Mark.Closed = {
      assert(at(TokenKind.KeywordLaw))
      expect(TokenKind.KeywordLaw, SyntacticContext.Decl.OtherDecl)
      name(NAME_DEFINITION, context = SyntacticContext.Decl.OtherDecl)
      expect(TokenKind.Colon, SyntacticContext.Decl.OtherDecl)
      expect(TokenKind.KeywordForall, SyntacticContext.Decl.OtherDecl)
      if (at(TokenKind.BracketL)) {
        Type.parameters()
      }
      if (at(TokenKind.ParenL)) {
        parameters(SyntacticContext.Decl.OtherDecl)
      }
      if (at(TokenKind.KeywordWith)) {
        Type.constraints()
      }
      if (at(TokenKind.KeywordWhere)) {
        equalityConstraints()
      }
      Expr.expression()
      close(mark, TreeKind.Decl.Law)
    }

    private def enumerationDecl(mark: Mark.Opened)(implicit s: State): Mark.Closed = {
      assert(atAny(Set(TokenKind.KeywordRestrictable, TokenKind.KeywordEnum)))
      val isRestrictable = eat(TokenKind.KeywordRestrictable)
      expect(TokenKind.KeywordEnum, SyntacticContext.Decl.Enum)
      val nameLoc = currentSourceLocation()
      name(NAME_TYPE, context = SyntacticContext.Decl.Enum)
      if (isRestrictable) {
        expect(TokenKind.BracketL, SyntacticContext.Decl.Enum)
        val markParam = open()
        name(NAME_VARIABLE, context = SyntacticContext.Decl.Enum)
        close(markParam, TreeKind.Parameter)
        expect(TokenKind.BracketR, SyntacticContext.Decl.Enum)
      }
      if (at(TokenKind.BracketL)) {
        Type.parameters()
      }
      // Singleton short-hand
      val isShorthand = at(TokenKind.ParenL)
      if (isShorthand) {
        val markType = open()
        val mark = open()
        oneOrMore(
          namedTokenSet = NamedTokenSet.Type,
          getItem = () => Type.ttype(),
          checkForItem = _.isFirstType,
          breakWhen = _.isRecoverType,
          context = SyntacticContext.Type.OtherType
        ) match {
          case Some(error) => closeWithError(mark, error)
          case None => close(mark, TreeKind.Type.Tuple)
        }
        close(markType, TreeKind.Type.Type)
      }
      // derivations
      if (at(TokenKind.KeywordWith)) {
        Type.derivations()
      }

      // Check for illegal enum using both shorthand and body
      if (isShorthand && eat(TokenKind.CurlyL)) {
        val mark = open()
        enumCases()
        expect(TokenKind.CurlyR, SyntacticContext.Decl.Enum)
        closeWithError(mark, WeederError.IllegalEnum(nameLoc))
      }

      // enum body
      if (eat(TokenKind.CurlyL)) {
        enumCases()
        expect(TokenKind.CurlyR, SyntacticContext.Decl.Enum)
      }
      close(mark, if (isRestrictable) TreeKind.Decl.RestrictableEnum else TreeKind.Decl.Enum)
    }

    private def FIRST_ENUM_CASE: Set[TokenKind] = Set(TokenKind.CommentDoc, TokenKind.KeywordCase, TokenKind.Comma)

    private def enumCases()(implicit s: State): Unit = {
      // Clear non-doc comments that appear before any cases.
      comments()
      while (!eof() && atAny(FIRST_ENUM_CASE)) {
        val mark = open(consumeDocComments = false)
        docComment()
        if (!eat(TokenKind.KeywordCase)) {
          expect(TokenKind.Comma, SyntacticContext.Decl.Enum)
          // Handle comma followed by case keyword
          docComment()
          eat(TokenKind.KeywordCase)
        }
        name(NAME_TAG, context = SyntacticContext.Decl.Enum)
        if (at(TokenKind.ParenL)) {
          val mark = open()
          val markTuple = open()
          oneOrMore(
            namedTokenSet = NamedTokenSet.Type,
            getItem = () => Type.ttype(),
            checkForItem = _.isFirstType,
            breakWhen = _.isRecoverDecl,
            context = SyntacticContext.Decl.Enum
          ) match {
            case Some(error) =>
              close(markTuple, TreeKind.Type.Tuple)
              closeWithError(mark, error)
            case None =>
              close(markTuple, TreeKind.Type.Tuple)
              close(mark, TreeKind.Type.Type)
          }
        }
        close(mark, TreeKind.Case)
      }
    }

    private def structDecl(mark: Mark.Opened)(implicit s: State): Mark.Closed = {
      assert(at(TokenKind.KeywordStruct))
      expect(TokenKind.KeywordStruct, SyntacticContext.Decl.Struct)
      val nameLoc = currentSourceLocation()
      name(NAME_TYPE, context = SyntacticContext.Decl.Struct)
      Type.parameters()
      zeroOrMore(
        namedTokenSet = NamedTokenSet.FromKinds(NAME_FIELD),
        getItem = structField,
        checkForItem = NAME_FIELD.contains,
        breakWhen = _.isRecoverExpr,
        delimiterL = TokenKind.CurlyL,
        delimiterR = TokenKind.CurlyR,
        context = SyntacticContext.Decl.Struct
      )
      close(mark, TreeKind.Decl.Struct)
    }

    private def structField()(implicit s: State): Mark.Closed = {
      val mark = open()
      docComment()
      name(NAME_FIELD, context = SyntacticContext.Decl.Struct)
      expect(TokenKind.Colon, SyntacticContext.Decl.Struct)
      Type.ttype()
      close(mark, TreeKind.StructField)
    }

    private def typeAliasDecl(mark: Mark.Opened)(implicit s: State): Mark.Closed = {
      assert(at(TokenKind.KeywordType))
      expect(TokenKind.KeywordType, SyntacticContext.Decl.OtherDecl)
      expect(TokenKind.KeywordAlias, SyntacticContext.Decl.OtherDecl)
      name(NAME_TYPE, context = SyntacticContext.Decl.OtherDecl)
      if (at(TokenKind.BracketL)) {
        Type.parameters()
      }
      if (eat(TokenKind.Equal)) {
        Type.ttype()
      }
      close(mark, TreeKind.Decl.TypeAlias)
    }

    private def associatedTypeSigDecl(mark: Mark.Opened)(implicit s: State): Mark.Closed = {
      assert(at(TokenKind.KeywordType))
      expect(TokenKind.KeywordType, SyntacticContext.Decl.OtherDecl)
      name(NAME_TYPE, context = SyntacticContext.Decl.OtherDecl)
      if (at(TokenKind.BracketL)) {
        Type.parameters()
      }
      if (eat(TokenKind.Colon)) {
        Type.kind()
      }
      if (eat(TokenKind.Equal)) {
        Type.ttype()
      }
      close(mark, TreeKind.Decl.AssociatedTypeSig)
    }

    private def associatedTypeDefDecl(mark: Mark.Opened)(implicit s: State): Mark.Closed = {
      expect(TokenKind.KeywordType, SyntacticContext.Decl.OtherDecl)
      name(NAME_TYPE, context = SyntacticContext.Decl.OtherDecl)
      if (at(TokenKind.BracketL)) {
        Type.arguments()
      }
      if (eat(TokenKind.Equal)) {
        Type.ttype()
      }
      close(mark, TreeKind.Decl.AssociatedTypeDef)
    }

    private def effectDecl(mark: Mark.Opened)(implicit s: State): Mark.Closed = {
      assert(at(TokenKind.KeywordEff))
      expect(TokenKind.KeywordEff, SyntacticContext.Decl.OtherDecl)
      name(NAME_EFFECT, context = SyntacticContext.Decl.OtherDecl)

      // Check for illegal type parameters.
      if (at(TokenKind.BracketL)) {
        val mark = open()
        val loc = currentSourceLocation()
        Type.parameters()
        closeWithError(mark, WeederError.IllegalEffectTypeParams(loc))
      }

      if (eat(TokenKind.CurlyL)) {
        var continue = true
        while (continue && !eof()) {
          val docMark = docComment()
          annotations()
          modifiers()
          nth(0) match {
            case TokenKind.CurlyR => continue = false
            case TokenKind.KeywordDef => operationDecl(openBefore(docMark))
            case at =>
              val errMark = open()
              val loc = currentSourceLocation()
              // Skip ahead until we hit another declaration or any CurlyR.
              while (!nth(0).isFirstDecl && !eat(TokenKind.CurlyR) && !eof()) {
                advance()
              }
              val error = UnexpectedToken(expected = NamedTokenSet.FromKinds(Set(TokenKind.KeywordDef)), actual = Some(at), SyntacticContext.Decl.OtherDecl, loc = loc)
              closeWithError(errMark, error, Some(at))
          }
        }
        expect(TokenKind.CurlyR, SyntacticContext.Decl.OtherDecl)
      }
      close(mark, TreeKind.Decl.Effect)
    }

    private def operationDecl(mark: Mark.Opened)(implicit s: State): Mark.Closed = {
      expect(TokenKind.KeywordDef, SyntacticContext.Decl.OtherDecl)
      name(NAME_DEFINITION, context = SyntacticContext.Decl.OtherDecl)

      // Check for illegal type parameters.
      if (at(TokenKind.BracketL)) {
        val mark = open()
        val loc = currentSourceLocation()
        Type.parameters()
        closeWithError(mark, WeederError.IllegalEffectTypeParams(loc))
      }

      if (at(TokenKind.ParenL)) {
        parameters(SyntacticContext.Decl.OtherDecl)
      }
      if (eat(TokenKind.Colon)) {
        val typeLoc = currentSourceLocation()
        Type.ttype()
        // Check for illegal effect
        if (at(TokenKind.Backslash)) {
          val mark = open()
          eat(TokenKind.Backslash)
          Type.ttype()
          closeWithError(mark, WeederError.IllegalEffectfulOperation(typeLoc))
        }
      }
      if (at(TokenKind.KeywordWith)) {
        Type.constraints()
      }
      close(mark, TreeKind.Decl.Op)
    }

    private def modifiers()(implicit s: State): Mark.Closed = {
      val mark = open()
      while (nth(0).isModifier && !eof()) {
        advance()
      }
      close(mark, TreeKind.ModifierList)
    }

    def annotations()(implicit s: State): Mark.Closed = {
      val mark = open()
      while (at(TokenKind.Annotation) && !eof()) {
        advance()
      }
      close(mark, TreeKind.AnnotationList)
    }

    def docComment()(implicit s: State): Mark.Closed = {
      // Let `open` handle consuming the doc-comments, since it is already capable of doing so.
      val mark = open()
      close(mark, TreeKind.Doc)
    }

    def parameters(context: SyntacticContext)(implicit s: State): Mark.Closed = {
      val mark = open()
      zeroOrMore(
        namedTokenSet = NamedTokenSet.Parameter,
        getItem = () => parameter(context),
        checkForItem = NAME_PARAMETER.contains,
        breakWhen = _.isRecoverParameters,
        context = context
      )
      close(mark, TreeKind.ParameterList)
    }

    private def parameter(context: SyntacticContext)(implicit s: State): Mark.Closed = {
      val mark = open()
      name(NAME_PARAMETER, context = context)
      if (eat(TokenKind.Colon)) {
        Type.ttype()
      }
      close(mark, TreeKind.Parameter)
    }

    private def equalityConstraints()(implicit s: State): Mark.Closed = {
      assert(at(TokenKind.KeywordWhere))
      val mark = open()
      expect(TokenKind.KeywordWhere, SyntacticContext.Decl.OtherDecl)
      var continue = nth(0).isFirstType
      while (continue && !eof()) {
        val markConstraint = open()
        Type.ttype()
        expect(TokenKind.Tilde, SyntacticContext.Decl.OtherDecl)
        Type.ttype()
        continue = eat(TokenKind.Comma)
        close(markConstraint, TreeKind.Decl.EqualityConstraintFragment)
      }
      close(mark, TreeKind.Decl.EqualityConstraintList)
    }
  }

  private object Expr {
    /**
      * Parse a statement, which is an expression optionally followed by a semi-colon and another expression.
      * If mustHaveRhs is true, the right-hand-side expression is not treated as optional
      */
    def statement(rhsIsOptional: Boolean = true)(implicit s: State): Mark.Closed = {
      var lhs = expression()
      if (eat(TokenKind.Semi)) {
        statement()
        lhs = close(openBefore(lhs), TreeKind.Expr.Statement)
        lhs = close(openBefore(lhs), TreeKind.Expr.Expr)
      } else if (!rhsIsOptional) {
        // If no semi is found and it was required, produce an error.
        // TODO: We can add a parse error hint as an argument to statement ala:
        // "Add an expression after the let-binding like so: 'let x = <expr1>; <expr2>'"
        expect(TokenKind.Semi, SyntacticContext.Expr.OtherExpr)
      }
      lhs
    }

    def expression(left: TokenKind = TokenKind.Eof, leftIsUnary: Boolean = false)(implicit s: State): Mark.Closed = {
      var lhs = exprDelimited()
      // Handle chained calls and record lookups
      var continue = true
      while (continue) {
        nth(0) match {
          case TokenKind.ParenL => // function call
            val mark = openBefore(lhs)
            arguments()
            lhs = close(mark, TreeKind.Expr.Apply)
            lhs = close(openBefore(lhs), TreeKind.Expr.Expr)
          case TokenKind.Dot if nth(1) == TokenKind.NameLowerCase => // invoke method
            val mark = openBefore(lhs)
            eat(TokenKind.Dot)
            name(Set(TokenKind.NameLowerCase), context = SyntacticContext.Expr.OtherExpr)
            // exp.f is a field lookup and exp.f(..) is a java method
            if (at(TokenKind.ParenL)) {
              arguments()
              lhs = close(mark, TreeKind.Expr.InvokeMethod2)
            } else {
              lhs = close(mark, TreeKind.Expr.GetField2)
            }
            lhs = close(openBefore(lhs), TreeKind.Expr.Expr)
          case TokenKind.Hash if nth(1) == TokenKind.NameLowerCase => // record lookup
            val mark = openBefore(lhs)
            eat(TokenKind.Hash)
            name(NAME_FIELD, context = SyntacticContext.Expr.OtherExpr)
            lhs = close(mark, TreeKind.Expr.RecordSelect)
            lhs = close(openBefore(lhs), TreeKind.Expr.Expr)
          case TokenKind.StructArrow if nth(1) == TokenKind.NameLowerCase => // struct get / put
            val mark = openBefore(lhs)
            eat(TokenKind.StructArrow)
            name(NAME_FIELD, context = SyntacticContext.Expr.OtherExpr)
            if (at(TokenKind.Equal)) { // struct put
              eat(TokenKind.Equal)
              val mark2 = open()
              expression()
              close(mark2, TreeKind.Expr.StructPutRHS)
              lhs = close(mark, TreeKind.Expr.StructPut)
              lhs = close(openBefore(lhs), TreeKind.Expr.Expr)
            } else { // struct get
              lhs = close(mark, TreeKind.Expr.StructGet)
              lhs = close(openBefore(lhs), TreeKind.Expr.Expr)
            }
          case _ => continue = false
        }
      }
      // Handle binary operators
      continue = true
      while (continue) {
        val right = nth(0)
        if (rightBindsTighter(left, right, leftIsUnary)) {
          val mark = openBefore(lhs)
          val markOp = open()
          advance()
          close(markOp, TreeKind.Operator)
          expression(right)
          lhs = close(mark, TreeKind.Expr.Binary)
          lhs = close(openBefore(lhs), TreeKind.Expr.Expr)
        } else {
          continue = false
        }
      }
      // Handle without expressions
      if (eat(TokenKind.KeywordWithout)) {
        val mark = open()
        if (at(TokenKind.CurlyL)) {
          oneOrMore(
            namedTokenSet = NamedTokenSet.Effect,
            getItem = () => name(NAME_EFFECT, tail = Set(TokenKind.NameLowerCase), allowQualified = true, SyntacticContext.Type.Eff),
            checkForItem = NAME_EFFECT.contains,
            breakWhen = _.isRecoverExpr,
            delimiterL = TokenKind.CurlyL,
            delimiterR = TokenKind.CurlyR,
            context = SyntacticContext.Expr.OtherExpr
          ) match {
            case Some(error) => closeWithError(open(), error)
            case _ =>
          }
        } else if (NAME_EFFECT.contains(nth(0))) {
          name(NAME_EFFECT, allowQualified = true, context = SyntacticContext.Expr.OtherExpr)
        } else {
          closeWithError(open(), UnexpectedToken(
            expected = NamedTokenSet.Effect,
            actual = Some(nth(0)),
            sctx = SyntacticContext.Expr.OtherExpr,
            hint = Some(s"supply at least one effect to ${TokenKind.KeywordWithout.display}."),
            loc = previousSourceLocation()))
        }
        close(mark, TreeKind.Type.EffectSet)
        lhs = close(openBefore(lhs), TreeKind.Expr.Without)
        lhs = close(openBefore(lhs), TreeKind.Expr.Expr)
      }
      lhs
    }

    sealed trait OpKind

    private object OpKind {

      case object Unary extends OpKind

      case object Binary extends OpKind
    }

    /**
      * A precedence table for operators, lower is higher precedence.
      * Note that [[OpKind]] is necessary for the cases where the same token kind can be both unary and binary. IE. Plus or Minus.
      */
    private def PRECEDENCE: List[(OpKind, Array[TokenKind])] = List(
      (OpKind.Binary, Array(TokenKind.ColonEqual, TokenKind.KeywordInstanceOf)), // :=, instanceof
      (OpKind.Binary, Array(TokenKind.KeywordOr)),
      (OpKind.Binary, Array(TokenKind.KeywordAnd)),
      (OpKind.Binary, Array(TokenKind.TripleBar)), // |||
      (OpKind.Binary, Array(TokenKind.TripleCaret)), // ^^^
      (OpKind.Binary, Array(TokenKind.TripleAmpersand)), // &&&
      (OpKind.Binary, Array(TokenKind.EqualEqual, TokenKind.AngledEqual, TokenKind.BangEqual)), // ==, <=>, !=
      (OpKind.Binary, Array(TokenKind.AngleL, TokenKind.AngleR, TokenKind.AngleLEqual, TokenKind.AngleREqual)), // <, >, <=, >=
      (OpKind.Binary, Array(TokenKind.ColonColon, TokenKind.TripleColon)), // ::
      (OpKind.Binary, Array(TokenKind.TripleAngleL, TokenKind.TripleAngleR)), // <<<, >>>
      (OpKind.Binary, Array(TokenKind.Plus, TokenKind.Minus)), // +, -
      (OpKind.Binary, Array(TokenKind.Star, TokenKind.StarStar, TokenKind.Slash)), // *, **, /
      (OpKind.Binary, Array(TokenKind.AngledPlus)), // <+>
      (OpKind.Unary, Array(TokenKind.KeywordDiscard)), // discard
      (OpKind.Binary, Array(TokenKind.InfixFunction)), // `my_function`
      (OpKind.Binary, Array(TokenKind.UserDefinedOperator, TokenKind.NameMath)), // +=+ user defined op like '+=+' or '++'
      (OpKind.Unary, Array(TokenKind.KeywordLazy, TokenKind.KeywordForce)), // lazy, force
      (OpKind.Unary, Array(TokenKind.Plus, TokenKind.Minus, TokenKind.TripleTilde)), // +, -, ~~~
      (OpKind.Unary, Array(TokenKind.KeywordNot))
    )

    // These operators are right associative, meaning for instance that "x :: y :: z" becomes "x :: (y :: z)" rather than "(x :: y) :: z"
    private val rightAssoc: Array[TokenKind] = Array(TokenKind.ColonColon, TokenKind.TripleColon) // FCons, FAppend

    private def rightBindsTighter(left: TokenKind, right: TokenKind, leftIsUnary: Boolean): Boolean = {
      def tightness(kind: TokenKind, opKind: OpKind = OpKind.Binary): Int = {
        PRECEDENCE.indexWhere { case (k, l) => k == opKind && l.contains(kind) }
      }

      val rt = tightness(right)
      if (rt == -1) {
        return false
      }
      val lt = tightness(left, if (leftIsUnary) OpKind.Unary else OpKind.Binary)
      if (lt == -1) {
        assert(left == TokenKind.Eof)
        return true
      }

      if (lt == rt && rightAssoc.contains(left)) true else rt > lt
    }

    private def arguments()(implicit s: State): Unit = {
      if (nth(0) != TokenKind.ParenL) return
      val mark = open()
      zeroOrMore(
        namedTokenSet = NamedTokenSet.Expression,
        getItem = argument,
        // Remove KeywordDef from isFirstExpr for arguments only.
        // This handles the common case of incomplete arguments followed by another declaration gracefully.
        // For instance:
        // def foo(): Int32 = bar(
        // def main(): Unit = ()
        // In this example, if we had KeywordDef, main would be read as a LetRecDef expression!
        checkForItem = kind => kind != TokenKind.KeywordDef && kind.isFirstExpr,
        breakWhen = _.isRecoverExpr,
        context = SyntacticContext.Expr.OtherExpr
      )
      close(mark, TreeKind.ArgumentList)
    }

    private def argument()(implicit s: State): Mark.Closed = {
      val mark = open()
      expression()
      if (eat(TokenKind.Equal)) {
        expression()
        close(mark, TreeKind.ArgumentNamed)
      } else {
        close(mark, TreeKind.Argument)
      }
    }

    private def exprDelimited()(implicit s: State): Mark.Closed = {
      // If a new expression is added here, remember to add it to FIRST_EXPR also.
      val mark = open()
      nth(0) match {
        case TokenKind.KeywordOpenVariant => openVariantExpr()
        case TokenKind.KeywordOpenVariantAs => openVariantAsExpr()
        case TokenKind.HoleNamed
             | TokenKind.HoleAnonymous => holeExpr()
        case TokenKind.HoleVariable => holeVariableExpr()
        case TokenKind.KeywordUse => useExpr()
        case TokenKind.LiteralString
             | TokenKind.LiteralChar
             | TokenKind.LiteralFloat32
             | TokenKind.LiteralFloat64
             | TokenKind.LiteralBigDecimal
             | TokenKind.LiteralInt8
             | TokenKind.LiteralInt16
             | TokenKind.LiteralInt32
             | TokenKind.LiteralInt64
             | TokenKind.LiteralBigInt
             | TokenKind.KeywordTrue
             | TokenKind.KeywordFalse
             | TokenKind.KeywordNull
             | TokenKind.LiteralRegex => literalExpr()
        case TokenKind.ParenL => parenOrTupleOrLambdaExpr()
        case TokenKind.Underscore => if (nth(1) == TokenKind.ArrowThinR) unaryLambdaExpr() else name(NAME_VARIABLE, context = SyntacticContext.Expr.OtherExpr)
<<<<<<< HEAD
        case TokenKind.NameLowerCase if nth(1) == TokenKind.Dot => invokeMethod2OrGetField2Expr()
=======
>>>>>>> 8eab9060
        case TokenKind.NameLowerCase => if (nth(1) == TokenKind.ArrowThinR) unaryLambdaExpr() else name(NAME_FIELD, allowQualified = true, context = SyntacticContext.Expr.OtherExpr)
        case TokenKind.NameUpperCase
             | TokenKind.NameMath
             | TokenKind.NameGreek => if (nth(1) == TokenKind.ArrowThinR) unaryLambdaExpr() else name(NAME_DEFINITION, allowQualified = true, context = SyntacticContext.Expr.OtherExpr)
        case TokenKind.Minus
             | TokenKind.KeywordNot
             | TokenKind.Plus
             | TokenKind.TripleTilde
             | TokenKind.KeywordLazy
             | TokenKind.KeywordForce
             | TokenKind.KeywordDiscard => unaryExpr()
        case TokenKind.KeywordIf => ifThenElseExpr()
        case TokenKind.KeywordLet => letMatchExpr()
        case TokenKind.Annotation | TokenKind.KeywordDef => letRecDefExpr()
        case TokenKind.KeywordImport => letImportExpr()
        case TokenKind.KeywordRegion => scopeExpr()
        case TokenKind.KeywordMatch => matchOrMatchLambdaExpr()
        case TokenKind.KeywordTypeMatch => typematchExpr()
        case TokenKind.KeywordChoose
             | TokenKind.KeywordChooseStar => restrictableChooseExpr()
        case TokenKind.KeywordForA => forApplicativeExpr()
        case TokenKind.KeywordForeach => foreachExpr()
        case TokenKind.KeywordForM => forMonadicExpr()
        case TokenKind.CurlyL => blockOrRecordExpr()
        case TokenKind.ArrayHash => arrayLiteralExpr()
        case TokenKind.VectorHash => vectorLiteralExpr()
        case TokenKind.ListHash => listLiteralExpr()
        case TokenKind.SetHash => setLiteralExpr()
        case TokenKind.MapHash => mapLiteralExpr()
        case TokenKind.KeywordCheckedCast => checkedTypeCastExpr()
        case TokenKind.KeywordCheckedECast => checkedEffectCastExpr()
        case TokenKind.KeywordUncheckedCast => uncheckedCastExpr()
        case TokenKind.KeywordUnsafe => unsafeExpr()
        case TokenKind.KeywordMaskedCast => uncheckedMaskingCastExpr()
        case TokenKind.KeywordTry => tryExpr()
        case TokenKind.KeywordThrow => throwExpr()
        case TokenKind.KeywordDo => doExpr()
        case TokenKind.KeywordNew => ambiguousNewExpr()
        case TokenKind.KeywordStaticUppercase => staticExpr()
        case TokenKind.KeywordSelect => selectExpr()
        case TokenKind.KeywordSpawn => spawnExpr()
        case TokenKind.KeywordPar => parYieldExpr()
        case TokenKind.HashCurlyL => fixpointConstraintSetExpr()
        case TokenKind.HashParenL => fixpointLambdaExpr()
        case TokenKind.KeywordSolve => fixpointSolveExpr()
        case TokenKind.KeywordInject => fixpointInjectExpr()
        case TokenKind.KeywordQuery => fixpointQueryExpr()
        case TokenKind.BuiltIn => intrinsicExpr()
        case TokenKind.LiteralStringInterpolationL
             | TokenKind.LiteralDebugStringL => interpolatedStringExpr()
        case TokenKind.KeywordDebug
             | TokenKind.KeywordDebugBang
             | TokenKind.KeywordDebugBangBang => debugExpr()
        case TokenKind.NameJava => name(NAME_JAVA, tail = Set(), allowQualified = true, SyntacticContext.Expr.OtherExpr)
        case t =>
          val mark = open()
          val error = UnexpectedToken(expected = NamedTokenSet.Expression, actual = Some(t), SyntacticContext.Expr.OtherExpr, loc = currentSourceLocation())
          closeWithError(mark, error)
      }
      close(mark, TreeKind.Expr.Expr)
    }

    private def openVariantExpr()(implicit s: State): Mark.Closed = {
      assert(at(TokenKind.KeywordOpenVariant))
      val mark = open()
      expect(TokenKind.KeywordOpenVariant, SyntacticContext.Expr.OtherExpr)
      name(NAME_QNAME, allowQualified = true, context = SyntacticContext.Expr.OtherExpr)
      close(mark, TreeKind.Expr.OpenVariant)
    }

    private def openVariantAsExpr()(implicit s: State): Mark.Closed = {
      assert(at(TokenKind.KeywordOpenVariantAs))
      val mark = open()
      expect(TokenKind.KeywordOpenVariantAs, SyntacticContext.Expr.OtherExpr)
      name(NAME_QNAME, allowQualified = true, context = SyntacticContext.Expr.OtherExpr)
      expression()
      close(mark, TreeKind.Expr.OpenVariantAs)
    }

    private def holeExpr()(implicit s: State): Mark.Closed = {
      assert(atAny(Set(TokenKind.HoleNamed, TokenKind.HoleAnonymous)))
      val mark = open()
      nth(0) match {
        case TokenKind.HoleAnonymous =>
          advance()
          close(mark, TreeKind.Expr.Hole)
        case TokenKind.HoleNamed =>
          name(Set(TokenKind.HoleNamed), context = SyntacticContext.Expr.OtherExpr)
          close(mark, TreeKind.Expr.Hole)
        case _ => throw InternalCompilerException("Parser assert missed case", currentSourceLocation())
      }
    }

    private def holeVariableExpr()(implicit s: State): Mark.Closed = {
      assert(at(TokenKind.HoleVariable))
      val mark = open()
      name(Set(TokenKind.HoleVariable), context = SyntacticContext.Expr.OtherExpr)
      close(mark, TreeKind.Expr.HoleVariable)
    }

    private def useExpr()(implicit s: State): Mark.Closed = {
      val mark = open()
      use()
      expect(TokenKind.Semi, SyntacticContext.Expr.OtherExpr)
      statement()
      close(mark, TreeKind.Expr.Use)
    }

    private def literalExpr()(implicit s: State): Mark.Closed = {
      val mark = open()
      advance()
      close(mark, TreeKind.Expr.Literal)
    }

    private def parenOrTupleOrLambdaExpr()(implicit s: State): Mark.Closed = {
      assert(at(TokenKind.ParenL))
      (nth(0), nth(1)) match {
        // Detect unit tuple
        case (TokenKind.ParenL, TokenKind.ParenR) =>
          // Detect unit lambda: () -> expr
          if (nth(2) == TokenKind.ArrowThinR) {
            lambda()
          } else {
            val mark = open()
            advance()
            advance()
            close(mark, TreeKind.Expr.Tuple)
          }

        case (TokenKind.ParenL, _) =>
          // Detect lambda function declaration
          val isLambda = {
            var level = 1
            var curlyLevel = 0
            var lookAhead = 0
            val tokensLeft = s.tokens.length - s.position
            while (level > 0 && lookAhead < tokensLeft && !eof()) {
              lookAhead += 1
              nth(lookAhead) match {
                case TokenKind.ParenL => level += 1
                case TokenKind.ParenR => level -= 1
                case TokenKind.CurlyL | TokenKind.HashCurlyL => curlyLevel += 1
                case TokenKind.CurlyR if level == 1 =>
                  if (curlyLevel == 0) {
                    // Hitting '}' on top-level is a clear indicator that something is wrong. Most likely the terminating ')' was forgotten.
                    return advanceWithError(Malformed(NamedTokenSet.Tuple, SyntacticContext.Expr.OtherExpr, loc = currentSourceLocation()))
                  } else {
                    curlyLevel -= 1
                  }
                case TokenKind.Eof => return advanceWithError(Malformed(NamedTokenSet.Tuple, SyntacticContext.Expr.OtherExpr, loc = currentSourceLocation()))
                case _ =>
              }
            }
            nth(lookAhead + 1) == TokenKind.ArrowThinR
          }

          if (isLambda) {
            lambda()
          } else {
            parenOrTupleOrAscribe()
          }

        case (t, _) =>
          val error = UnexpectedToken(expected = NamedTokenSet.FromKinds(Set(TokenKind.ParenL)), actual = Some(t), SyntacticContext.Expr.OtherExpr, loc = currentSourceLocation())
          advanceWithError(error)
      }
    }

    private def lambda()(implicit s: State): Mark.Closed = {
      val mark = open()
      Decl.parameters(SyntacticContext.Expr.OtherExpr)
      expect(TokenKind.ArrowThinR, SyntacticContext.Expr.OtherExpr)
      expression()
      close(mark, TreeKind.Expr.Lambda)
    }

    private def parenOrTupleOrAscribe()(implicit s: State): Mark.Closed = {
      val mark = open()
      expect(TokenKind.ParenL, SyntacticContext.Expr.OtherExpr)
      val markExpr = expression()
      // Distinguish between expression in parenthesis, type ascriptions and tuples
      nth(0) match {
        // Type ascription
        case TokenKind.Colon =>
          expect(TokenKind.Colon, SyntacticContext.Expr.OtherExpr)
          Type.typeAndEffect()
          expect(TokenKind.ParenR, SyntacticContext.Expr.OtherExpr)
          close(mark, TreeKind.Expr.Ascribe)
        // Tuple
        case TokenKind.Equal | TokenKind.Comma =>
          if (eat(TokenKind.Equal)) {
            expression()
            close(openBefore(markExpr), TreeKind.ArgumentNamed)
          } else {
            close(openBefore(markExpr), TreeKind.Argument)
          }
          while (!at(TokenKind.ParenR) && !eof()) {
            eat(TokenKind.Comma)
            argument()
          }
          expect(TokenKind.ParenR, SyntacticContext.Expr.OtherExpr)
          close(mark, TreeKind.Expr.Tuple)
        // Paren
        case _ =>
          expect(TokenKind.ParenR, SyntacticContext.Expr.OtherExpr)
          close(mark, TreeKind.Expr.Paren)
      }
    }

    private def unaryLambdaExpr()(implicit s: State): Mark.Closed = {
      val mark = open()
      val markParams = open()
      val markParam = open()
      name(NAME_PARAMETER, context = SyntacticContext.Expr.OtherExpr)
      close(markParam, TreeKind.Parameter)
      close(markParams, TreeKind.ParameterList)
      expect(TokenKind.ArrowThinR, SyntacticContext.Expr.OtherExpr)
      expression()
      close(mark, TreeKind.Expr.Lambda)
    }

    private val FIRST_EXPR_UNARY: Set[TokenKind] = Set(
      TokenKind.Minus,
      TokenKind.KeywordNot,
      TokenKind.Plus,
      TokenKind.TripleTilde,
      TokenKind.KeywordLazy,
      TokenKind.KeywordForce,
      TokenKind.KeywordDiscard
    )

    private def unaryExpr()(implicit s: State): Mark.Closed = {
      val mark = open()
      val op = nth(0)
      val markOp = open()
      expectAny(FIRST_EXPR_UNARY, context = SyntacticContext.Expr.OtherExpr)
      close(markOp, TreeKind.Operator)
      expression(left = op, leftIsUnary = true)
      close(mark, TreeKind.Expr.Unary)
    }

    private def ifThenElseExpr()(implicit s: State): Mark.Closed = {
      assert(at(TokenKind.KeywordIf))
      val mark = open()
      expect(TokenKind.KeywordIf, SyntacticContext.Expr.OtherExpr)
      expect(TokenKind.ParenL, SyntacticContext.Expr.OtherExpr)
      expression()
      expect(TokenKind.ParenR, SyntacticContext.Expr.OtherExpr)
      expression()
      if (eat(TokenKind.KeywordElse)) {
        // Only call expression, if we found an 'else'. Otherwise when it is missing, defs might get read as let-rec-defs.
        expression()
      }
      close(mark, TreeKind.Expr.IfThenElse)
    }

    private def letMatchExpr()(implicit s: State): Mark.Closed = {
      assert(at(TokenKind.KeywordLet))
      val mark = open()
      expect(TokenKind.KeywordLet, SyntacticContext.Expr.OtherExpr)
      Pattern.pattern()
      if (eat(TokenKind.Colon)) {
        Type.ttype()
      }
      expect(TokenKind.Equal, SyntacticContext.Expr.OtherExpr)
      statement(rhsIsOptional = false)
      close(mark, TreeKind.Expr.LetMatch)
    }

    private def letRecDefExpr()(implicit s: State): Mark.Closed = {
      assert(atAny(Set(TokenKind.Annotation, TokenKind.KeywordDef, TokenKind.CommentDoc)))
      val mark = open(consumeDocComments = false)
      Decl.docComment()
      Decl.annotations()
      expect(TokenKind.KeywordDef, SyntacticContext.Expr.OtherExpr)
      name(NAME_DEFINITION, context = SyntacticContext.Expr.OtherExpr)
      Decl.parameters(SyntacticContext.Expr.OtherExpr)
      if (eat(TokenKind.Colon)) {
        Type.typeAndEffect()
      }
      expect(TokenKind.Equal, SyntacticContext.Expr.OtherExpr)
      statement(rhsIsOptional = false)
      close(mark, TreeKind.Expr.LetRecDef)
    }

    private def letImportExpr()(implicit s: State): Mark.Closed = {
      assert(at(TokenKind.KeywordImport))
      val mark = open()
      expect(TokenKind.KeywordImport, SyntacticContext.Expr.OtherExpr)
      val markJvmOp = open()
      nth(0) match {
        case TokenKind.KeywordJavaNew => JvmOp.constructor()
        case TokenKind.KeywordJavaGetField => JvmOp.getField()
        case TokenKind.KeywordJavaSetField => JvmOp.putField()
        case TokenKind.KeywordStatic => nth(1) match {
          case TokenKind.KeywordJavaGetField => JvmOp.staticGetField()
          case TokenKind.KeywordJavaSetField => JvmOp.staticPutField()
          case TokenKind.NameJava | TokenKind.NameLowerCase | TokenKind.NameUpperCase => JvmOp.staticMethod()
          case t =>
            val error = UnexpectedToken(expected = NamedTokenSet.JavaImport, actual = Some(t), SyntacticContext.Unknown, loc = currentSourceLocation())
            advanceWithError(error)
        }
        case TokenKind.NameJava | TokenKind.NameLowerCase | TokenKind.NameUpperCase => JvmOp.method()
        case t =>
          val error = UnexpectedToken(expected = NamedTokenSet.JavaImport, actual = Some(t), SyntacticContext.Unknown, loc = currentSourceLocation())
          advanceWithError(error)
      }
      close(markJvmOp, TreeKind.JvmOp.JvmOp)
      expect(TokenKind.Semi, SyntacticContext.Expr.OtherExpr)
      statement()
      close(mark, TreeKind.Expr.LetImport)
    }

    private def scopeExpr()(implicit s: State): Mark.Closed = {
      assert(at(TokenKind.KeywordRegion))
      val mark = open()
      expect(TokenKind.KeywordRegion, SyntacticContext.Expr.OtherExpr)
      name(NAME_VARIABLE, context = SyntacticContext.Expr.OtherExpr)
      if (at(TokenKind.CurlyL)) {
        block()
      }
      close(mark, TreeKind.Expr.Scope)
    }

    private def block()(implicit s: State): Mark.Closed = {
      assert(at(TokenKind.CurlyL))
      val mark = open()
      expect(TokenKind.CurlyL, SyntacticContext.Expr.OtherExpr)
      if (eat(TokenKind.CurlyR)) { // Handle empty block
        return close(mark, TreeKind.Expr.LiteralRecord)
      }
      statement()
      expect(TokenKind.CurlyR, SyntacticContext.Expr.OtherExpr)
      close(mark, TreeKind.Expr.Block)
    }

    private val FIRST_EXPR_DEBUG: Set[TokenKind] = Set(
      TokenKind.KeywordDebug,
      TokenKind.KeywordDebugBang,
      TokenKind.KeywordDebugBangBang
    )

    private def debugExpr()(implicit s: State): Mark.Closed = {
      assert(atAny(FIRST_EXPR_DEBUG))
      val mark = open()
      expectAny(FIRST_EXPR_DEBUG, SyntacticContext.Expr.OtherExpr)
      expect(TokenKind.ParenL, SyntacticContext.Expr.OtherExpr)
      expression()
      expect(TokenKind.ParenR, SyntacticContext.Expr.OtherExpr)
      close(mark, TreeKind.Expr.Debug)
    }

    private def matchOrMatchLambdaExpr()(implicit s: State): Mark.Closed = {
      assert(at(TokenKind.KeywordMatch))
      val mark = open()
      expect(TokenKind.KeywordMatch, SyntacticContext.Expr.OtherExpr)
      // Detect match lambda
      val isLambda = {
        var lookAhead = 0
        var isLambda = false
        var continue = true
        // We need to track the parenthesis nesting level to handle match-expressions
        // that include lambdas. IE. "match f(x -> g(x)) { case ... }".
        // In these cases the ArrowThin __does not__ indicate that the expression being parsed is a match lambda.
        var parenNestingLevel = 0
        while (continue && !eof()) {
          nth(lookAhead) match {
            // match expr { case ... }
            case TokenKind.KeywordCase => continue = false
            // match pattern -> expr
            case TokenKind.ArrowThinR if parenNestingLevel == 0 => isLambda = true; continue = false
            case TokenKind.ParenL => parenNestingLevel += 1; lookAhead += 1
            case TokenKind.ParenR => parenNestingLevel -= 1; lookAhead += 1
            case TokenKind.Eof =>
              val error = UnexpectedToken(expected = NamedTokenSet.Expression, actual = None, SyntacticContext.Expr.OtherExpr, loc = currentSourceLocation())
              return closeWithError(mark, error)
            case t if t.isFirstDecl =>
              // Advance past the erroneous region to the next stable token (the start of the declaration)
              for (_ <- 0 until lookAhead) {
                advance()
              }
              val error = UnexpectedToken(expected = NamedTokenSet.Expression, actual = Some(t), SyntacticContext.Expr.OtherExpr, loc = currentSourceLocation())
              return closeWithError(mark, error)
            case _ => lookAhead += 1
          }
        }
        isLambda
      }

      if (isLambda) {
        Pattern.pattern()
        expect(TokenKind.ArrowThinR, SyntacticContext.Expr.OtherExpr)
        expression()
        close(mark, TreeKind.Expr.LambdaMatch)
      } else {
        expression()
        oneOrMore(
          namedTokenSet = NamedTokenSet.MatchRule,
          checkForItem = _ == TokenKind.KeywordCase,
          getItem = matchRule,
          breakWhen = _.isRecoverExpr,
          delimiterL = TokenKind.CurlyL,
          delimiterR = TokenKind.CurlyR,
          separation = Separation.Optional(TokenKind.Comma),
          context = SyntacticContext.Expr.OtherExpr
        )
        close(mark, TreeKind.Expr.Match)
      }
    }

    private def matchRule()(implicit s: State): Mark.Closed = {
      assert(at(TokenKind.KeywordCase))
      val mark = open()
      expect(TokenKind.KeywordCase, SyntacticContext.Expr.OtherExpr)
      Pattern.pattern()
      if (eat(TokenKind.KeywordIf)) {
        expression()
      }
      if (eat(TokenKind.Equal)) {
        val error = UnexpectedToken(
          NamedTokenSet.FromKinds(Set(TokenKind.ArrowThickR)),
          actual = Some(TokenKind.Equal),
          sctx = SyntacticContext.Expr.OtherExpr,
          hint = Some("match cases use '=>' instead of '='."),
          loc = previousSourceLocation())
        closeWithError(open(), error)
      } else {
        expect(TokenKind.ArrowThickR, SyntacticContext.Expr.OtherExpr)
      }
      statement()
      close(mark, TreeKind.Expr.MatchRuleFragment)
    }

    private def typematchExpr()(implicit s: State): Mark.Closed = {
      assert(at(TokenKind.KeywordTypeMatch))
      val mark = open()
      expect(TokenKind.KeywordTypeMatch, SyntacticContext.Expr.OtherExpr)
      expression()
      oneOrMore(
        namedTokenSet = NamedTokenSet.MatchRule,
        checkForItem = _ == TokenKind.KeywordCase,
        getItem = typematchRule,
        breakWhen = _.isRecoverExpr,
        delimiterL = TokenKind.CurlyL,
        delimiterR = TokenKind.CurlyR,
        separation = Separation.Optional(TokenKind.Comma),
        context = SyntacticContext.Expr.OtherExpr
      )
      close(mark, TreeKind.Expr.TypeMatch)
    }

    private def typematchRule()(implicit s: State): Mark.Closed = {
      assert(at(TokenKind.KeywordCase))
      val mark = open()
      expect(TokenKind.KeywordCase, SyntacticContext.Expr.OtherExpr)
      name(NAME_VARIABLE, context = SyntacticContext.Expr.OtherExpr)
      if (eat(TokenKind.Colon)) {
        Type.ttype()
      }
      // TODO: It's common to type '=' instead of '=>' here. Should we make a specific error?
      if (eat(TokenKind.ArrowThickR)) {
        statement()
      }
      close(mark, TreeKind.Expr.TypeMatchRuleFragment)
    }

    private def restrictableChooseExpr()(implicit s: State): Mark.Closed = {
      assert(atAny(Set(TokenKind.KeywordChoose, TokenKind.KeywordChooseStar)))
      val mark = open()
      val isStar = eat(TokenKind.KeywordChooseStar)
      if (!isStar) {
        expect(TokenKind.KeywordChoose, SyntacticContext.Expr.OtherExpr)
      }
      expression()
      oneOrMore(
        namedTokenSet = NamedTokenSet.MatchRule,
        checkForItem = _ == TokenKind.KeywordCase,
        getItem = matchRule,
        breakWhen = _.isRecoverExpr,
        delimiterL = TokenKind.CurlyL,
        delimiterR = TokenKind.CurlyR,
        separation = Separation.Optional(TokenKind.Comma),
        context = SyntacticContext.Expr.OtherExpr
      )
      close(mark, if (isStar) TreeKind.Expr.RestrictableChooseStar else TreeKind.Expr.RestrictableChoose)
    }

    private def forApplicativeExpr()(implicit s: State): Mark.Closed = {
      assert(at(TokenKind.KeywordForA))
      val mark = open()
      expect(TokenKind.KeywordForA, SyntacticContext.Expr.OtherExpr)
      // Note: Only generator patterns are allowed here. Weeder verifies this.
      forFragments()
      expect(TokenKind.KeywordYield, SyntacticContext.Expr.OtherExpr)
      expression()
      close(mark, TreeKind.Expr.ForApplicative)
    }

    private def foreachExpr()(implicit s: State): Mark.Closed = {
      assert(at(TokenKind.KeywordForeach))
      val mark = open()
      var kind: TreeKind = TreeKind.Expr.Foreach
      expect(TokenKind.KeywordForeach, SyntacticContext.Expr.OtherExpr)
      forFragments()
      if (eat(TokenKind.KeywordYield)) {
        kind = TreeKind.Expr.ForeachYield
      }
      expression()
      close(mark, kind)
    }

    private def forMonadicExpr()(implicit s: State): Mark.Closed = {
      assert(at(TokenKind.KeywordForM))
      val mark = open()
      expect(TokenKind.KeywordForM, SyntacticContext.Expr.OtherExpr)
      forFragments()
      expect(TokenKind.KeywordYield, SyntacticContext.Expr.OtherExpr)
      expression()
      close(mark, TreeKind.Expr.ForMonadic)
    }

    private def forFragments()(implicit s: State): Unit = {
      oneOrMore(
        namedTokenSet = NamedTokenSet.ForFragment,
        checkForItem = t => t.isFirstPattern || t == TokenKind.KeywordIf,
        getItem = () =>
          if (at(TokenKind.KeywordIf)) {
            guardFragment()
          } else {
            generatorOrLetFragment()
          },
        breakWhen = t => t == TokenKind.KeywordYield || t.isRecoverExpr,
        separation = Separation.Required(TokenKind.Semi),
        context = SyntacticContext.Expr.OtherExpr
      )
    }

    private def guardFragment()(implicit s: State): Mark.Closed = {
      assert(at(TokenKind.KeywordIf))
      val mark = open()
      expect(TokenKind.KeywordIf, SyntacticContext.Expr.OtherExpr)
      expression()
      close(mark, TreeKind.Expr.ForFragmentGuard)
    }

    private def generatorOrLetFragment()(implicit s: State): Mark.Closed = {
      val mark = open()
      Pattern.pattern()
      val isGenerator = eat(TokenKind.ArrowThinL)
      if (!isGenerator) {
        expect(TokenKind.Equal, SyntacticContext.Expr.OtherExpr)
      }
      expression()
      close(mark, if (isGenerator) {
        TreeKind.Expr.ForFragmentGenerator
      } else {
        TreeKind.Expr.ForFragmentLet
      })
    }

    private def blockOrRecordExpr()(implicit s: State): Mark.Closed = {
      // Determines if a '{' is opening a block, a record literal or a record operation.
      assert(at(TokenKind.CurlyL))

      /**
        * Gets the distance to the first non-comment token after lookahead.
        */
      @tailrec
      def nextNonComment(lookahead: Int): Int = {
        if (s.position + lookahead > s.tokens.length - 1) {
          lookahead
        } else s.tokens(s.position + lookahead).kind match {
          case t if t.isComment => nextNonComment(lookahead + 1)
          case _ => lookahead
        }
      }

      // We can discern between record ops and literals vs. blocks by looking at the next two non-comment tokens.
      val nextTwoNonCommentTokens = {
        val nextIdx = nextNonComment(1)
        val nextNextIdx = nextNonComment(nextIdx + 1)
        (nth(nextIdx), nth(nextNextIdx))
      }
      nextTwoNonCommentTokens match {
        case (TokenKind.CurlyR, _)
             | (TokenKind.NameLowerCase, TokenKind.Equal)
             | (TokenKind.Plus, TokenKind.NameLowerCase)
             | (TokenKind.Minus, TokenKind.NameLowerCase) =>
          // Now check for record operation or record literal,
          // by looking for a '|' before the closing '}'
          val isRecordOp = {
            val tokensLeft = s.tokens.length - s.position
            var lookahead = 1
            var nestingLevel = 0
            var isRecordOp = false
            var continue = true
            while (continue && lookahead < tokensLeft) {
              nth(lookahead) match {
                // Found closing '}' so stop seeking.
                case TokenKind.CurlyR if nestingLevel == 0 => continue = false
                // found '|' before closing '}' -> It is a record operation.
                case TokenKind.Bar if nestingLevel == 0 =>
                  isRecordOp = true
                  continue = false
                case TokenKind.CurlyL | TokenKind.HashCurlyL =>
                  nestingLevel += 1
                  lookahead += 1
                case TokenKind.CurlyR =>
                  nestingLevel -= 1
                  lookahead += 1
                case _ => lookahead += 1
              }
            }
            isRecordOp
          }
          if (isRecordOp) {
            recordOperation()
          } else {
            recordLiteral()
          }
        case _ => block()
      }
    }

    private def recordLiteral()(implicit s: State): Mark.Closed = {
      assert(at(TokenKind.CurlyL))
      val mark = open()
      zeroOrMore(
        namedTokenSet = NamedTokenSet.FromKinds(NAME_FIELD),
        getItem = recordLiteralField,
        checkForItem = NAME_FIELD.contains,
        breakWhen = _.isRecoverExpr,
        delimiterL = TokenKind.CurlyL,
        delimiterR = TokenKind.CurlyR,
        context = SyntacticContext.Expr.OtherExpr
      )
      close(mark, TreeKind.Expr.LiteralRecord)
    }

    private def recordLiteralField()(implicit s: State): Mark.Closed = {
      val mark = open()
      name(NAME_FIELD, context = SyntacticContext.Expr.OtherExpr)
      expect(TokenKind.Equal, SyntacticContext.Expr.OtherExpr)
      expression()
      close(mark, TreeKind.Expr.LiteralRecordFieldFragment)
    }


    private def recordOperation()(implicit s: State): Mark.Closed = {
      assert(at(TokenKind.CurlyL))
      val mark = open()
      oneOrMore(
        namedTokenSet = NamedTokenSet.FromKinds(Set(TokenKind.Plus, TokenKind.Minus, TokenKind.NameLowerCase)),
        getItem = recordOp,
        checkForItem = _.isFirstRecordOp,
        breakWhen = _.isRecoverExpr,
        delimiterL = TokenKind.CurlyL,
        delimiterR = TokenKind.CurlyR,
        optionallyWith = Some((TokenKind.Bar, () => expression())),
        context = SyntacticContext.Expr.OtherExpr
      ) match {
        case Some(error) => closeWithError(mark, error)
        case None => close(mark, TreeKind.Expr.RecordOperation)
      }
    }

    private def recordOp()(implicit s: State): Mark.Closed = {
      val mark = open()
      nth(0) match {
        case TokenKind.Plus =>
          advance()
          name(NAME_FIELD, context = SyntacticContext.Expr.OtherExpr)
          expect(TokenKind.Equal, SyntacticContext.Expr.OtherExpr)
          expression()
          close(mark, TreeKind.Expr.RecordOpExtend)
        case TokenKind.Minus =>
          advance()
          name(NAME_FIELD, context = SyntacticContext.Expr.OtherExpr)
          close(mark, TreeKind.Expr.RecordOpRestrict)
        case TokenKind.NameLowerCase =>
          name(NAME_FIELD, context = SyntacticContext.Expr.OtherExpr)
          expect(TokenKind.Equal, SyntacticContext.Expr.OtherExpr)
          expression()
          close(mark, TreeKind.Expr.RecordOpUpdate)
        case at =>
          val error = UnexpectedToken(expected = NamedTokenSet.FromKinds(Set(TokenKind.Plus, TokenKind.Minus, TokenKind.NameLowerCase)), actual = Some(at), SyntacticContext.Expr.OtherExpr, loc = currentSourceLocation())
          advanceWithError(error, Some(mark))
      }
    }

    private def arrayLiteralExpr()(implicit s: State): Mark.Closed = {
      assert(at(TokenKind.ArrayHash))
      val mark = open()
      expect(TokenKind.ArrayHash, context = SyntacticContext.Expr.OtherExpr)
      zeroOrMore(
        namedTokenSet = NamedTokenSet.Expression,
        getItem = () => expression(),
        checkForItem = _.isFirstExpr,
        breakWhen = _.isRecoverExpr,
        delimiterL = TokenKind.CurlyL,
        delimiterR = TokenKind.CurlyR,
        context = SyntacticContext.Expr.OtherExpr
      )
      scopeName()
      close(mark, TreeKind.Expr.LiteralArray)
    }

    private def scopeName()(implicit s: State): Mark.Closed = {
      val mark = open()
      expect(TokenKind.At, SyntacticContext.Expr.OtherExpr)
      expression()
      close(mark, TreeKind.Expr.ScopeName)
    }

    private def vectorLiteralExpr()(implicit s: State): Mark.Closed = {
      assert(at(TokenKind.VectorHash))
      val mark = open()
      expect(TokenKind.VectorHash, SyntacticContext.Expr.OtherExpr)
      zeroOrMore(
        namedTokenSet = NamedTokenSet.Expression,
        getItem = () => expression(),
        checkForItem = _.isFirstExpr,
        breakWhen = _.isRecoverExpr,
        delimiterL = TokenKind.CurlyL,
        delimiterR = TokenKind.CurlyR,
        context = SyntacticContext.Expr.OtherExpr
      )
      close(mark, TreeKind.Expr.LiteralVector)
    }

    private def listLiteralExpr()(implicit s: State): Mark.Closed = {
      assert(at(TokenKind.ListHash))
      val mark = open()
      expect(TokenKind.ListHash, SyntacticContext.Expr.OtherExpr)
      zeroOrMore(
        namedTokenSet = NamedTokenSet.Expression,
        getItem = () => expression(),
        checkForItem = _.isFirstExpr,
        breakWhen = _.isRecoverExpr,
        delimiterL = TokenKind.CurlyL,
        delimiterR = TokenKind.CurlyR,
        context = SyntacticContext.Expr.OtherExpr
      )
      close(mark, TreeKind.Expr.LiteralList)
    }

    private def setLiteralExpr()(implicit s: State): Mark.Closed = {
      assert(at(TokenKind.SetHash))
      val mark = open()
      expect(TokenKind.SetHash, SyntacticContext.Expr.OtherExpr)
      zeroOrMore(
        namedTokenSet = NamedTokenSet.Expression,
        getItem = () => expression(),
        checkForItem = _.isFirstExpr,
        breakWhen = _.isRecoverExpr,
        delimiterL = TokenKind.CurlyL,
        delimiterR = TokenKind.CurlyR,
        context = SyntacticContext.Expr.OtherExpr
      )
      close(mark, TreeKind.Expr.LiteralSet)
    }

    private def mapLiteralExpr()(implicit s: State): Mark.Closed = {
      assert(at(TokenKind.MapHash))
      val mark = open()
      expect(TokenKind.MapHash, SyntacticContext.Expr.OtherExpr)
      zeroOrMore(
        namedTokenSet = NamedTokenSet.Expression,
        getItem = mapLiteralValue,
        checkForItem = _.isFirstExpr,
        breakWhen = _.isRecoverExpr,
        delimiterL = TokenKind.CurlyL,
        delimiterR = TokenKind.CurlyR,
        context = SyntacticContext.Expr.OtherExpr
      )
      close(mark, TreeKind.Expr.LiteralMap)
    }

    private def mapLiteralValue()(implicit s: State): Mark.Closed = {
      val mark = open()
      expression()
      expect(TokenKind.ArrowThickR, SyntacticContext.Expr.OtherExpr)
      expression()
      close(mark, TreeKind.Expr.LiteralMapKeyValueFragment)
    }

    private def checkedTypeCastExpr()(implicit s: State): Mark.Closed = {
      assert(at(TokenKind.KeywordCheckedCast))
      val mark = open()
      expect(TokenKind.KeywordCheckedCast, SyntacticContext.Expr.OtherExpr)
      if (eat(TokenKind.ParenL)) {
        expression()
        expect(TokenKind.ParenR, SyntacticContext.Expr.OtherExpr)
      }
      close(mark, TreeKind.Expr.CheckedTypeCast)
    }

    private def checkedEffectCastExpr()(implicit s: State): Mark.Closed = {
      assert(at(TokenKind.KeywordCheckedECast))
      val mark = open()
      expect(TokenKind.KeywordCheckedECast, SyntacticContext.Expr.OtherExpr)
      if (eat(TokenKind.ParenL)) {
        expression()
        expect(TokenKind.ParenR, SyntacticContext.Expr.OtherExpr)
      }
      close(mark, TreeKind.Expr.CheckedEffectCast)
    }

    private def uncheckedCastExpr()(implicit s: State): Mark.Closed = {
      assert(at(TokenKind.KeywordUncheckedCast))
      val mark = open()
      expect(TokenKind.KeywordUncheckedCast, SyntacticContext.Expr.OtherExpr)
      if (eat(TokenKind.ParenL)) {
        expression()
        if (eat(TokenKind.KeywordAs)) {
          Type.typeAndEffect()
        }
        expect(TokenKind.ParenR, SyntacticContext.Expr.OtherExpr)
      }
      close(mark, TreeKind.Expr.UncheckedCast)
    }

    private def unsafeExpr()(implicit s: State): Mark.Closed = {
      assert(at(TokenKind.KeywordUnsafe))
      val mark = open()
      expect(TokenKind.KeywordUnsafe, SyntacticContext.Expr.OtherExpr)
      expression()
      close(mark, TreeKind.Expr.Unsafe)
    }

    private def uncheckedMaskingCastExpr()(implicit s: State): Mark.Closed = {
      assert(at(TokenKind.KeywordMaskedCast))
      val mark = open()
      expect(TokenKind.KeywordMaskedCast, SyntacticContext.Expr.OtherExpr)
      if (eat(TokenKind.ParenL)) {
        expression()
        expect(TokenKind.ParenR, SyntacticContext.Expr.OtherExpr)
      }
      close(mark, TreeKind.Expr.UncheckedMaskingCast)
    }

    private def tryExpr()(implicit s: State): Mark.Closed = {
      assert(at(TokenKind.KeywordTry))
      val mark = open()
      expect(TokenKind.KeywordTry, SyntacticContext.Expr.OtherExpr)
      expression()
      if (at(TokenKind.KeywordCatch)) {
        while (at(TokenKind.KeywordCatch)) {
          catchBody()
        }
      } else if (at(TokenKind.KeywordWith)) {
        while (at(TokenKind.KeywordWith)) {
          withBody()
        }
      }

      close(mark, TreeKind.Expr.Try)
    }

    private def catchBody()(implicit s: State): Mark.Closed = {
      assert(at(TokenKind.KeywordCatch))
      val mark = open()
      expect(TokenKind.KeywordCatch, SyntacticContext.Expr.OtherExpr)
      oneOrMore(
        namedTokenSet = NamedTokenSet.CatchRule,
        getItem = catchRule,
        checkForItem = _ == TokenKind.KeywordCase,
        breakWhen = _.isRecoverExpr,
        separation = Separation.Optional(TokenKind.Comma),
        delimiterL = TokenKind.CurlyL,
        delimiterR = TokenKind.CurlyR,
        context = SyntacticContext.Expr.OtherExpr
      ) match {
        case Some(error) => closeWithError(mark, error)
        case None => close(mark, TreeKind.Expr.TryCatchBodyFragment)
      }
    }

    private def catchRule()(implicit s: State): Mark.Closed = {
      val mark = open()
      expect(TokenKind.KeywordCase, SyntacticContext.Expr.OtherExpr)
      name(NAME_VARIABLE, context = SyntacticContext.Expr.OtherExpr)
      expect(TokenKind.Colon, SyntacticContext.Expr.OtherExpr)
      name(NAME_JAVA, tail = Set(), allowQualified = true, context = SyntacticContext.Expr.OtherExpr)
      expect(TokenKind.ArrowThickR, SyntacticContext.Expr.OtherExpr)
      statement()
      close(mark, TreeKind.Expr.TryCatchRuleFragment)
    }

    private def withBody()(implicit s: State): Mark.Closed = {
      assert(at(TokenKind.KeywordWith))
      val mark = open()
      expect(TokenKind.KeywordWith, SyntacticContext.Expr.OtherExpr)
      name(NAME_EFFECT, allowQualified = true, context = SyntacticContext.Expr.OtherExpr)
      oneOrMore(
        namedTokenSet = NamedTokenSet.WithRule,
        getItem = withRule,
        checkForItem = kind => kind == TokenKind.KeywordDef || kind.isComment,
        breakWhen = _.isRecoverExpr,
        separation = Separation.Optional(TokenKind.Comma),
        delimiterL = TokenKind.CurlyL,
        delimiterR = TokenKind.CurlyR,
        context = SyntacticContext.Expr.OtherExpr
      ) match {
        case Some(error) => closeWithError(mark, error)
        case None => close(mark, TreeKind.Expr.TryWithBodyFragment)
      }
    }

    private def withRule()(implicit s: State): Mark.Closed = {
      assert(nth(0).isComment || at(TokenKind.KeywordDef))
      val mark = open()
      expect(TokenKind.KeywordDef, SyntacticContext.Expr.OtherExpr)
      name(Set(TokenKind.NameLowerCase), context = SyntacticContext.Expr.OtherExpr)
      Decl.parameters(SyntacticContext.Expr.OtherExpr)
      expect(TokenKind.Equal, SyntacticContext.Expr.OtherExpr)
      expression()
      close(mark, TreeKind.Expr.TryWithRuleFragment)
    }

    private def throwExpr()(implicit s: State): Mark.Closed = {
      assert(at(TokenKind.KeywordThrow))
      val mark = open()
      expect(TokenKind.KeywordThrow, SyntacticContext.Expr.OtherExpr)
      expression()
      close(mark, TreeKind.Expr.Throw)
    }

    private def doExpr()(implicit s: State): Mark.Closed = {
      assert(at(TokenKind.KeywordDo))
      val mark = open()
      expect(TokenKind.KeywordDo, SyntacticContext.Expr.Do)
      name(NAME_QNAME, allowQualified = true, context = SyntacticContext.Expr.Do)
      arguments()
      close(mark, TreeKind.Expr.Do)
    }

<<<<<<< HEAD
    private def invokeMethod2OrGetField2Expr()(implicit s: State): Mark.Closed = {
      assert(at(TokenKind.NameLowerCase))
      val mark = open()

      // Wrap the lower name as an expression.
      val mark2 = open()
      name(Set(TokenKind.NameLowerCase), context = SyntacticContext.Expr.OtherExpr)
      close(mark2, TreeKind.Expr.Expr)

      eat(TokenKind.Dot)
      name(Set(TokenKind.NameLowerCase), context = SyntacticContext.Expr.OtherExpr)
      // x.f is a field lookup and x.f(..) is a java method
      if (at(TokenKind.ParenL)) {
        arguments()
        close(mark, TreeKind.Expr.InvokeMethod2)
      } else {
        close(mark, TreeKind.Expr.GetField2)
      }
    }

=======
>>>>>>> 8eab9060
    private def ambiguousNewExpr()(implicit s: State): Mark.Closed = {
      assert(at(TokenKind.KeywordNew))
      val mark = open()
      expect(TokenKind.KeywordNew, SyntacticContext.Expr.OtherExpr)
      Type.ttype()

      // NewStruct, NewObject, or InvokeConstructor?
      if (at(TokenKind.CurlyL) && (nth(1) == TokenKind.NameLowerCase || (nth(1) == TokenKind.CurlyR && nth(2) == TokenKind.At))) {
        // case 2: new Struct {field1 = expr1, field2 = expr2, ...} @ region
        //     or: new Struct {} @ region
        zeroOrMore(
          namedTokenSet = NamedTokenSet.FromKinds(NAME_FIELD),
          checkForItem = NAME_FIELD.contains,
          getItem = structFieldInit,
          breakWhen = _.isRecoverExpr,
          context = SyntacticContext.Expr.OtherExpr,
          separation = Separation.Required(TokenKind.Comma),
          delimiterL = TokenKind.CurlyL,
          delimiterR = TokenKind.CurlyR
        )
        expect(TokenKind.At, SyntacticContext.Expr.OtherExpr)
        expression()
        close(mark, TreeKind.Expr.NewStruct)
      } else if (at(TokenKind.CurlyL)) {
        // Case 1: new Type { ... }
        oneOrMore(
          namedTokenSet = NamedTokenSet.FromKinds(Set(TokenKind.KeywordDef)),
          checkForItem = t => t.isComment || t == TokenKind.KeywordDef,
          getItem = jvmMethod,
          breakWhen = _.isRecoverExpr,
          delimiterL = TokenKind.CurlyL,
          delimiterR = TokenKind.CurlyR,
          separation = Separation.None,
          context = SyntacticContext.Expr.OtherExpr
        )
        close(mark, TreeKind.Expr.NewObject)
      } else {
        // Case 3: new Type(exps...)
        arguments()
        close(mark, TreeKind.Expr.InvokeConstructor2)
      }
    }

    private def structFieldInit()(implicit s: State): Mark.Closed = {
      val mark = open()
      name(NAME_FIELD, context = SyntacticContext.Expr.OtherExpr)
      expect(TokenKind.Equal, SyntacticContext.Expr.OtherExpr)
      expression()
      close(mark, TreeKind.Expr.LiteralStructFieldFragment)
    }

    private def jvmMethod()(implicit s: State): Mark.Closed = {
      assert(at(TokenKind.KeywordDef))
      val mark = open()
      expect(TokenKind.KeywordDef, SyntacticContext.Expr.OtherExpr)
      name(NAME_JAVA, tail = Set(), context = SyntacticContext.Expr.OtherExpr)
      Decl.parameters(SyntacticContext.Expr.OtherExpr)
      expect(TokenKind.Colon, SyntacticContext.Expr.OtherExpr)
      Type.typeAndEffect()
      expect(TokenKind.Equal, SyntacticContext.Expr.OtherExpr)
      Expr.statement()
      close(mark, TreeKind.Expr.JvmMethod)
    }

    private def staticExpr()(implicit s: State): Mark.Closed = {
      assert(at(TokenKind.KeywordStaticUppercase))
      val mark = open()
      expect(TokenKind.KeywordStaticUppercase, SyntacticContext.Expr.OtherExpr)
      close(mark, TreeKind.Expr.Static)
    }

    private def selectExpr()(implicit s: State): Mark.Closed = {
      assert(at(TokenKind.KeywordSelect))
      val mark = open()
      expect(TokenKind.KeywordSelect, SyntacticContext.Expr.OtherExpr)
      expect(TokenKind.CurlyL, SyntacticContext.Expr.OtherExpr)
      comments()
      // Note: We can't use zeroOrMore here because there's special semantics:
      // The wildcard rule (case _ => ...) must be the last one.
      var continue = true
      while (continue && at(TokenKind.KeywordCase) && !eof()) {
        val ruleMark = open()
        expect(TokenKind.KeywordCase, SyntacticContext.Expr.OtherExpr)
        val isDefault = findBefore(TokenKind.ArrowThickR, Array(TokenKind.ArrowThinL))
        if (isDefault) {
          // Only the last rule can be a wildcard rule so stop after this one
          continue = false
          expect(TokenKind.Underscore, SyntacticContext.Expr.OtherExpr)
          expect(TokenKind.ArrowThickR, SyntacticContext.Expr.OtherExpr)
          statement()
          close(ruleMark, TreeKind.Expr.SelectRuleDefaultFragment)
        } else {
          name(NAME_VARIABLE, context = SyntacticContext.Expr.OtherExpr)
          expect(TokenKind.ArrowThinL, SyntacticContext.Expr.OtherExpr)
          // Note that only "Channel.recv" and "recv" are allowed for this name.
          // We don't want to reserve "Channel" and "recv" as keywords,
          // so parsing it as a qname seems fine for now.
          name(NAME_QNAME, allowQualified = true, context = SyntacticContext.Expr.OtherExpr)
          expect(TokenKind.ParenL, SyntacticContext.Expr.OtherExpr)
          expression()
          expect(TokenKind.ParenR, SyntacticContext.Expr.OtherExpr)
          expect(TokenKind.ArrowThickR, SyntacticContext.Expr.OtherExpr)
          statement()
          close(ruleMark, TreeKind.Expr.SelectRuleFragment)
        }
      }
      expect(TokenKind.CurlyR, SyntacticContext.Expr.OtherExpr)

      close(mark, TreeKind.Expr.Select)
    }

    private def spawnExpr()(implicit s: State): Mark.Closed = {
      assert(at(TokenKind.KeywordSpawn))
      val mark = open()
      expect(TokenKind.KeywordSpawn, SyntacticContext.Expr.OtherExpr)
      expression()
      scopeName()
      close(mark, TreeKind.Expr.Spawn)
    }

    private def parYieldExpr()(implicit s: State): Mark.Closed = {
      assert(at(TokenKind.KeywordPar))
      val mark = open()
      expect(TokenKind.KeywordPar, SyntacticContext.Expr.OtherExpr)
      if (at(TokenKind.ParenL)) {
        oneOrMore(
          namedTokenSet = NamedTokenSet.Pattern,
          getItem = parYieldFragment,
          checkForItem = _.isFirstPattern,
          separation = Separation.Required(TokenKind.Semi),
          breakWhen = kind => kind == TokenKind.KeywordYield || kind.isRecoverExpr,
          context = SyntacticContext.Expr.OtherExpr
        ) match {
          case Some(error) => closeWithError(open(), error)
          case None =>
        }
      }
      expect(TokenKind.KeywordYield, SyntacticContext.Expr.OtherExpr)
      expression()
      close(mark, TreeKind.Expr.ParYield)
    }

    private def parYieldFragment()(implicit s: State): Mark.Closed = {
      val mark = open()
      Pattern.pattern()
      expect(TokenKind.ArrowThinL, SyntacticContext.Expr.OtherExpr)
      expression()
      close(mark, TreeKind.Expr.ParYieldFragment)
    }

    private def fixpointConstraintSetExpr()(implicit s: State): Mark.Closed = {
      assert(at(TokenKind.HashCurlyL))
      val mark = open()
      zeroOrMore(
        namedTokenSet = NamedTokenSet.FromKinds(NAME_PREDICATE),
        checkForItem = NAME_PREDICATE.contains,
        getItem = fixpointConstraint,
        context = SyntacticContext.Expr.Constraint,
        delimiterL = TokenKind.HashCurlyL,
        delimiterR = TokenKind.CurlyR,
        separation = Separation.Required(TokenKind.DotWhiteSpace, allowTrailing = true),
        breakWhen = _.isRecoverExpr,
      )
      close(mark, TreeKind.Expr.FixpointConstraintSet)
    }

    private def fixpointConstraint()(implicit s: State): Mark.Closed = {
      val mark = open()
      Predicate.head()
      if (eat(TokenKind.ColonMinus)) {
        Predicate.body()
        while (eat(TokenKind.Comma) && !eof()) {
          Predicate.body()
        }
      }
      close(mark, TreeKind.Expr.FixpointConstraint)
    }

    private def fixpointLambdaExpr()(implicit s: State): Mark.Closed = {
      assert(at(TokenKind.HashParenL))
      val mark = open()
      Predicate.params()
      expect(TokenKind.ArrowThinR, SyntacticContext.Expr.OtherExpr)
      expression()
      close(mark, TreeKind.Expr.FixpointLambda)
    }

    private def fixpointSolveExpr()(implicit s: State): Mark.Closed = {
      assert(at(TokenKind.KeywordSolve))
      val mark = open()
      expect(TokenKind.KeywordSolve, SyntacticContext.Expr.OtherExpr)
      expression()
      while (eat(TokenKind.Comma) && !eof()) {
        expression()
      }

      if (eat(TokenKind.KeywordProject)) {
        name(NAME_PREDICATE, context = SyntacticContext.Expr.OtherExpr)
        while (eat(TokenKind.Comma) && !eof()) {
          name(NAME_PREDICATE, context = SyntacticContext.Expr.OtherExpr)
        }
      }
      close(mark, TreeKind.Expr.FixpointSolveWithProject)
    }

    private def fixpointInjectExpr()(implicit s: State): Mark.Closed = {
      assert(at(TokenKind.KeywordInject))
      val mark = open()
      expect(TokenKind.KeywordInject, SyntacticContext.Expr.OtherExpr)
      expression()
      while (eat(TokenKind.Comma) && !eof()) {
        expression()
      }
      expect(TokenKind.KeywordInto, SyntacticContext.Expr.OtherExpr)
      name(NAME_PREDICATE, context = SyntacticContext.Expr.OtherExpr)
      while (eat(TokenKind.Comma) && !eof()) {
        name(NAME_PREDICATE, context = SyntacticContext.Expr.OtherExpr)
      }
      close(mark, TreeKind.Expr.FixpointInject)
    }

    private def fixpointQueryExpr()(implicit s: State): Mark.Closed = {
      assert(at(TokenKind.KeywordQuery))
      val mark = open()
      expect(TokenKind.KeywordQuery, SyntacticContext.Expr.OtherExpr)
      expression()
      while (eat(TokenKind.Comma) && !eof()) {
        expression()
      }
      if (at(TokenKind.KeywordSelect)) {
        fixpointQuerySelect()
      }
      if (at(TokenKind.KeywordFrom)) {
        fixpointQueryFrom()
      }
      if (at(TokenKind.KeywordWhere)) {
        fixpointQueryWhere()
      }
      close(mark, TreeKind.Expr.FixpointQuery)
    }

    private def fixpointQuerySelect()(implicit s: State): Mark.Closed = {
      assert(at(TokenKind.KeywordSelect))
      val mark = open()
      expect(TokenKind.KeywordSelect, SyntacticContext.Expr.OtherExpr)
      (nth(0), nth(1)) match {
        case (TokenKind.ParenL, TokenKind.ParenR) => expression()
        case (TokenKind.ParenL, _) => zeroOrMore(
          namedTokenSet = NamedTokenSet.Expression,
          getItem = () => expression(),
          checkForItem = _.isFirstExpr,
          breakWhen = _.isRecoverExpr,
          context = SyntacticContext.Expr.OtherExpr
        )
        case _ => expression()
      }
      close(mark, TreeKind.Expr.FixpointSelect)
    }

    private def fixpointQueryFrom()(implicit s: State): Mark.Closed = {
      assert(at(TokenKind.KeywordFrom))
      val mark = open()
      expect(TokenKind.KeywordFrom, SyntacticContext.Expr.OtherExpr)
      Predicate.atom()
      while (eat(TokenKind.Comma) && !eof()) {
        Predicate.atom()
      }
      close(mark, TreeKind.Expr.FixpointFromFragment)
    }

    private def fixpointQueryWhere()(implicit s: State): Mark.Closed = {
      assert(at(TokenKind.KeywordWhere))
      val mark = open()
      expect(TokenKind.KeywordWhere, SyntacticContext.Expr.OtherExpr)
      expression()
      close(mark, TreeKind.Expr.FixpointWhere)
    }

    private def intrinsicExpr()(implicit s: State): Mark.Closed = {
      val mark = open()
      advance()
      close(mark, TreeKind.Expr.Intrinsic)
    }

    private val FIRST_EXPR_INTERPOLATED_STRING: Set[TokenKind] = Set(TokenKind.LiteralStringInterpolationL, TokenKind.LiteralDebugStringL)

    private def interpolatedStringExpr()(implicit s: State): Mark.Closed = {
      assert(atAny(FIRST_EXPR_INTERPOLATED_STRING))
      val mark = open()

      def atTerminator(kind: Option[TokenKind]) = kind match {
        case Some(TokenKind.LiteralStringInterpolationL) => at(TokenKind.LiteralStringInterpolationR)
        case Some(TokenKind.LiteralDebugStringL) => at(TokenKind.LiteralDebugStringR)
        case _ => false
      }

      def getOpener: Option[TokenKind] = nth(0) match {
        case TokenKind.LiteralStringInterpolationL => advance(); Some(TokenKind.LiteralStringInterpolationL)
        case TokenKind.LiteralDebugStringL => advance(); Some(TokenKind.LiteralDebugStringR)
        case _ => None
      }

      var lastOpener = getOpener
      while (lastOpener.isDefined && !eof()) {
        if (atTerminator(lastOpener)) {
          lastOpener = None // Terminate the loop
        } else {
          expression()
          lastOpener = getOpener // Try to get nested interpolation
        }
      }
      expectAny(Set(TokenKind.LiteralStringInterpolationR, TokenKind.LiteralDebugStringR), SyntacticContext.Expr.OtherExpr)
      close(mark, TreeKind.Expr.StringInterpolation)
    }
  }

  private object Pattern {
    def pattern()(implicit s: State): Mark.Closed = {
      // If a new pattern is added here, remember to add it to FIRST_PATTERN too.
      val mark = open()
      var lhs = nth(0) match {
        case TokenKind.NameLowerCase
             | TokenKind.NameGreek
             | TokenKind.NameMath
             | TokenKind.Underscore
             | TokenKind.KeywordQuery => variablePat()
        case TokenKind.LiteralString
             | TokenKind.LiteralChar
             | TokenKind.LiteralFloat32
             | TokenKind.LiteralFloat64
             | TokenKind.LiteralBigDecimal
             | TokenKind.LiteralInt8
             | TokenKind.LiteralInt16
             | TokenKind.LiteralInt32
             | TokenKind.LiteralInt64
             | TokenKind.LiteralBigInt
             | TokenKind.KeywordTrue
             | TokenKind.KeywordFalse
             | TokenKind.LiteralRegex
             | TokenKind.KeywordNull => literalPat()
        case TokenKind.NameUpperCase => tagPat()
        case TokenKind.ParenL => tuplePat()
        case TokenKind.CurlyL => recordPat()
        case TokenKind.Minus => unaryPat()
        case t =>
          val mark = open()
          val error = UnexpectedToken(expected = NamedTokenSet.Pattern, actual = Some(t), SyntacticContext.Pat.OtherPat, loc = currentSourceLocation())
          closeWithError(mark, error)
      }
      // Handle FCons
      if (eat(TokenKind.ColonColon)) {
        lhs = close(openBefore(lhs), TreeKind.Pattern.Pattern)
        pattern()
        close(openBefore(lhs), TreeKind.Pattern.FCons)
      }
      close(mark, TreeKind.Pattern.Pattern)
    }

    private def variablePat()(implicit s: State): Mark.Closed = {
      val mark = open()
      name(NAME_VARIABLE, context = SyntacticContext.Pat.OtherPat)
      close(mark, TreeKind.Pattern.Variable)
    }

    private def literalPat()(implicit s: State): Mark.Closed = {
      val mark = open()
      advance()
      close(mark, TreeKind.Pattern.Literal)
    }

    private def tagPat()(implicit s: State): Mark.Closed = {
      val mark = open()
      name(NAME_TAG, allowQualified = true, context = SyntacticContext.Pat.OtherPat)
      if (at(TokenKind.ParenL)) {
        tuplePat()
      }
      close(mark, TreeKind.Pattern.Tag)
    }

    private def tuplePat()(implicit s: State): Mark.Closed = {
      assert(at(TokenKind.ParenL))
      val mark = open()
      zeroOrMore(
        namedTokenSet = NamedTokenSet.Pattern,
        getItem = pattern,
        checkForItem = _.isFirstPattern,
        breakWhen = _.isRecoverExpr,
        context = SyntacticContext.Pat.OtherPat
      )
      close(mark, TreeKind.Pattern.Tuple)
    }

    private def recordPat()(implicit s: State): Mark.Closed = {
      assert(at(TokenKind.CurlyL))
      val mark = open()
      zeroOrMore(
        namedTokenSet = NamedTokenSet.FromKinds(NAME_FIELD),
        getItem = recordField,
        checkForItem = NAME_FIELD.contains,
        delimiterL = TokenKind.CurlyL,
        delimiterR = TokenKind.CurlyR,
        optionallyWith = Some((TokenKind.Bar, () => pattern())),
        breakWhen = _.isRecoverExpr,
        context = SyntacticContext.Pat.OtherPat
      )
      close(mark, TreeKind.Pattern.Record)
    }

    private def recordField()(implicit s: State): Mark.Closed = {
      val mark = open()
      name(NAME_FIELD, context = SyntacticContext.Pat.OtherPat)
      if (eat(TokenKind.Equal)) {
        pattern()
      }
      close(mark, TreeKind.Pattern.RecordFieldFragment)
    }

    private def unaryPat()(implicit s: State): Mark.Closed = {
      val mark = open()
      val opMark = open()
      advance()
      close(opMark, TreeKind.Operator)
      advance()
      close(mark, TreeKind.Pattern.Unary)
    }
  }

  private object Type {
    def typeAndEffect()(implicit s: State): Mark.Closed = {
      val lhs = ttype()
      if (eat(TokenKind.Backslash)) {
        val mark = open()
        ttype()
        close(mark, TreeKind.Type.Effect)
      } else lhs
    }

    def ttype(left: TokenKind = TokenKind.Eof)(implicit s: State): Mark.Closed = {
      var lhs = if (left == TokenKind.ArrowThinR) typeAndEffect() else typeDelimited()
      // handle Type argument application
      while (at(TokenKind.BracketL)) {
        val mark = openBefore(lhs)
        arguments()
        lhs = close(mark, TreeKind.Type.Apply)
        lhs = close(openBefore(lhs), TreeKind.Type.Type)
      }
      // Handle binary operators
      var continue = true
      while (continue) {
        val right = nth(0)
        if (right == TokenKind.Tilde) {
          // This branch is hit when tilde is used like a binary operator.
          // That only happens in equality constraints, an in that case,
          // we want to let that rule continue instead of producing a binary type expression.
          continue = false
        } else if (rightBindsTighter(left, right)) {
          val mark = openBefore(lhs)
          val markOp = open()
          advance()
          close(markOp, TreeKind.Operator)
          ttype(right)
          lhs = close(mark, TreeKind.Type.Binary)
          lhs = close(openBefore(lhs), TreeKind.Type.Type)
        } else {
          continue = false
        }
      }
      // Handle kind ascriptions
      if (eat(TokenKind.Colon)) {
        Type.kind()
        lhs = close(openBefore(lhs), TreeKind.Type.Ascribe)
        lhs = close(openBefore(lhs), TreeKind.Type.Type)
      }

      lhs
    }

    // A precedence table for type operators, lower is higher precedence
    private def TYPE_OP_PRECEDENCE: List[Array[TokenKind]] = List(
      // BINARY OPS
      Array(TokenKind.ArrowThinR), // ->
      Array(TokenKind.KeywordRvadd, TokenKind.KeywordRvsub), // rvadd, rvsub
      Array(TokenKind.KeywordRvand), // rvand
      Array(TokenKind.Plus, TokenKind.Minus), // +, -
      Array(TokenKind.Ampersand), // &
      Array(TokenKind.KeywordXor), // xor
      Array(TokenKind.KeywordOr), // or
      Array(TokenKind.KeywordAnd), // and
      // UNARY OPS
      Array(TokenKind.KeywordRvnot, TokenKind.Tilde, TokenKind.KeywordNot) // rvnot, ~, not
    )

    private def rightBindsTighter(left: TokenKind, right: TokenKind): Boolean = {
      val rt = TYPE_OP_PRECEDENCE.indexWhere(l => l.contains(right))
      if (rt == -1) {
        return false
      }

      val lt = TYPE_OP_PRECEDENCE.indexWhere(l => l.contains(left))
      if (lt == -1) {
        assert(left == TokenKind.Eof)
        return true
      }
      // This >= rather than > makes it so that operators with equal precedence are left-associative.
      // IE. 't + eff1 + eff2' becomes '(t + eff1) + eff2' rather than 't + (eff1 + eff2)'
      rt >= lt
    }

    def arguments()(implicit s: State): Mark.Closed = {
      val mark = open()
      zeroOrMore(
        namedTokenSet = NamedTokenSet.Type,
        getItem = argument,
        checkForItem = _.isFirstType,
        delimiterL = TokenKind.BracketL,
        delimiterR = TokenKind.BracketR,
        breakWhen = _.isRecoverType,
        context = SyntacticContext.Type.OtherType
      )
      close(mark, TreeKind.Type.ArgumentList)
    }

    private def argument()(implicit s: State): Mark.Closed = {
      val mark = open()
      ttype()
      close(mark, TreeKind.Type.Argument)
    }

    def parameters()(implicit s: State): Mark.Closed = {
      val mark = open()
      oneOrMore(
        namedTokenSet = NamedTokenSet.Parameter,
        getItem = parameter,
        checkForItem = kind => NAME_VARIABLE.contains(kind) || NAME_TYPE.contains(kind),
        delimiterL = TokenKind.BracketL,
        delimiterR = TokenKind.BracketR,
        breakWhen = _.isRecoverType,
        context = SyntacticContext.Type.OtherType
      ) match {
        case Some(error) => closeWithError(mark, error)
        case None => close(mark, TreeKind.TypeParameterList)
      }
    }

    private def parameter()(implicit s: State): Mark.Closed = {
      val mark = open()
      name(NAME_VARIABLE ++ NAME_TYPE, context = SyntacticContext.Type.OtherType)
      if (at(TokenKind.Colon)) {
        expect(TokenKind.Colon, SyntacticContext.Type.OtherType)
        Type.kind()
      }
      close(mark, TreeKind.Parameter)
    }

    def constraints()(implicit s: State): Mark.Closed = {
      assert(at(TokenKind.KeywordWith))
      val mark = open()
      expect(TokenKind.KeywordWith, SyntacticContext.WithClause)
      // Note, Can't use zeroOrMore here since there's are no delimiterR.
      var continue = true
      while (continue && !eof()) {
        if (atAny(NAME_DEFINITION)) {
          constraint()
        } else {
          val error = UnexpectedToken(expected = NamedTokenSet.FromKinds(NAME_DEFINITION), actual = Some(nth(0)), SyntacticContext.WithClause, loc = currentSourceLocation())
          closeWithError(open(), error)
          continue = false
        }
        if (!eat(TokenKind.Comma)) {
          continue = false
        }
      }
      close(mark, TreeKind.Type.ConstraintList)
    }

    private def constraint()(implicit s: State): Mark.Closed = {
      val mark = open()
      name(NAME_DEFINITION, tail = Set(TokenKind.NameLowerCase), allowQualified = true, SyntacticContext.WithClause)
      expect(TokenKind.BracketL, SyntacticContext.WithClause)
      Type.ttype()
      expect(TokenKind.BracketR, SyntacticContext.WithClause)
      close(mark, TreeKind.Type.Constraint)
    }

    def derivations()(implicit s: State): Mark.Closed = {
      assert(at(TokenKind.KeywordWith))
      val mark = open()
      expect(TokenKind.KeywordWith, SyntacticContext.WithClause)
      // Note, Can't use zeroOrMore here since there's are no delimiterR.
      var continue = true
      while (continue && !eof()) {
        if (atAny(NAME_QNAME)) {
          name(NAME_QNAME, allowQualified = true, context = SyntacticContext.WithClause)
        } else {
          val error = UnexpectedToken(expected = NamedTokenSet.FromKinds(NAME_QNAME), actual = Some(nth(0)), SyntacticContext.WithClause, loc = currentSourceLocation())
          closeWithError(open(), error)
          continue = false
        }
        if (!eat(TokenKind.Comma)) {
          continue = false
        }
      }
      close(mark, TreeKind.DerivationList)
    }

    private def typeDelimited()(implicit s: State): Mark.Closed = {
      // If a new type is added here, remember to add it to TYPE_FIRST too.
      val mark = open()
      nth(0) match {
        case TokenKind.NameUpperCase => name(NAME_TYPE, allowQualified = true, context = SyntacticContext.Type.OtherType)
        case TokenKind.NameMath
             | TokenKind.NameGreek
             | TokenKind.Underscore => name(NAME_VARIABLE, context = SyntacticContext.Type.OtherType)
        case TokenKind.NameLowerCase => variableType()
        case TokenKind.KeywordUniv
             | TokenKind.KeywordFalse
             | TokenKind.KeywordTrue => constantType()
        case TokenKind.ParenL => tupleOrRecordRowType()
        case TokenKind.CurlyL => recordOrEffectSetType()
        case TokenKind.HashCurlyL => schemaType()
        case TokenKind.HashParenL => schemaRowType()
        case TokenKind.NameJava => nativeType()
        case TokenKind.AngleL => caseSetType()
        case TokenKind.KeywordNot
             | TokenKind.Tilde
             | TokenKind.KeywordRvnot => unaryType()
        // TODO: Static is used as a type name in Prelude.flix. That requires special handling here.
        // If we remove this rule, remove KeywordStaticUppercase from FIRST_TYPE too.
        case TokenKind.KeywordStaticUppercase => name(Set(TokenKind.KeywordStaticUppercase), context = SyntacticContext.Type.OtherType)
        case t =>
          val mark = open()
          val error = UnexpectedToken(expected = NamedTokenSet.Type, actual = Some(t), SyntacticContext.Type.OtherType, loc = currentSourceLocation())
          closeWithError(mark, error)
      }
      close(mark, TreeKind.Type.Type)
    }

    private val TYPE_VAR: Set[TokenKind] = Set(TokenKind.NameLowerCase, TokenKind.NameGreek, TokenKind.NameMath, TokenKind.Underscore)

    private def variableType()(implicit s: State): Mark.Closed = {
      val mark = open()
      expectAny(TYPE_VAR, SyntacticContext.Type.OtherType)
      close(mark, TreeKind.Type.Variable)
    }

    private val TYPE_CONSTANT: Set[TokenKind] = Set(TokenKind.KeywordUniv, TokenKind.KeywordFalse, TokenKind.KeywordTrue)

    private def constantType()(implicit s: State): Mark.Closed = {
      val mark = open()
      expectAny(TYPE_CONSTANT, SyntacticContext.Type.OtherType)
      close(mark, TreeKind.Type.Constant)
    }

    private def tupleOrRecordRowType()(implicit s: State): Mark.Closed = {
      assert(at(TokenKind.ParenL))
      // Record rows follow the rule '(' (name '=' type)* ('|' name)? )
      // So the prefix is always "( name '='" or "'|'"
      val next = nth(1)
      val nextnext = nth(2)
      val isRecordRow = next == TokenKind.Bar || next == TokenKind.NameLowerCase && nextnext == TokenKind.Equal || next == TokenKind.ParenR
      if (isRecordRow) {
        recordRow()
      } else {
        tuple()
      }
    }

    private def recordRow()(implicit s: State): Mark.Closed = {
      assert(at(TokenKind.ParenL))
      val mark = open()
      zeroOrMore(
        namedTokenSet = NamedTokenSet.FromKinds(NAME_FIELD),
        getItem = recordField,
        checkForItem = NAME_FIELD.contains,
        breakWhen = _.isRecoverType,
        optionallyWith = Some((TokenKind.Bar, variableType)),
        context = SyntacticContext.Type.OtherType
      )
      close(mark, TreeKind.Type.RecordRow)
    }

    def tuple()(implicit s: State): Mark.Closed = {
      assert(at(TokenKind.ParenL))
      val mark = open()
      zeroOrMore(
        namedTokenSet = NamedTokenSet.Type,
        getItem = () => ttype(),
        checkForItem = _.isFirstType,
        breakWhen = _.isRecoverType,
        context = SyntacticContext.Type.OtherType
      )
      close(mark, TreeKind.Type.Tuple)
    }

    private def recordOrEffectSetType()(implicit s: State): Mark.Closed = {
      assert(at(TokenKind.CurlyL))
      val isRecord = (nth(1), nth(2)) match {
        case (TokenKind.CurlyR, _) => false
        case (TokenKind.Bar, _)
             | (_, TokenKind.Bar)
             | (_, TokenKind.Equal) => true
        case _ => false
      }
      if (isRecord) record() else effectSet()
    }

    private def record()(implicit s: State): Mark.Closed = {
      assert(at(TokenKind.CurlyL))
      val mark = open()
      (nth(1), nth(2)) match {
        // Empty record type
        case (TokenKind.Bar, TokenKind.CurlyR) =>
          advance() // consume '{'.
          advance() // consume '|'.
          advance() // consume '}'.
          close(mark, TreeKind.Type.Record)
        case _ =>
          zeroOrMore(
            namedTokenSet = NamedTokenSet.FromKinds(NAME_FIELD),
            getItem = recordField,
            checkForItem = NAME_FIELD.contains,
            breakWhen = _.isRecoverType,
            delimiterL = TokenKind.CurlyL,
            delimiterR = TokenKind.CurlyR,
            optionallyWith = Some((TokenKind.Bar, variableType)),
            context = SyntacticContext.Type.OtherType
          )
          close(mark, TreeKind.Type.Record)
      }
    }

    private def recordField()(implicit s: State): Mark.Closed = {
      val mark = open()
      name(NAME_FIELD, context = SyntacticContext.Type.OtherType)
      expect(TokenKind.Equal, SyntacticContext.Type.OtherType)
      ttype()
      close(mark, TreeKind.Type.RecordFieldFragment)
    }

    private def effectSet()(implicit s: State): Mark.Closed = {
      val mark = open()
      zeroOrMore(
        namedTokenSet = NamedTokenSet.Effect,
        getItem = () => ttype(),
        checkForItem = _.isFirstType,
        breakWhen = _.isRecoverType,
        delimiterL = TokenKind.CurlyL,
        delimiterR = TokenKind.CurlyR,
        context = SyntacticContext.Type.Eff
      )
      close(mark, TreeKind.Type.EffectSet)
    }

    private def schemaType()(implicit s: State): Mark.Closed = {
      assert(at(TokenKind.HashCurlyL))
      val mark = open()
      zeroOrMore(
        namedTokenSet = NamedTokenSet.FromKinds(NAME_PREDICATE),
        getItem = schemaTerm,
        checkForItem = NAME_PREDICATE.contains,
        delimiterL = TokenKind.HashCurlyL,
        delimiterR = TokenKind.CurlyR,
        breakWhen = _.isRecoverType,
        optionallyWith = Some(TokenKind.Bar, () => name(NAME_VARIABLE, context = SyntacticContext.Type.OtherType)),
        context = SyntacticContext.Type.OtherType
      )
      close(mark, TreeKind.Type.Schema)
    }

    private def schemaRowType()(implicit s: State): Mark.Closed = {
      assert(at(TokenKind.HashParenL))
      val mark = open()
      zeroOrMore(
        namedTokenSet = NamedTokenSet.FromKinds(NAME_PREDICATE),
        getItem = schemaTerm,
        checkForItem = NAME_PREDICATE.contains,
        delimiterL = TokenKind.HashParenL,
        breakWhen = _.isRecoverType,
        optionallyWith = Some(TokenKind.Bar, () => name(NAME_VARIABLE, context = SyntacticContext.Type.OtherType)),
        context = SyntacticContext.Type.OtherType
      )
      close(mark, TreeKind.Type.SchemaRow)
    }

    private def schemaTerm()(implicit s: State): Mark.Closed = {
      val mark = open()
      name(NAME_PREDICATE, allowQualified = true, context = SyntacticContext.Type.OtherType)
      if (at(TokenKind.BracketL)) {
        arguments()
        close(mark, TreeKind.Type.PredicateWithAlias)
      } else {
        zeroOrMore(
          namedTokenSet = NamedTokenSet.Type,
          getItem = () => ttype(),
          checkForItem = _.isFirstType,
          breakWhen = _.isRecoverType,
          context = SyntacticContext.Type.OtherType,
          optionallyWith = Some(TokenKind.Semi, () => {
            val mark = open()
            ttype()
            close(mark, TreeKind.Predicate.LatticeTerm)
          })
        )
        close(mark, TreeKind.Type.PredicateWithTypes)
      }
    }

    private def nativeType()(implicit s: State): Mark.Closed = {
      val mark = open()
      var continue = true
      while (continue && !eof()) {
        nth(0) match {
          case TokenKind.NameJava
               | TokenKind.NameUpperCase
               | TokenKind.NameLowerCase
               | TokenKind.Dot
               | TokenKind.Dollar => advance()
          case _ => continue = false
        }
      }
      close(mark, TreeKind.Type.Native)
    }

    private def caseSetType()(implicit s: State): Mark.Closed = {
      assert(at(TokenKind.AngleL))
      val mark = open()
      zeroOrMore(
        namedTokenSet = NamedTokenSet.FromKinds(NAME_DEFINITION),
        getItem = () => name(NAME_DEFINITION, allowQualified = true, context = SyntacticContext.Type.OtherType),
        checkForItem = NAME_DEFINITION.contains,
        breakWhen = _.isRecoverType,
        delimiterL = TokenKind.AngleL,
        delimiterR = TokenKind.AngleR,
        context = SyntacticContext.Type.OtherType
      )
      close(mark, TreeKind.Type.CaseSet)
    }

    private val FIRST_TYPE_UNARY: Set[TokenKind] = Set(TokenKind.Tilde, TokenKind.KeywordNot, TokenKind.KeywordRvnot)

    private def unaryType()(implicit s: State): Mark.Closed = {
      val mark = open()
      val op = nth(0)
      val markOp = open()
      expectAny(FIRST_TYPE_UNARY, SyntacticContext.Type.OtherType)
      close(markOp, TreeKind.Operator)
      ttype(left = op)
      close(mark, TreeKind.Type.Unary)
    }

    def kind()(implicit s: State): Mark.Closed = {
      def kindFragment(): Unit = {
        val inParens = eat(TokenKind.ParenL)
        name(NAME_KIND, context = SyntacticContext.Type.OtherType)
        // Check for arrow kind
        if (eat(TokenKind.ArrowThinR)) {
          kind()
        }
        // consume ')' is necessary
        if (inParens) {
          expect(TokenKind.ParenR, SyntacticContext.Type.OtherType)
        }
      }

      val mark = open()
      kindFragment()
      close(mark, TreeKind.Kind)
    }
  }

  private object Predicate {
    def head()(implicit s: State): Mark.Closed = {
      val mark = open()
      name(NAME_PREDICATE, context = SyntacticContext.Expr.Constraint)
      termList()
      close(mark, TreeKind.Predicate.Head)
    }

    private def termList()(implicit s: State): Mark.Closed = {
      val mark = open()
      // Check for missing term list
      if (!at(TokenKind.ParenL)) {
        closeWithError(open(), UnexpectedToken(
          expected = NamedTokenSet.FromKinds(Set(TokenKind.ParenL)),
          actual = Some(nth(0)),
          sctx = SyntacticContext.Expr.Constraint,
          hint = Some("provide a list of terms."),
          loc = previousSourceLocation())
        )
      }

      zeroOrMore(
        namedTokenSet = NamedTokenSet.Expression,
        getItem = () => Expr.expression(),
        checkForItem = _.isFirstExpr,
        breakWhen = _.isRecoverExpr,
        context = SyntacticContext.Expr.Constraint,
        optionallyWith = Some(TokenKind.Semi, () => {
          val mark = open()
          Expr.expression()
          close(mark, TreeKind.Predicate.LatticeTerm)
        })
      )
      close(mark, TreeKind.Predicate.TermList)
    }

    private def patternList()(implicit s: State): Mark.Closed = {
      val mark = open()
      zeroOrMore(
        namedTokenSet = NamedTokenSet.Pattern,
        getItem = Pattern.pattern,
        checkForItem = _.isFirstPattern,
        breakWhen = _.isRecoverPattern,
        context = SyntacticContext.Expr.Constraint,
        optionallyWith = Some(TokenKind.Semi, () => {
          val mark = open()
          Pattern.pattern()
          close(mark, TreeKind.Predicate.LatticeTerm)
        })
      )
      close(mark, TreeKind.Predicate.PatternList)
    }

    def body()(implicit s: State): Mark.Closed = {
      val mark = open()
      nth(0) match {
        case TokenKind.KeywordIf =>
          guard()
          close(mark, TreeKind.Predicate.Body)
        case TokenKind.KeywordLet =>
          functional()
          close(mark, TreeKind.Predicate.Body)
        case TokenKind.KeywordNot | TokenKind.KeywordFix | TokenKind.NameUpperCase =>
          atom()
          close(mark, TreeKind.Predicate.Body)
        case at =>
          val error = UnexpectedToken(
            expected = NamedTokenSet.FixpointConstraint,
            actual = Some(at),
            SyntacticContext.Expr.Constraint,
            loc = currentSourceLocation()
          )
          closeWithError(mark, error)
      }
    }

    private def guard()(implicit s: State): Mark.Closed = {
      assert(at(TokenKind.KeywordIf))
      val mark = open()
      expect(TokenKind.KeywordIf, SyntacticContext.Expr.Constraint)
      Expr.expression()
      close(mark, TreeKind.Predicate.Guard)
    }

    private def functional()(implicit s: State): Mark.Closed = {
      assert(at(TokenKind.KeywordLet))
      val mark = open()
      expect(TokenKind.KeywordLet, SyntacticContext.Expr.Constraint)
      nth(0) match {
        case TokenKind.ParenL => zeroOrMore(
          namedTokenSet = NamedTokenSet.FromKinds(NAME_VARIABLE),
          getItem = () => name(NAME_VARIABLE, context = SyntacticContext.Expr.OtherExpr),
          checkForItem = NAME_VARIABLE.contains,
          breakWhen = kind => kind == TokenKind.Equal || kind.isFirstExpr,
          context = SyntacticContext.Expr.Constraint
        )
        case TokenKind.NameLowerCase
             | TokenKind.NameMath
             | TokenKind.NameGreek
             | TokenKind.Underscore => name(NAME_VARIABLE, context = SyntacticContext.Expr.Constraint)
        case at =>
          val error = UnexpectedToken(
            expected = NamedTokenSet.FromKinds(Set(TokenKind.ParenL, TokenKind.NameLowerCase, TokenKind.NameMath, TokenKind.NameGreek, TokenKind.Underscore)),
            actual = Some(at),
            SyntacticContext.Expr.Constraint,
            loc = currentSourceLocation()
          )
          advanceWithError(error)
      }
      expect(TokenKind.Equal, SyntacticContext.Expr.Constraint)
      Expr.expression()
      close(mark, TreeKind.Predicate.Functional)
    }

    def atom()(implicit s: State): Mark.Closed = {
      val mark = open()
      eat(TokenKind.KeywordNot)
      eat(TokenKind.KeywordFix)
      name(NAME_PREDICATE, context = SyntacticContext.Expr.Constraint)
      patternList()
      close(mark, TreeKind.Predicate.Atom)
    }

    def params()(implicit s: State): Mark.Closed = {
      val mark = open()
      zeroOrMore(
        namedTokenSet = NamedTokenSet.Parameter,
        getItem = Predicate.param,
        checkForItem = NAME_PREDICATE.contains,
        delimiterL = TokenKind.HashParenL,
        breakWhen = kind => kind == TokenKind.ArrowThinR || kind.isFirstExpr,
        context = SyntacticContext.Expr.Constraint
      )
      close(mark, TreeKind.Predicate.ParamList)
    }

    private def param()(implicit s: State): Mark.Closed = {
      var kind: TreeKind = TreeKind.Predicate.ParamUntyped
      val mark = open()
      name(NAME_PREDICATE, context = SyntacticContext.Expr.Constraint)
      kind = TreeKind.Predicate.Param
      zeroOrMore(
        namedTokenSet = NamedTokenSet.Type,
        getItem = () => Type.ttype(),
        checkForItem = _.isFirstType,
        breakWhen = _.isRecoverType,
        context = SyntacticContext.Expr.Constraint,
        optionallyWith = Some(TokenKind.Semi, () => {
          val mark = open()
          Type.ttype()
          close(mark, TreeKind.Predicate.LatticeTerm)
        })
      )
      close(mark, kind)
    }
  }

  private object JvmOp {
    private def signature()(implicit s: State): Unit = {
      val mark = open()
      zeroOrMore(
        namedTokenSet = NamedTokenSet.Type,
        getItem = () => Type.ttype(),
        checkForItem = _.isFirstType,
        breakWhen = _.isRecoverType,
        context = SyntacticContext.Type.OtherType
      )
      close(mark, TreeKind.JvmOp.Sig)
    }

    private def ascription()(implicit s: State): Mark.Closed = {
      val mark = open()
      expect(TokenKind.Colon, SyntacticContext.Expr.OtherExpr)
      Type.typeAndEffect()
      close(mark, TreeKind.JvmOp.Ascription)
    }

    def constructor()(implicit s: State): Mark.Closed = {
      assert(at(TokenKind.KeywordJavaNew))
      val mark = open()
      expect(TokenKind.KeywordJavaNew, SyntacticContext.Expr.OtherExpr)
      name(NAME_JAVA, tail = Set(), allowQualified = true, context = SyntacticContext.Expr.OtherExpr)
      signature()
      ascription()
      expect(TokenKind.KeywordAs, SyntacticContext.Expr.OtherExpr)
      name(NAME_VARIABLE, context = SyntacticContext.Expr.OtherExpr)
      close(mark, TreeKind.JvmOp.Constructor)
    }

    private def methodBody()(implicit s: State): Unit = {
      name(NAME_JAVA, tail = Set(), allowQualified = true, context = SyntacticContext.Expr.OtherExpr)
      signature()
      ascription()
      if (eat(TokenKind.KeywordAs)) {
        name(NAME_VARIABLE, context = SyntacticContext.Expr.OtherExpr)
      }
    }

    def method()(implicit s: State): Mark.Closed = {
      val mark = open()
      methodBody()
      close(mark, TreeKind.JvmOp.Method)
    }

    def staticMethod()(implicit s: State): Mark.Closed = {
      assert(at(TokenKind.KeywordStatic))
      val mark = open()
      expect(TokenKind.KeywordStatic, SyntacticContext.Expr.OtherExpr)
      methodBody()
      close(mark, TreeKind.JvmOp.StaticMethod)
    }

    private def fieldGetBody()(implicit s: State): Unit = {
      expect(TokenKind.KeywordJavaGetField, SyntacticContext.Expr.OtherExpr)
      name(NAME_JAVA, tail = Set(), allowQualified = true, context = SyntacticContext.Expr.OtherExpr)
      ascription()
      expect(TokenKind.KeywordAs, SyntacticContext.Expr.OtherExpr)
      name(NAME_VARIABLE, context = SyntacticContext.Expr.OtherExpr)
    }

    private def putBody()(implicit s: State): Unit = {
      expect(TokenKind.KeywordJavaSetField, SyntacticContext.Expr.OtherExpr)
      name(NAME_JAVA, tail = Set(), allowQualified = true, context = SyntacticContext.Expr.OtherExpr)
      ascription()
      expect(TokenKind.KeywordAs, SyntacticContext.Expr.OtherExpr)
      name(NAME_VARIABLE, context = SyntacticContext.Expr.OtherExpr)
    }

    def getField()(implicit s: State): Mark.Closed = {
      val mark = open()
      fieldGetBody()
      close(mark, TreeKind.JvmOp.GetField)
    }

    def staticGetField()(implicit s: State): Mark.Closed = {
      assert(at(TokenKind.KeywordStatic))
      val mark = open()
      expect(TokenKind.KeywordStatic, SyntacticContext.Expr.OtherExpr)
      fieldGetBody()
      close(mark, TreeKind.JvmOp.StaticGetField)
    }

    def putField()(implicit s: State): Mark.Closed = {
      val mark = open()
      putBody()
      close(mark, TreeKind.JvmOp.PutField)
    }

    def staticPutField()(implicit s: State): Mark.Closed = {
      assert(at(TokenKind.KeywordStatic))
      val mark = open()
      expect(TokenKind.KeywordStatic, SyntacticContext.Expr.OtherExpr)
      putBody()
      close(mark, TreeKind.JvmOp.StaticPutField)
    }
  }

  /**
    * Utility function that computes a textual representation of a [[SyntaxTree.Tree]].
    * Meant for debugging use.
    */
  private def syntaxTreeToDebugString(tree: SyntaxTree.Tree, nesting: Int = 1): String = {
    s"${tree.kind}${
      tree.children.map {
        case token@Token(_, _, _, _, _, _) => s"\n${"  " * nesting}'${token.text}'"
        case tree@SyntaxTree.Tree(_, _, _) => s"\n${"  " * nesting}${syntaxTreeToDebugString(tree, nesting + 1)}"
      }.mkString("")
    }"
  }
}<|MERGE_RESOLUTION|>--- conflicted
+++ resolved
@@ -1575,10 +1575,6 @@
              | TokenKind.LiteralRegex => literalExpr()
         case TokenKind.ParenL => parenOrTupleOrLambdaExpr()
         case TokenKind.Underscore => if (nth(1) == TokenKind.ArrowThinR) unaryLambdaExpr() else name(NAME_VARIABLE, context = SyntacticContext.Expr.OtherExpr)
-<<<<<<< HEAD
-        case TokenKind.NameLowerCase if nth(1) == TokenKind.Dot => invokeMethod2OrGetField2Expr()
-=======
->>>>>>> 8eab9060
         case TokenKind.NameLowerCase => if (nth(1) == TokenKind.ArrowThinR) unaryLambdaExpr() else name(NAME_FIELD, allowQualified = true, context = SyntacticContext.Expr.OtherExpr)
         case TokenKind.NameUpperCase
              | TokenKind.NameMath
@@ -2516,29 +2512,6 @@
       close(mark, TreeKind.Expr.Do)
     }
 
-<<<<<<< HEAD
-    private def invokeMethod2OrGetField2Expr()(implicit s: State): Mark.Closed = {
-      assert(at(TokenKind.NameLowerCase))
-      val mark = open()
-
-      // Wrap the lower name as an expression.
-      val mark2 = open()
-      name(Set(TokenKind.NameLowerCase), context = SyntacticContext.Expr.OtherExpr)
-      close(mark2, TreeKind.Expr.Expr)
-
-      eat(TokenKind.Dot)
-      name(Set(TokenKind.NameLowerCase), context = SyntacticContext.Expr.OtherExpr)
-      // x.f is a field lookup and x.f(..) is a java method
-      if (at(TokenKind.ParenL)) {
-        arguments()
-        close(mark, TreeKind.Expr.InvokeMethod2)
-      } else {
-        close(mark, TreeKind.Expr.GetField2)
-      }
-    }
-
-=======
->>>>>>> 8eab9060
     private def ambiguousNewExpr()(implicit s: State): Mark.Closed = {
       assert(at(TokenKind.KeywordNew))
       val mark = open()
