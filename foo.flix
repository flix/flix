--- conflicted
+++ resolved
@@ -35,10 +35,12 @@
 */
 
 //ArrayLength
+/*
 def f() : Int = {
   let x = [1,2,3,4];
   length[x]
 }
+*/
 
 
 //ArraySlice
@@ -116,32 +118,27 @@
   let x = [|[|1,2,3|], [|1,2,3|], [|1,2,3|]|];
   length[|x|]
 }*/
+
 /*
 def f() : Int = {
   let x = [|1, 2, 3|];
   length[|x|]
 }
 */
+
 // VectorSlice
-<<<<<<< HEAD
 /*
-def f() : Vector[Int, 10] = {
-  let x = [|10;10|];
-  x[|0..|]
-}
-*/
-=======
-
 def f() : Vector[Int, 2] = {
   let x = [|20;20|];
   x[|15..|]
 }
+*/
+
 /*
 def f() : Vector[Int, 6] = {
   let x = [|1,2,3,4,5,6,7,8,9,10,11,12,13,14,15,16,17,18,19,20|];
   x[|15..|]
 }*/
->>>>>>> f989d687
 
 /*
 def f() : Array[Array[Int]] = {
