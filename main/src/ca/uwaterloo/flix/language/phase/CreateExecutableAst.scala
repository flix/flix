/*
 * Copyright 2015-2016 Ming-Ho Yee
 *
 * Licensed under the Apache License, Version 2.0 (the "License");
 * you may not use this file except in compliance with the License.
 * You may obtain a copy of the License at
 *
 *   http://www.apache.org/licenses/LICENSE-2.0
 *
 * Unless required by applicable law or agreed to in writing, software
 * distributed under the License is distributed on an "AS IS" BASIS,
 * WITHOUT WARRANTIES OR CONDITIONS OF ANY KIND, either express or implied.
 * See the License for the specific language governing permissions and
 * limitations under the License.
 */

package ca.uwaterloo.flix.language.phase

import ca.uwaterloo.flix.api.Flix
import ca.uwaterloo.flix.language.ast.ExecutableAst.ByteCodes
import ca.uwaterloo.flix.language.{CompilationError, GenSym}
import ca.uwaterloo.flix.language.ast._
import ca.uwaterloo.flix.runtime.Interpreter
import ca.uwaterloo.flix.util.InternalCompilerException
import ca.uwaterloo.flix.util.Validation
import ca.uwaterloo.flix.util.Validation._

import scala.collection.mutable

// TODO: This class is pretty ugly and could use a rewrite.

object CreateExecutableAst extends Phase[SimplifiedAst.Root, ExecutableAst.Root] {

  /**
    * Mutable map of top level definitions.
    */
  private type TopLevel = mutable.Map[Symbol.DefnSym, ExecutableAst.Def]

  def run(root: SimplifiedAst.Root)(implicit flix: Flix): Validation[ExecutableAst.Root, CompilationError] = {
    implicit val _ = flix.genSym

    // A mutable map to hold top-level definitions created by lifting lattice expressions.
    val m: TopLevel = mutable.Map.empty

    val constants = root.defs.map { case (k, v) => k -> toExecutable(v) }

    val enums = root.enums.map {
      case (sym, SimplifiedAst.Enum(_, cases0, loc)) =>
        val cases = cases0.map {
          case (tag, SimplifiedAst.Case(enumName, tagName, tpe)) => tag -> ExecutableAst.Case(enumName, tagName, tpe)
        }
        sym -> ExecutableAst.Enum(sym, cases, loc)
    }

    // Converting lattices to ExecutableAst will create new top-level definitions in the map `m`.
    val lattices = root.lattices.map { case (k, v) => k -> toExecutable(v, m) }
    val tables = root.tables.map { case (k, v) => k -> Table.toExecutable(v) }
    val indexes = root.indexes.map { case (k, v) => k -> toExecutable(v) }
    // TODO: Assumes one stratum
    val constraints = root.strata.head.constraints.map(c => Constraint.toConstraint(c, m))
    val properties = root.properties.map(p => toExecutable(p))
    val specialOps = root.specialOps
    val reachable = root.reachable
    val time = root.time

    val dependenciesOf: Map[Symbol.TableSym, Set[(ExecutableAst.Constraint, ExecutableAst.Predicate.Body.Positive)]] = {
      val result = mutable.Map.empty[Symbol.TableSym, Set[(ExecutableAst.Constraint, ExecutableAst.Predicate.Body.Positive)]]

      for (rule <- constraints) {
        rule.head match {
          case ExecutableAst.Predicate.Head.Positive(sym, _, _) => result.update(sym, Set.empty)
          case _ => // nop
        }
      }

      for (outerRule <- constraints if outerRule.isRule) {
        for (innerRule <- constraints if innerRule.isRule) {
          for (body <- innerRule.body) {
            (outerRule.head, body) match {
              case (outer: ExecutableAst.Predicate.Head.Positive, inner: ExecutableAst.Predicate.Body.Positive) =>
                if (outer.sym == inner.sym) {
                  val deps = result(outer.sym)
                  result(outer.sym) = deps + ((innerRule, inner))
                }
              case _ => // nop
            }
          }
        }
      }
      result.toMap
    }

<<<<<<< HEAD
    ExecutableAst.Root(constants ++ m, enums, lattices, tables, indexes, constraints, properties,
      reachable, ByteCodes(Map(), Map(), Map(), Map(), Map(), Map()), time, dependenciesOf).toSuccess
=======
    ExecutableAst.Root(constants ++ m, enums, lattices, tables, indexes, constraints, properties, specialOps,
      reachable, ByteCodes(Map(), Map(), Map(), Map(), Map()), time, dependenciesOf).toSuccess
>>>>>>> 925f45c2
  }

  def toExecutable(sast: SimplifiedAst.Def): ExecutableAst.Def = {
    val formals = sast.formals.map {
      case SimplifiedAst.FormalParam(sym, mod, tpe, loc) => ExecutableAst.FormalParam(sym, tpe)
    }.toArray

    ExecutableAst.Def(sast.ann, sast.sym, formals, Expression.toExecutable(sast.exp), sast.isSynthetic, sast.tpe, sast.loc)
  }

  def toExecutable(sast: SimplifiedAst.Lattice, m: TopLevel)(implicit genSym: GenSym): ExecutableAst.Lattice = sast match {
    case SimplifiedAst.Lattice(tpe, bot, top, leq, lub, glb, loc) =>
      import Expression.{toExecutable => t}

      /**
        * In `SimplifiedAst.Definition.Lattice`, bot/top/leq/lub/glb are `SimplifiedAst.Expression`s.
        * For `ExecutableAst.Definition.Lattice`, they are `Symbol.Resolved`s.
        *
        * bot/top are arbitrary expressions, so we lift them to top-level definitions.
        * We assume that leq/lub/glb are `Expression.Ref`s, so we do a cast and extract the symbols.
        *
        * Note that all of this code will eventually be replaced by typeclasses.
        */

      val botSym = Symbol.freshDefnSym("bot")
      val topSym = Symbol.freshDefnSym("top")

      val botConst = ExecutableAst.Def(Ast.Annotations(Nil), botSym, formals = Array(), t(bot), isSynthetic = true, bot.tpe, bot.loc)
      val topConst = ExecutableAst.Def(Ast.Annotations(Nil), topSym, formals = Array(), t(top), isSynthetic = true, top.tpe, top.loc)

      // Update the map of definitions
      m ++= Map(botSym -> botConst, topSym -> topConst)

      // Extract the symbols for leq/lub/glb
      val leqSym = leq.asInstanceOf[SimplifiedAst.Expression.Def].sym
      val lubSym = lub.asInstanceOf[SimplifiedAst.Expression.Def].sym
      val glbSym = glb.asInstanceOf[SimplifiedAst.Expression.Def].sym

      ExecutableAst.Lattice(tpe, botSym, topSym, leqSym, lubSym, glbSym, loc)
  }

  def toExecutable(sast: SimplifiedAst.Index): ExecutableAst.Index =
    ExecutableAst.Index(sast.sym, sast.indexes, sast.loc)

  object Table {
    def toExecutable(sast: SimplifiedAst.Table): ExecutableAst.Table = sast match {
      case SimplifiedAst.Table.Relation(symbol, attributes, loc) =>
        val attributesArray = attributes.map(CreateExecutableAst.toExecutable).toArray
        ExecutableAst.Table.Relation(symbol, attributesArray, loc)
      case SimplifiedAst.Table.Lattice(symbol, keys, value, loc) =>
        val keysArray = keys.map(CreateExecutableAst.toExecutable).toArray
        ExecutableAst.Table.Lattice(symbol, keysArray, CreateExecutableAst.toExecutable(value), loc)
    }
  }

  object Constraint {
    def toConstraint(sast: SimplifiedAst.Constraint, m: TopLevel)(implicit genSym: GenSym): ExecutableAst.Constraint = {
      val head = Predicate.Head.toExecutable(sast.head, m)
      val body = sast.body.map(b => Predicate.Body.toExecutable(b, m))
      val cparams = sast.cparams.map {
        case SimplifiedAst.ConstraintParam.HeadParam(sym, tpe, loc) => ExecutableAst.ConstraintParam.HeadParam(sym, tpe, loc)
        case SimplifiedAst.ConstraintParam.RuleParam(sym, tpe, loc) => ExecutableAst.ConstraintParam.RuleParam(sym, tpe, loc)
      }
      ExecutableAst.Constraint(cparams, head, body)
    }
  }

  object Expression {
    def toExecutable(sast: SimplifiedAst.Expression): ExecutableAst.Expression = sast match {
      case SimplifiedAst.Expression.Unit => ExecutableAst.Expression.Unit
      case SimplifiedAst.Expression.True => ExecutableAst.Expression.True
      case SimplifiedAst.Expression.False => ExecutableAst.Expression.False
      case SimplifiedAst.Expression.Char(lit) => ExecutableAst.Expression.Char(lit)
      case SimplifiedAst.Expression.Float32(lit) => ExecutableAst.Expression.Float32(lit)
      case SimplifiedAst.Expression.Float64(lit) => ExecutableAst.Expression.Float64(lit)
      case SimplifiedAst.Expression.Int8(lit) => ExecutableAst.Expression.Int8(lit)
      case SimplifiedAst.Expression.Int16(lit) => ExecutableAst.Expression.Int16(lit)
      case SimplifiedAst.Expression.Int32(lit) => ExecutableAst.Expression.Int32(lit)
      case SimplifiedAst.Expression.Int64(lit) => ExecutableAst.Expression.Int64(lit)
      case SimplifiedAst.Expression.BigInt(lit) => ExecutableAst.Expression.BigInt(lit)
      case SimplifiedAst.Expression.Str(lit) => ExecutableAst.Expression.Str(lit)
      case SimplifiedAst.Expression.Var(sym, tpe, loc) =>
        ExecutableAst.Expression.Var(sym, tpe, loc)
      case SimplifiedAst.Expression.Def(name, tpe, loc) => ???
      case SimplifiedAst.Expression.Lambda(args, body, tpe, loc) =>
        throw InternalCompilerException("Lambdas should have been converted to closures and lifted.")
      case SimplifiedAst.Expression.Hook(hook, tpe, loc) =>
        throw InternalCompilerException("Hooks should have been inlined into ApplyHooks or wrapped inside lambdas.")
      case SimplifiedAst.Expression.LambdaClosure(lambda, freeVars, tpe, loc) =>
        throw InternalCompilerException("MkClosure should have been replaced by MkClosureRef after lambda lifting.")
      case SimplifiedAst.Expression.Apply(exp, args, tpe, loc) =>
        throw InternalCompilerException("Apply should have been replaced by ClosureConv.") // TODO: Doc
      case SimplifiedAst.Expression.Closure(exp, freeVars, tpe, loc) =>
        val fvs = freeVars.map(CreateExecutableAst.toExecutable)
        val d = exp.asInstanceOf[SimplifiedAst.Expression.Def]
        ExecutableAst.Expression.Closure(d.sym, fvs, d.tpe, tpe, loc)
      case SimplifiedAst.Expression.ApplyClo(exp, args, tpe, loc) =>
        val argsArray = args.map(toExecutable)
        ExecutableAst.Expression.ApplyClo(toExecutable(exp), argsArray, tpe, loc)
      case SimplifiedAst.Expression.ApplyDef(name, args, tpe, loc) =>
        val argsArray = args.map(toExecutable)
        ExecutableAst.Expression.ApplyDef(name, argsArray, tpe, loc)
      case SimplifiedAst.Expression.ApplyCloTail(exp, args, tpe, loc) =>
        val argsArray = args.map(toExecutable)
        ExecutableAst.Expression.ApplyCloTail(toExecutable(exp), argsArray, tpe, loc)
      case SimplifiedAst.Expression.ApplyDefTail(name, args, tpe, loc) =>
        val argsArray = args.map(toExecutable)
        ExecutableAst.Expression.ApplyDefTail(name, argsArray, tpe, loc)
      case SimplifiedAst.Expression.ApplySelfTail(name, formals, actuals, tpe, loc) =>
        ExecutableAst.Expression.ApplySelfTail(name, formals.map(CreateExecutableAst.toExecutable), actuals.map(toExecutable), tpe, loc)
      case SimplifiedAst.Expression.ApplyHook(hook, args, tpe, loc) =>
        val argsArray = args.map(toExecutable)
        ExecutableAst.Expression.ApplyHook(hook, argsArray, tpe, loc)
      case SimplifiedAst.Expression.Unary(sop, op, exp, tpe, loc) =>
        ExecutableAst.Expression.Unary(sop, op, toExecutable(exp), tpe, loc)
      case SimplifiedAst.Expression.Binary(sop, op, exp1, exp2, tpe, loc) =>
        ExecutableAst.Expression.Binary(sop, op, toExecutable(exp1), toExecutable(exp2), tpe, loc)
      case SimplifiedAst.Expression.IfThenElse(exp1, exp2, exp3, tpe, loc) =>
        ExecutableAst.Expression.IfThenElse(toExecutable(exp1), toExecutable(exp2), toExecutable(exp3), tpe, loc)
      case SimplifiedAst.Expression.Branch(exp, branches, tpe, loc) =>
        val e = toExecutable(exp)
        val bs = branches map {
          case (sym, br) => sym -> toExecutable(br)
        }
        ExecutableAst.Expression.Branch(e, bs, tpe, loc)
      case SimplifiedAst.Expression.JumpTo(sym, tpe, loc) =>
        ExecutableAst.Expression.JumpTo(sym, tpe, loc)
      case SimplifiedAst.Expression.Let(sym, exp1, exp2, tpe, loc) =>
        ExecutableAst.Expression.Let(sym, toExecutable(exp1), toExecutable(exp2), tpe, loc)
      case SimplifiedAst.Expression.LetRec(sym, exp1, exp2, tpe, loc) =>
        ExecutableAst.Expression.LetRec(sym, toExecutable(exp1), toExecutable(exp2), tpe, loc)
      case SimplifiedAst.Expression.Is(sym, tag, exp, loc) =>
        ExecutableAst.Expression.Is(sym, tag, toExecutable(exp), loc)
      case SimplifiedAst.Expression.Tag(enum, tag, exp, tpe, loc) =>
        ExecutableAst.Expression.Tag(enum, tag, toExecutable(exp), tpe, loc)
      case SimplifiedAst.Expression.Untag(sym, tag, exp, tpe, loc) =>
        ExecutableAst.Expression.Untag(sym, tag, toExecutable(exp), tpe, loc)
      case SimplifiedAst.Expression.Index(base, offset, tpe, loc) =>
        ExecutableAst.Expression.Index(toExecutable(base), offset, tpe, loc)
      case SimplifiedAst.Expression.Tuple(elms, tpe, loc) =>
        val elmsArray = elms.map(toExecutable).toArray
        ExecutableAst.Expression.Tuple(elmsArray, tpe, loc)
      case SimplifiedAst.Expression.Ref(exp, tpe, loc) =>
        val e = toExecutable(exp)
        ExecutableAst.Expression.Ref(e, tpe, loc)
      case SimplifiedAst.Expression.Deref(exp, tpe, loc) =>
        val e = toExecutable(exp)
        ExecutableAst.Expression.Deref(e, tpe, loc)
      case SimplifiedAst.Expression.Assign(exp1, exp2, tpe, loc) =>
        val e1 = toExecutable(exp1)
        val e2 = toExecutable(exp2)
        ExecutableAst.Expression.Assign(e1, e2, tpe, loc)
      case SimplifiedAst.Expression.Existential(fparam, exp, loc) =>
        val p = ExecutableAst.FormalParam(fparam.sym, fparam.tpe)
        ExecutableAst.Expression.Existential(p, toExecutable(exp), loc)
      case SimplifiedAst.Expression.Universal(fparam, exp, loc) =>
        val p = ExecutableAst.FormalParam(fparam.sym, fparam.tpe)
        ExecutableAst.Expression.Universal(p, toExecutable(exp), loc)
      case SimplifiedAst.Expression.NativeConstructor(constructor, args, tpe, loc) =>
        val es = args.map(e => toExecutable(e))
        ExecutableAst.Expression.NativeConstructor(constructor, es, tpe, loc)
      case SimplifiedAst.Expression.NativeField(field, tpe, loc) => ExecutableAst.Expression.NativeField(field, tpe, loc)
      case SimplifiedAst.Expression.NativeMethod(method, args, tpe, loc) =>
        val es = args.map(e => toExecutable(e))
        ExecutableAst.Expression.NativeMethod(method, es, tpe, loc)
      case SimplifiedAst.Expression.UserError(tpe, loc) => ExecutableAst.Expression.UserError(tpe, loc)
      case SimplifiedAst.Expression.MatchError(tpe, loc) => ExecutableAst.Expression.MatchError(tpe, loc)
      case SimplifiedAst.Expression.SwitchError(tpe, loc) => ExecutableAst.Expression.SwitchError(tpe, loc)
    }
  }

  object Patterns {

    def toExecutable(pat0: SimplifiedAst.Pattern): ExecutableAst.Pattern = pat0 match {
      case SimplifiedAst.Pattern.Wild(tpe, loc) => ExecutableAst.Pattern.Wild(tpe, loc)
      case SimplifiedAst.Pattern.Var(sym, tpe, loc) => ExecutableAst.Pattern.Var(sym, tpe, loc)
      case SimplifiedAst.Pattern.Unit(loc) => ExecutableAst.Pattern.Unit(loc)
      case SimplifiedAst.Pattern.True(loc) => ExecutableAst.Pattern.True(loc)
      case SimplifiedAst.Pattern.False(loc) => ExecutableAst.Pattern.False(loc)
      case SimplifiedAst.Pattern.Char(lit, loc) => ExecutableAst.Pattern.Char(lit, loc)
      case SimplifiedAst.Pattern.Float32(lit, loc) => ExecutableAst.Pattern.Float32(lit, loc)
      case SimplifiedAst.Pattern.Float64(lit, loc) => ExecutableAst.Pattern.Float64(lit, loc)
      case SimplifiedAst.Pattern.Int8(lit, loc) => ExecutableAst.Pattern.Int8(lit, loc)
      case SimplifiedAst.Pattern.Int16(lit, loc) => ExecutableAst.Pattern.Int16(lit, loc)
      case SimplifiedAst.Pattern.Int32(lit, loc) => ExecutableAst.Pattern.Int32(lit, loc)
      case SimplifiedAst.Pattern.Int64(lit, loc) => ExecutableAst.Pattern.Int64(lit, loc)
      case SimplifiedAst.Pattern.BigInt(lit, loc) => ExecutableAst.Pattern.BigInt(lit, loc)
      case SimplifiedAst.Pattern.Str(lit, loc) => ExecutableAst.Pattern.Str(lit, loc)
      case SimplifiedAst.Pattern.Tag(sym, tag, pat, tpe, loc) => ExecutableAst.Pattern.Tag(sym, tag, toExecutable(pat), tpe, loc)
      case SimplifiedAst.Pattern.Tuple(elms, tpe, loc) =>
        val es = elms map toExecutable
        ExecutableAst.Pattern.Tuple(es, tpe, loc)
    }

  }

  object Predicate {

    object Head {
      def toExecutable(sast: SimplifiedAst.Predicate.Head, m: TopLevel)(implicit genSym: GenSym): ExecutableAst.Predicate.Head = sast match {
        case SimplifiedAst.Predicate.Head.True(loc) => ExecutableAst.Predicate.Head.True(loc)
        case SimplifiedAst.Predicate.Head.False(loc) => ExecutableAst.Predicate.Head.False(loc)

        case SimplifiedAst.Predicate.Head.Positive(name, terms, loc) =>
          val ts = terms.map(t => Terms.translate(t, m)).toArray
          ExecutableAst.Predicate.Head.Positive(name, ts, loc)

        case SimplifiedAst.Predicate.Head.Negative(name, terms, loc) =>
          val ts = terms.map(t => Terms.translate(t, m)).toArray
          ExecutableAst.Predicate.Head.Negative(name, ts, loc)
      }
    }

    object Body {
      // TODO: Should we move this to the Indexer (the only place that accesses freeVars)?
      // Also, figure out the actual implementation for Predicate.Body.Loop
      // TODO: Should not return strings!
      private def freeVars(terms: List[SimplifiedAst.Term.Body]): Set[String] = terms.foldLeft(Set.empty[String]) {
        case (xs, t: SimplifiedAst.Term.Body.Wild) => xs
        case (xs, t: SimplifiedAst.Term.Body.Var) => xs + t.sym.toString
        case (xs, t: SimplifiedAst.Term.Body.Lit) => xs
        case (xs, t: SimplifiedAst.Term.Body.Pat) => xs // TODO ????
      }

      def toExecutable(sast: SimplifiedAst.Predicate.Body, m: TopLevel)(implicit genSym: GenSym): ExecutableAst.Predicate.Body = sast match {
        case SimplifiedAst.Predicate.Body.Positive(sym, terms, loc) =>
          val termsArray = terms.map(t => Terms.Body.translate(t, m)).toArray
          val index2var: Array[Symbol.VarSym] = {
            val r = new Array[Symbol.VarSym](termsArray.length)
            var i = 0
            while (i < r.length) {
              termsArray(i) match {
                case ExecutableAst.Term.Body.Var(sym, _, _) =>
                  r(i) = sym
                case _ => // nop
              }
              i = i + 1
            }
            r
          }
          ExecutableAst.Predicate.Body.Positive(sym, termsArray, index2var, freeVars(terms), loc)

        case SimplifiedAst.Predicate.Body.Negative(sym, terms, loc) =>
          val termsArray = terms.map(t => Terms.Body.translate(t, m)).toArray
          val index2var: Array[Symbol.VarSym] = {
            val r = new Array[Symbol.VarSym](termsArray.length)
            var i = 0
            while (i < r.length) {
              termsArray(i) match {
                case ExecutableAst.Term.Body.Var(sym, _, _) =>
                  r(i) = sym
                case _ => // nop
              }
              i = i + 1
            }
            r
          }
          ExecutableAst.Predicate.Body.Negative(sym, termsArray, index2var, freeVars(terms), loc)


        case SimplifiedAst.Predicate.Body.Filter(name, terms, loc) =>
          val termsArray = terms.map(t => Terms.Body.translate(t, m)).toArray
          ExecutableAst.Predicate.Body.Filter(name, termsArray, freeVars(terms), loc)
        case SimplifiedAst.Predicate.Body.Loop(sym, term, loc) =>
          val freeVars = Set.empty[String] // TODO
          ExecutableAst.Predicate.Body.Loop(sym, Terms.translate(term, m), freeVars, loc)
      }
    }

  }

  object Terms {

    /**
      * Returns the given simplified head term `t0` as an executable head term.
      */
    def translate(t0: SimplifiedAst.Term.Head, m: TopLevel)(implicit genSym: GenSym): ExecutableAst.Term.Head = t0 match {
      case SimplifiedAst.Term.Head.Var(sym, tpe, loc) => ExecutableAst.Term.Head.Var(sym, tpe, loc)
      case SimplifiedAst.Term.Head.Lit(lit, tpe, loc) => toValueOpt(lit) match {
        case Some(value) => ExecutableAst.Term.Head.Lit(value, tpe, loc)
        case None => ExecutableAst.Term.Head.Cst(lit2sym(lit, m), tpe, loc)
      }
      case SimplifiedAst.Term.Head.App(name, args, tpe, loc) =>
        ExecutableAst.Term.Head.App(name, args.toArray, tpe, loc)
    }

    object Body {
      /**
        * Returns the given simplified body term `t0` as an executable body term.
        */
      def translate(t0: SimplifiedAst.Term.Body, m: TopLevel)(implicit genSym: GenSym): ExecutableAst.Term.Body = t0 match {
        case SimplifiedAst.Term.Body.Wild(tpe, loc) => ExecutableAst.Term.Body.Wild(tpe, loc)
        case SimplifiedAst.Term.Body.Var(sym, tpe, loc) => ExecutableAst.Term.Body.Var(sym, tpe, loc)
        case SimplifiedAst.Term.Body.Lit(lit, tpe, loc) => toValueOpt(lit) match {
          case Some(value) => ExecutableAst.Term.Body.Lit(value, tpe, loc)
          case None => ExecutableAst.Term.Body.Cst(lit2sym(lit, m), tpe, loc)
        }
        case SimplifiedAst.Term.Body.Pat(pat, tpe, loc) => ExecutableAst.Term.Body.Pat(Patterns.toExecutable(pat), tpe, loc)
      }
    }

  }

  def toExecutable(sast: SimplifiedAst.Attribute): ExecutableAst.Attribute =
    ExecutableAst.Attribute(sast.name, sast.tpe)

  def toExecutable(sast: SimplifiedAst.FormalParam): ExecutableAst.FormalParam =
    ExecutableAst.FormalParam(sast.sym, sast.tpe)

  def toExecutable(sast: SimplifiedAst.FreeVar): ExecutableAst.FreeVar =
    ExecutableAst.FreeVar(sast.sym, sast.tpe)

  def toExecutable(sast: SimplifiedAst.Property): ExecutableAst.Property =
    ExecutableAst.Property(sast.law, sast.defn, Expression.toExecutable(sast.exp))

  /**
    * Optionally returns the given expression `exp0` as a value reference.
    */
  private def toValueOpt(exp0: SimplifiedAst.Expression): Option[AnyRef] = exp0 match {
    case SimplifiedAst.Expression.True => Some(java.lang.Boolean.TRUE)
    case SimplifiedAst.Expression.False => Some(java.lang.Boolean.FALSE)
    case SimplifiedAst.Expression.Char(lit) => Some(new java.lang.Character(lit))
    case SimplifiedAst.Expression.Float32(lit) => Some(new java.lang.Float(lit))
    case SimplifiedAst.Expression.Float64(lit) => Some(new java.lang.Double(lit))
    case SimplifiedAst.Expression.Int8(lit) => Some(new java.lang.Byte(lit))
    case SimplifiedAst.Expression.Int16(lit) => Some(new java.lang.Short(lit))
    case SimplifiedAst.Expression.Int32(lit) => Some(new java.lang.Integer(lit))
    case SimplifiedAst.Expression.Int64(lit) => Some(new java.lang.Long(lit))
    case SimplifiedAst.Expression.BigInt(lit) => Some(lit)
    case SimplifiedAst.Expression.Str(lit) => Some(lit)
    case _ => None
  }

  private def lit2sym(exp0: SimplifiedAst.Expression, m: TopLevel)(implicit genSym: GenSym): Symbol.DefnSym = {
    // Generate a top-level function for the constant.
    val sym = Symbol.freshDefnSym("lit")
    val lit = Expression.toExecutable(exp0)
    val defn = ExecutableAst.Def(Ast.Annotations(Nil), sym, formals = Array(), lit, isSynthetic = true, exp0.tpe, exp0.loc)
    m += (sym -> defn)
    sym
  }

}<|MERGE_RESOLUTION|>--- conflicted
+++ resolved
@@ -90,13 +90,8 @@
       result.toMap
     }
 
-<<<<<<< HEAD
-    ExecutableAst.Root(constants ++ m, enums, lattices, tables, indexes, constraints, properties,
+    ExecutableAst.Root(constants ++ m, enums, lattices, tables, indexes, constraints, properties, specialOps,
       reachable, ByteCodes(Map(), Map(), Map(), Map(), Map(), Map()), time, dependenciesOf).toSuccess
-=======
-    ExecutableAst.Root(constants ++ m, enums, lattices, tables, indexes, constraints, properties, specialOps,
-      reachable, ByteCodes(Map(), Map(), Map(), Map(), Map()), time, dependenciesOf).toSuccess
->>>>>>> 925f45c2
   }
 
   def toExecutable(sast: SimplifiedAst.Def): ExecutableAst.Def = {
