/*
 * Copyright 2025 Casper Dalgaard Nielsen
 *                Adam Yasser Tallouzi
 *
 * Licensed under the Apache License, Version 2.0 (the "License");
 * you may not use this file except in compliance with the License.
 * You may obtain a copy of the License at
 *
 *   http://www.apache.org/licenses/LICENSE-2.0
 *
 * Unless required by applicable law or agreed to in writing, software
 * distributed under the License is distributed on an "AS IS" BASIS,
 * WITHOUT WARRANTIES OR CONDITIONS OF ANY KIND, either express or implied.
 * See the License for the specific language governing permissions and
 * limitations under the License.
 */

///
/// The purpose of this file is to record the transformation from Boxed values to Int64.
///
/// The interpreter works with tuples as Vectors of Int64. We therefore map all objects to
/// an Int64. For all primitive data types, this is straightforward as they all fit in an
/// Int64. For objects, we store them in a map from the Boxed object to the Int64, which the
/// interpreter can work with.
///
/// Since data can flow between relations in the interpreter, we need to somehow keep track
/// of where the different Int64's came from. Consider the following program
/// ```
/// B(1 :: Nil, 42)
/// A(x, y) :- B(x, y)
/// ```
/// The term `1 :: Nil` would map to e.g. `0`, resulting in the program
/// ```
/// B(0, 42)
/// A(x, y) :- B(x, y)
/// ```
/// At some point, `0` must be transformed back to `1 :: Nil`. For this program, `Boxing`
/// would be
/// ```
/// (
///    Vector#{MutList#{1 :: Nil}, MutList#{}},
///    Vector#{BPlusTree#{1 :: Nil -> 0}, BPlusTree#{}},
///    Vector#{Array#{Types.Object, Types.Int32}},
///    Vector#{Lock1, Lock2},
/// )
/// ```
/// We then store the fact that the type-information about `A[0]` and `B[0]` are stored
/// at `UnifiedTypePos` `0` and `A[1]` and `B[1]` are stored at position 1. We only need
/// to keep the `MutList` and `BPlusTree` for objects, as transforming the simple types
/// requires less information.
///
mod Fixpoint3.BoxingType {
    use Fixpoint3.ReadWriteLock
    use Fixpoint3.Boxed
    use Fixpoint3.Ast.Ram.RamId

    ///
    /// `Types` represent the different types a program can contain.
    ///
    /// `Unknown` is a temporary placeholder for the current type. For instance, we cannot
    /// know the type of `x` in the body atom `P(x)` until we meet a value, (for instance
    /// `P(1)`)
    ///
    @Internal
    pub enum Types {
        case TyUnknown
        case TyBool
        case TyChar
        case TyInt8
        case TyInt16
        case TyInt32
        case TyInt64
        case TyFloat32
        case TyFloat64
        case TyObject
    }

    ///
    /// Describes the placement of type-information of a group of values that share the
    /// same type.
    ///
    @Internal
    pub type alias UnifiedTypePos = Int32

    ///
    /// Maps `RamId`'s to the `UnifiedTypePos`. It facilitates getting the type
    /// information of a `RamTerm`.
    ///
    @Internal
    pub type alias RamIdToPos = Map[RamId, UnifiedTypePos]

    ///
    /// Describes the type of values. The `UnifiedTypePos` describes where in `TypeInfo`
    /// the type of a specific value can be found.
    ///
    type alias TypeInfo[r: Region] = Array[Types, r]

    ///
    /// Store the type `t` of a value saved at `index` in `typeInfo`.
    ///
    @Internal
    pub def setType(t: Types, index: UnifiedTypePos, typeInfo: TypeInfo[r]): Unit \ r =
        Array.put(t, index, typeInfo)

    ///
    /// Return the type of value saved at `index` in `typeInfo`.
    ///
    @Internal
    pub def getType(index: Int32, typeInfo: TypeInfo[r]): Types \ r =
        Array.get(index, typeInfo)

    ///
    /// `Boxing=(values, valueToRep, typeInfo, locks)` contains the information needed to
    /// convert between `Boxed` objects and their `Int64` representation.
    ///
    /// The `i`'th value of each Vector belongs to a specific `UnifiedTypePos`. The
    /// description of the values will be for some `i`.
    ///
    /// `valueToRep` maps `Boxed` objects to their `Int64` representation.
    ///
    /// `values` contains the `Boxed` objects being stored.
    ///
    /// The following invariant is kept: `values(valueToRep[boxedValue]) == boxedValue`.
<<<<<<< HEAD
    /// This design limits us to `2^32` objects of a given type.
=======
    /// This design limits us to 2^32 objects of a given type.
>>>>>>> a252405c
    ///
    /// Furthermore, for lattice `Bot` should be represented by `0`.
    ///
    /// `typeInfo[i]` records which type of values are associated with the information stored at `i`.
    /// If we have yet to meet any values associated with position `i`, `typeInfo[i]` will be `Unknown`.
    ///
    /// `locks[i]` must be acquired before a specific `values[i]` can be interacted with.
    ///
    @Internal
    pub type alias Boxing[r: Region] = (
        Vector[MutList[Boxed, r]],
        Vector[BPlusTree[Boxed, Int64, r]],
        TypeInfo[r],
        Vector[ReadWriteLock[r]]
    )

}<|MERGE_RESOLUTION|>--- conflicted
+++ resolved
@@ -121,11 +121,9 @@
     /// `values` contains the `Boxed` objects being stored.
     ///
     /// The following invariant is kept: `values(valueToRep[boxedValue]) == boxedValue`.
-<<<<<<< HEAD
+    /// This design limits us to 2^32 objects of a given type.
+    /// The following invariant is kept: `values(valueToRep[boxedValue]) == boxedValue`.
     /// This design limits us to `2^32` objects of a given type.
-=======
-    /// This design limits us to 2^32 objects of a given type.
->>>>>>> a252405c
     ///
     /// Furthermore, for lattice `Bot` should be represented by `0`.
     ///
