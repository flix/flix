/*
 *  Copyright 2016 Magnus Madsen
 *
 *  Licensed under the Apache License, Version 2.0 (the "License");
 *  you may not use this file except in compliance with the License.
 *  You may obtain a copy of the License at
 *
 *  http://www.apache.org/licenses/LICENSE-2.0
 *
 *  Unless required by applicable law or agreed to in writing, software
 *  distributed under the License is distributed on an "AS IS" BASIS,
 *  WITHOUT WARRANTIES OR CONDITIONS OF ANY KIND, either express or implied.
 *  See the License for the specific language governing permissions and
 *  limitations under the License.
 */

package ca.uwaterloo.flix.language.errors

import ca.uwaterloo.flix.language.CompilationMessage
import ca.uwaterloo.flix.language.ast.{Name, SourceLocation, Symbol, UnkindedType}
import ca.uwaterloo.flix.util.Formatter

import java.lang.reflect.{Constructor, Field, Method}

/**
  * A common super-type for resolution errors.
  */
sealed trait ResolutionError extends CompilationMessage {
  val kind = "Resolution Error"
}

object ResolutionError {

  // TODO: Support formatting of ill-kinded types.

  /**
    * An error raise to indicate a cycle in the trait hierarchy.
    *
    * @param path the super trait path from a trait to itself.
    * @param loc  the location where the error occurred.
    */
  case class CyclicTraitHierarchy(path: List[Symbol.TraitSym], loc: SourceLocation) extends ResolutionError with Unrecoverable {
    private val fullCycle = path.last :: path

    override def summary: String = {
      val pathString = fullCycle.map(clazz => s"'${clazz.name}'").mkString(" extends ")
      "Cyclic inheritance: " + pathString
    }

    def message(formatter: Formatter): String = {
      import formatter._
      s"""${code(loc, "cyclic inheritance.")}
         |
         |The following traits are in the cycle:
         |
         |$cyclicTraits
         |""".stripMargin
    }

    private def cyclicTraits: String = {
      var res = ""
      for (List(subTrait, superTrait) <- fullCycle.sliding(2)) {
        res += s"$subTrait extends $superTrait" + System.lineSeparator()
      }
      res
    }
  }

  /**
    * An error raise to indicate a cycle in type aliases.
    *
    * @param path the type reference path from a type alias to itself.
    * @param loc  the location where the error occurred.
    */
  case class CyclicTypeAliases(path: List[Symbol.TypeAliasSym], loc: SourceLocation) extends ResolutionError with Unrecoverable {
    private val fullCycle = path.last :: path

    def summary: String = {
      val pathString = fullCycle.map(alias => s"'${alias.name}'").mkString(" references ")
      "Cyclic type aliases: " + pathString
    }

    def message(formatter: Formatter): String = {
      import formatter._
      s"""${code(loc, "Cyclic type aliases.")}
         |
         |The following type aliases are in the cycle:
         |$appendCycles
         |""".stripMargin
    }

    private def appendCycles: String = {
      var res = ""
      for (List(referrer, referee) <- fullCycle.sliding(2)) {
        res += s"$referrer references $referee" + System.lineSeparator()
      }
      res
    }
  }

  /**
    * An error raised to indicate a duplicate associated type definition.
    *
    * @param sym  the associated type symbol.
    * @param loc1 the location of the first associated type definition.
    * @param loc2 the location of the second associated type definition.
    */
  case class DuplicateAssocTypeDef(sym: Symbol.AssocTypeSym, loc1: SourceLocation, loc2: SourceLocation) extends ResolutionError with Unrecoverable {
    override def summary: String = s"Duplicate associated type definition: $sym."

    override def message(formatter: Formatter): String = {
      import formatter._
      s""">> Duplicate associated type definition: ${red(sym.name)}.
         |
         |${code(loc2, "duplicate associated type definition.")}
         |""".stripMargin
    }

    override def explain(formatter: Formatter): Option[String] = None

    val loc: SourceLocation = loc1
  }

  /**
    * An error raised to indicate a duplicate derivation.
    *
    * @param sym  the trait symbol of the duplicate derivation.
    * @param loc1 the location of the first occurrence.
    * @param loc2 the location of the second occurrence.
    */
  case class DuplicateDerivation(sym: Symbol.TraitSym, loc1: SourceLocation, loc2: SourceLocation) extends ResolutionError with Recoverable {
    override def summary: String = s"Duplicate derivation: ${sym.name}"

    def message(formatter: Formatter): String = {
      import formatter._
      s""">> Duplicate derivation '${red(sym.name)}'.
         |
         |${code(loc1, "the first occurrence was here.")}
         |
         |${code(loc2, "the second occurrence was here.")}
         |
         |""".stripMargin
    }

    override def loc: SourceLocation = loc1

    override def explain(formatter: Formatter): Option[String] = Some({
      import formatter._
      s"${underline("Tip:")} Remove one of the occurrences."
    })

  }

  /**
    * An error raised to indicate that an associated type application is not allowed.
    *
    * @param loc the location where the error occurred.
    */
  case class IllegalAssocTypeApplication(loc: SourceLocation) extends ResolutionError with Recoverable {
    override def summary: String = " Illegal associated type application."

    override def message(formatter: Formatter): String = {
      import formatter._
      s""">> Illegal associated type application.
         |
         |${code(loc, "illegal associated type application.")}
         |""".stripMargin
    }

    override def explain(formatter: Formatter): Option[String] = Some({
      "An associated type may only be applied to a variable."
    })
  }

  /**
    * Illegal Non-Java Type Error.
    *
    * @param tpe the illegal type.
    * @param loc the location where the error occurred.
    */
  case class IllegalNonJavaType(tpe: UnkindedType, loc: SourceLocation) extends ResolutionError with Recoverable {
    def summary: String = "Illegal non-Java type. Expected class or interface type."

    def message(formatter: Formatter): String = {
      import formatter._
      s""">> Unexpected non-Java type: '${red(tpe.toString)}'.
         |
         |${code(loc, "unexpected type.")}
         |
         |Expected a Java class or interface.
         |""".stripMargin
    }
  }

  /**
    * An error raised to indicate that a signature does not include the class's type parameter.
    *
    * @param sym the symbol of the signature.
    * @param loc the location where the error occurred.
    */
  case class IllegalSignature(sym: Symbol.SigSym, loc: SourceLocation) extends ResolutionError with Recoverable {
    def summary: String = s"Unexpected signature which does not mention the type variable of the class."

    def message(formatter: Formatter): String = {
      import formatter._
      s""">> Unexpected signature '${red(sym.name)}' which does not mention the type variable of the class.
         |
         |${code(loc, "unexpected signature.")}
         |""".stripMargin
    }

    override def explain(formatter: Formatter): Option[String] = Some({
      "Every signature in a type class must mention the type variable of the class."
    })

  }

  /**
    * Illegal Type Error.
    *
    * @param tpe the illegal type.
    * @param loc the location where the error occurred.
    */
  case class IllegalType(tpe: UnkindedType, loc: SourceLocation) extends ResolutionError with Unrecoverable {
    def summary: String = "Illegal type."

    def message(formatter: Formatter): String = {
      import formatter._
      s""">> Illegal type: '${red(tpe.toString)}'.
         |
         |${code(loc, "illegal type.")}
         |""".stripMargin
    }
  }

  /**
    * An error raised to indicate that a wildcard type is used in an illegal position.
    *
    * @param ident the name of the wildcard type.
    * @param loc   the location where the error occurred.
    */
  case class IllegalWildType(ident: Name.Ident, loc: SourceLocation) extends ResolutionError with Recoverable {
    def summary: String = s"Illegal wildcard type: '$ident'."

    def message(formatter: Formatter): String = {
      import formatter._
      s""">> Illegal wildcard type: '$ident'.
         |
         |${code(loc, "illegal wildcard type.")}
         |""".stripMargin
    }

    override def explain(formatter: Formatter): Option[String] = Some({
      "Wildcard types (types starting with an underscore) are not allowed in this position."
    })
  }

  /**
    * Inaccessible Trait Error.
    *
    * @param sym the trait symbol.
    * @param ns  the namespace where the symbol is not accessible.
    * @param loc the location where the error occurred.
    */
  case class InaccessibleTrait(sym: Symbol.TraitSym, ns: Name.NName, loc: SourceLocation) extends ResolutionError with Recoverable {
    def summary: String = "Inaccessible."

    def message(formatter: Formatter): String = {
      import formatter._
      s""">> Trait '${red(sym.toString)}' is not accessible from the namespace '${cyan(ns.toString)}'.
         |
         |${code(loc, "inaccessible trait.")}
         |
         |""".stripMargin

    }

    override def explain(formatter: Formatter): Option[String] = Some({
      import formatter._
      s"${underline("Tip:")} Mark the trait as public."
    })
  }

  /**
    * Inaccessible Def Error.
    *
    * @param sym the def symbol.
    * @param ns  the namespace where the symbol is not accessible.
    * @param loc the location where the error occurred.
    */
  case class InaccessibleDef(sym: Symbol.DefnSym, ns: Name.NName, loc: SourceLocation) extends ResolutionError with Recoverable {
    def summary: String = "Inaccessible."

    def message(formatter: Formatter): String = {
      import formatter._
      s""">> Definition '${red(sym.toString)}' is not accessible from the namespace '${cyan(ns.toString)}'.
         |
         |${code(loc, "inaccessible definition.")}
         |
         |""".stripMargin
    }

    override def explain(formatter: Formatter): Option[String] = Some({
      import formatter._
      s"${underline("Tip:")} Mark the definition as public."
    })

  }

  /**
    * Inaccessible Effect Error.
    *
    * @param sym the effect symbol.
    * @param ns  the namespace where the symbol is not accessible.
    * @param loc the location where the error occurred.
    */
  case class InaccessibleEffect(sym: Symbol.EffectSym, ns: Name.NName, loc: SourceLocation) extends ResolutionError with Recoverable {
    def summary: String = s"Inaccessible alias ${sym.name}"

    def message(formatter: Formatter): String = {
      import formatter._
      s""">> Effect '${red(sym.toString)}' is not accessible from the namespace '${cyan(ns.toString)}'.
         |
         |${code(loc, "inaccessible effect.")}
         |
         |""".stripMargin
    }

    override def explain(formatter: Formatter): Option[String] = Some({
      import formatter._
      s"${underline("Tip:")} Mark the effect as public."
    })

  }

  /**
    * Inaccessible Enum Error.
    *
    * @param sym the enum symbol.
    * @param ns  the namespace where the symbol is not accessible.
    * @param loc the location where the error occurred.
    */
  case class InaccessibleEnum(sym: Symbol.EnumSym, ns: Name.NName, loc: SourceLocation) extends ResolutionError with Recoverable {
    def summary: String = "Inaccessible."

    def message(formatter: Formatter): String = {
      import formatter._
      s""">> Enum '${red(sym.toString)}' is not accessible from the namespace '${cyan(ns.toString)}'.
         |
         |${code(loc, "inaccessible enum.")}
         |
         |""".stripMargin
    }

    override def explain(formatter: Formatter): Option[String] = Some({
      import formatter._
      s"${underline("Tip:")} Mark the definition as public."
    })

  }

  /**
    * Inaccessible Struct Error
    *
    * @param sym the struct symbol
    * @param ns the namespace where the symbol is not accessible
    * @param loc the location where the error occurred
    */
  case class InaccessibleStruct(sym: Symbol.StructSym, ns: Name.NName, loc: SourceLocation) extends ResolutionError with Recoverable {
    def summary: String = "Inaccessible."

    def message(formatter: Formatter): String = {
      import formatter._
      s""">> Struct '${red(sym.toString)}' is not accessible from the namespace '${cyan(ns.toString)}'.
         |
         |${code(loc, "inaccessible struct.")}
         |
         |""".stripMargin
    }

    override def explain(formatter: Formatter): Option[String] = Some({
      import formatter._
      s"${underline("Tip:")} Mark the definition as public."
    })
  }

  /**
    * Inaccessible Op Error.
    *
    * @param sym the sig symbol.
    * @param ns  the namespace where the symbol is not accessible.
    * @param loc the location where the error occurred.
    */
  case class InaccessibleOp(sym: Symbol.OpSym, ns: Name.NName, loc: SourceLocation) extends ResolutionError with Recoverable {
    def summary: String = "Inaccessible."

    def message(formatter: Formatter): String = {
      import formatter._
      s""">> Operation '${red(sym.toString)}' is not accessible from the namespace '${cyan(ns.toString)}'.
         |
         |${code(loc, "inaccessible operation.")}
         |""".stripMargin
    }

    override def explain(formatter: Formatter): Option[String] = Some({
      import formatter._
      s"${underline("Tip:")} Mark the operation as public."
    })

  }

  /**
    * Inaccessible Restrictable Enum Error.
    *
    * @param sym the enum symbol.
    * @param ns  the namespace where the symbol is not accessible.
    * @param loc the location where the error occurred.
    */
  case class InaccessibleRestrictableEnum(sym: Symbol.RestrictableEnumSym, ns: Name.NName, loc: SourceLocation) extends ResolutionError with Unrecoverable {
    def summary: String = "Inaccessible."

    def message(formatter: Formatter): String = {
      import formatter._
      s""">> Enum '${red(sym.toString)}' is not accessible from the namespace '${cyan(ns.toString)}'.
         |
         |${code(loc, "inaccessible enum.")}
         |
         |""".stripMargin
    }

    override def explain(formatter: Formatter): Option[String] = Some({
      import formatter._
      s"${underline("Tip:")} Mark the definition as public."
    })

  }

  /**
    * Inaccessible Sig Error.
    *
    * @param sym the sig symbol.
    * @param ns  the namespace where the symbol is not accessible.
    * @param loc the location where the error occurred.
    */
  case class InaccessibleSig(sym: Symbol.SigSym, ns: Name.NName, loc: SourceLocation) extends ResolutionError with Recoverable {
    def summary: String = "Inaccessible."

    def message(formatter: Formatter): String = {
      import formatter._
      s""">> Definition '${red(sym.toString)}' is not accessible from the namespace '${cyan(ns.toString)}'.
         |
         |${code(loc, "inaccessible definition.")}
         |""".stripMargin
    }

    override def explain(formatter: Formatter): Option[String] = Some({
      import formatter._
      s"${underline("Tip:")} Mark the definition as public."
    })

  }

  /**
    * Inaccessible Type Alias Error.
    *
    * @param sym the type alias symbol.
    * @param ns  the namespace where the symbol is not accessible.
    * @param loc the location where the error occurred.
    */
  case class InaccessibleTypeAlias(sym: Symbol.TypeAliasSym, ns: Name.NName, loc: SourceLocation) extends ResolutionError with Recoverable {
    def summary: String = s"Inaccessible type alias ${sym.name}"

    def message(formatter: Formatter): String = {
      import formatter._
      s""">> Type alias '${red(sym.toString)}' is not accessible from the namespace '${cyan(ns.toString)}'.
         |
         |${code(loc, "inaccessible type alias.")}
         |
         |""".stripMargin
    }

    override def explain(formatter: Formatter): Option[String] = Some({
      import formatter._
      s"${underline("Tip:")} Mark the type alias as public."
    })

  }

  /**
    * An error raised to indicate that the method return type doesn't match.
    *
    * @param className    the class name.
    * @param methodName   the method name.
    * @param declaredType the declared type.
    * @param expectedType the expected type.
    * @param loc          the location of the method name.
    */
  case class MismatchedReturnType(className: String, methodName: String, declaredType: UnkindedType, expectedType: UnkindedType, loc: SourceLocation) extends ResolutionError with Recoverable {
    def summary: String = "Mismatched return type."

    def message(formatter: Formatter): String = {
      import formatter._
      s""">> Mismatched return type for method '${red(methodName)}' in class '${cyan(className)}'.
         |
         |${code(loc, "mismatched return type.")}
         |
         |Declared type: $declaredType
         |Expected type: $expectedType
         |""".stripMargin
    }
  }

  /**
    * An error raised to indicate a missing associated type definition.
    *
    * @param name the name of the missing associated type definition.
    * @param loc  the location of the instance symbol where the error occurred.
    */
  case class MissingAssocTypeDef(name: String, loc: SourceLocation) extends ResolutionError with Unrecoverable {
    override def summary: String = s"Missing associated type definition: $name."

    override def message(formatter: Formatter): String = {
      import formatter._
      s""">> Missing associated type definition: $name.
         |
         |${code(loc, s"missing associated type definition: $name.")}
         |""".stripMargin
    }

    override def explain(formatter: Formatter): Option[String] = None
  }

  /**
    * Sealed Class Error.
    *
    * @param sym the class symbol.
    * @param ns  the namespace from which the class is sealed.
    * @param loc the location where the error occurred.
    */
  case class SealedTrait(sym: Symbol.TraitSym, ns: Name.NName, loc: SourceLocation) extends ResolutionError with Recoverable {
    def summary: String = "Sealed."

    def message(formatter: Formatter): String = {
      import formatter._
      s""">> Class '${red(sym.toString)}' is sealed from the module '${cyan(ns.toString)}'.
         |
         |${code(loc, "sealed class.")}
         |
         |""".stripMargin
    }

    override def explain(formatter: Formatter): Option[String] = Some({
      import formatter._
      s"${underline("Tip:")} Move the instance or sub class to the class's module."
    })

  }

  /**
    * Undefined associated type error.
    *
    * @param qn  associated type.
    * @param loc the location where the error occurred.
    */
  case class UndefinedAssocType(qn: Name.QName, loc: SourceLocation) extends ResolutionError with Unrecoverable {
    def summary: String = s"Undefined associated type: '$qn'."

    def message(formatter: Formatter): String = {
      import formatter._
      s""">> Undefined associated type'${red(qn.toString)}'.
         |
         |${code(loc, "associated type not found.")}
         |
         |""".stripMargin
    }

    override def explain(formatter: Formatter): Option[String] = Some({
      import formatter._
      s"${underline("Tip:")} Possible typo or non-existent associated type?"
    })
  }

  /**
    * Undefined Class Error.
    *
    * @param qn  the unresolved class.
    * @param ns  the current namespace.
    * @param loc the location where the error occurred.
    */
  case class UndefinedTrait(qn: Name.QName, ns: Name.NName, loc: SourceLocation) extends ResolutionError with Unrecoverable {
    def summary: String = s"Undefined class: '${qn.toString}'."

    def message(formatter: Formatter): String = {
      import formatter._
      s""">> Undefined class '${red(qn.toString)}'.
         |
         |${code(loc, "class not found")}
         |
         |""".stripMargin
    }

    override def explain(formatter: Formatter): Option[String] = Some({
      import formatter._
      s"${underline("Tip:")} Possible typo or non-existent class?"
    })

  }

  /**
    * Undefined Effect Error.
    *
    * @param qn  the unresolved effect.
    * @param ns  the current namespace.
    * @param loc the location where the error occurred.
    */
  case class UndefinedEffect(qn: Name.QName, ns: Name.NName, loc: SourceLocation) extends ResolutionError with Recoverable {
    def summary: String = s"Undefined effect '${qn.toString}'."

    def message(formatter: Formatter): String = {
      import formatter._
      s""">> Undefined effect '${red(qn.toString)}'.
         |
         |${code(loc, "effect not found")}
         |
         |""".stripMargin
    }

    override def explain(formatter: Formatter): Option[String] = Some({
      import formatter._
      s"${underline("Tip:")} Possible typo or non-existent effect?"
    })

  }

  /**
    * An error raised to indicate that the class name was not found.
    *
    * @param name the class name.
    * @param msg  the Java error message.
    * @param loc  the location of the class name.
    */
  case class UndefinedJvmClass(name: String, msg: String, loc: SourceLocation) extends ResolutionError with Recoverable {
    def summary: String = s"Undefined Java class: '$name'."

    def message(formatter: Formatter): String = {
      import formatter._
      s""">> Undefined Java class '${red(name)}'.
         |
         |${code(loc, "undefined class.")}
         |
         |$msg
         |""".stripMargin
    }

    /**
      * Returns a formatted string with helpful suggestions.
      */
    override def explain(formatter: Formatter): Option[String] = {
      if (raw".*\.[A-Z].*\.[A-Z].*".r matches name)
        Some(s"Static nested classes should be specified using '$$', e.g. java.util.Locale$$Builder")
      else
        None
    }
  }

  /**
    * An error raised to indicate that a matching constructor was not found.
    *
    * @param clazz        the class name.
    * @param signature    the signature of the constructor.
    * @param constructors the constructors in the class.
    * @param loc          the location of the constructor name.
    */
  case class UndefinedJvmConstructor(clazz: Class[_], signature: List[Class[_]], constructors: List[Constructor[_]], loc: SourceLocation) extends ResolutionError with Recoverable {
    def summary: String = "Undefined constructor."

    def message(formatter: Formatter): String = {
      import formatter._
      s""">> Undefined constructor in class '${cyan(clazz.getName)}' with the given signature.
         |
         |${code(loc, "undefined constructor.")}
         |
         |No constructor matches the signature:
         |  $clazz (${signature.map(_.toString).mkString(",")})
         |
         |Available constructors:
         |$appendConstructors
         |""".stripMargin
    }

    private def appendConstructors: String = {
      var res = ""
      for (constructor <- constructors) {
        res += "  " + stripAccessModifier(constructor.toString) + System.lineSeparator()
      }
      res
    }
  }

  /**
    * An error raised to indicate that the field name was not found.
    *
    * @param className the class name.
    * @param fieldName the field name.
    * @param static    whether the field is static.
    * @param fields    the fields of the class.
    * @param loc       the location of the method name.
    */
  case class UndefinedJvmField(className: String, fieldName: String, static: Boolean, fields: List[Field], loc: SourceLocation) extends ResolutionError with Recoverable {
    def summary: String = {
      if (!static) {
        s"Undefined object field."
      } else {
        s"Undefined static field."
      }
    }

    def message(formatter: Formatter): String = {
      import formatter._
      s""">> Undefined ${magenta(keyword)} field '${red(fieldName)}' in class '${cyan(className)}'.
         |
         |${code(loc, "undefined field.")}
         |Available fields:
         |$appendFields
         |""".stripMargin
    }

    private def keyword: String = {
      if (static) "static" else "object"
    }

    private def appendFields: String = {
      fields.map(f => "  " + stripAccessModifier(f.toString) + System.lineSeparator()).mkString
    }
  }

  /**
   * An error raised to indicate that a static field name was not found.
   *
   * @param clazz the class name.
   * @param field the field name.
   * @param loc   the location of the field access.
   */
  case class UndefinedJvmStaticField(clazz: Class[_], field: Name.Ident, loc: SourceLocation) extends ResolutionError with Recoverable {
    def summary: String = s"Undefined static field."

    def message(formatter: Formatter): String = {
      import formatter._
      s""">> Undefined static field '${red(field.name)}' in class '${cyan(clazz.getName)}'.
         |
         |${code(loc, "undefined static field.")}
         |""".stripMargin
    }
  }

  /**
    * An error raised to indicate that a matching method was not found.
    *
    * @param className  the class name.
    * @param methodName the method name.
    * @param static     whether the method is static.
    * @param signature  the signature of the method.
    * @param methods    the methods of the class.
    * @param loc        the location of the method name.
    */
  case class UndefinedJvmMethod(className: String, methodName: String, static: Boolean, signature: List[Class[_]], methods: List[Method], loc: SourceLocation) extends ResolutionError with Recoverable {
    def summary: String = {
      if (!static) {
        s"Undefined object method."
      } else {
        s"Undefined static method."
      }
    }

    def message(formatter: Formatter): String = {
      import formatter._
      s""">> Undefined ${magenta(keyword)} method '${red(methodName)}' in class '${cyan(className)}'.
         |
         |${code(loc, "undefined method.")}
         |No method matches the signature:
         |  $methodName(${signature.map(_.toString).mkString(",")})
         |
         |
         |Available methods:
         |$appendMethods
         |""".stripMargin
    }

    private def keyword: String = {
      if (static) "static" else "object"
    }

    private def appendMethods: String = {
      methods.map(m => "  " + stripAccessModifier(m.toString) + System.lineSeparator()).mkString
    }
  }

  /**
    * Undefined Kind Error.
    *
    * @param qn  the name.
    * @param ns  the current namespace.
    * @param loc the location where the error occurred.
    */
  case class UndefinedKind(qn: Name.QName, ns: Name.NName, loc: SourceLocation) extends ResolutionError with Recoverable {
    def summary: String = s"Undefined kind: '${qn.toString}'."

    def message(formatter: Formatter): String = {
      import formatter._
      s""">> Undefined kind '${red(qn.toString)}'.
         |
         |${code(loc, "undefined kind.")}
         |""".stripMargin
    }

    override def explain(formatter: Formatter): Option[String] = Some({
      import formatter._
      s"${underline("Tip:")} Possible typo or non-existent kind?"
    })
  }

  /**
    * Undefined Name Error.
    *
    * @param qn    the unresolved name.
    * @param ns    the current namespace.
    * @param env   the variables in the scope.
    * @param isUse true if the undefined name occurs in a use.
    * @param loc   the location where the error occurred.
    */
  case class UndefinedName(qn: Name.QName, ns: Name.NName, env: Map[String, Symbol.VarSym], isUse: Boolean, loc: SourceLocation) extends ResolutionError with Recoverable {
    def summary: String = s"Undefined name: '${qn.toString}'."

    def message(formatter: Formatter): String = {
      import formatter._
      s""">> Undefined name '${red(qn.toString)}'.
         |
         |${code(loc, "name not found")}
         |
         |""".stripMargin
    }

    override def explain(formatter: Formatter): Option[String] = Some({
      import formatter._
      s"${underline("Tip:")} Possible typo or non-existent definition?"
    })

  }

  /**
    * Undefined Name Error (unrecoverable).
    *
    * @param qn    the unresolved name.
    * @param ns    the current namespace.
    * @param env   the variables in the scope.
    * @param isUse true if the undefined name occurs in a use.
    * @param loc   the location where the error occurred.
    */
  case class UndefinedNameUnrecoverable(qn: Name.QName, ns: Name.NName, env: Map[String, Symbol.VarSym], isUse: Boolean, loc: SourceLocation) extends ResolutionError with Unrecoverable {
    def summary: String = s"Undefined name: '${qn.toString}'."

    def message(formatter: Formatter): String = {
      import formatter._
      s""">> Undefined name '${red(qn.toString)}'.
         |
         |${code(loc, "name not found")}
         |
         |""".stripMargin
    }

    override def explain(formatter: Formatter): Option[String] = Some({
      import formatter._
      s"${underline("Tip:")} Possible typo or non-existent definition?"
    })

  }

  /**
    * Undefined Op Error.
    *
    * @param qname the qualified name of the operation.
    * @param loc   the location where the error occurred.
    */
  case class UndefinedOp(qname: Name.QName, loc: SourceLocation) extends ResolutionError with Unrecoverable {
    def summary: String = s"Undefined operation '${qname.toString}'."

    def message(formatter: Formatter): String = {
      import formatter._
      s""">> Undefined operation '${red(qname.toString)}'.
         |
         |${code(loc, "operation not found")}
         |
         |""".stripMargin
    }

    override def explain(formatter: Formatter): Option[String] = Some({
      import formatter._
      s"${underline("Tip:")} Possible typo or non-existent operation?"
    })
  }

  /**
    * Undefined Restrictable Tag Error.
    *
    * @param tag the tag.
    * @param ns  the current namespace.
    * @param loc the location where the error occurred.
    */
  case class UndefinedRestrictableTag(tag: String, ns: Name.NName, loc: SourceLocation) extends ResolutionError with Unrecoverable {
    def summary: String = s"Undefined restrictable tag: '$tag'."

    def message(formatter: Formatter): String = {
      import formatter._
      s""">> Undefined restrictable tag '${red(tag)}'.
         |
         |${code(loc, "tag not found.")}
         |
         |""".stripMargin
    }

    override def explain(formatter: Formatter): Option[String] = Some({
      import formatter._
      s"${underline("Tip:")} Possible typo or non-existent tag?"
    })

  }

  /**
    * Undefined Restrictable Type Error.
    *
    * @param qn  the name.
    * @param ns  the current namespace.
    * @param loc the location where the error occurred.
    */
  case class UndefinedRestrictableType(qn: Name.QName, ns: Name.NName, loc: SourceLocation) extends ResolutionError with Unrecoverable {
    def summary: String = s"Undefined restrictable type: '${qn.toString}'."

    def message(formatter: Formatter): String = {
      import formatter._
      s""">> Undefined restrictable type '${red(qn.toString)}'.
         |
         |${code(loc, "type not found.")}
         |
         |""".stripMargin
    }

    override def explain(formatter: Formatter): Option[String] = Some({
      import formatter._
      s"${underline("Tip:")} Possible typo or non-existent type?"
    })

  }

  /**
    * Undefined Tag Error.
    *
    * @param tag the tag.
    * @param ns  the current namespace.
    * @param loc the location where the error occurred.
    */
  case class UndefinedTag(tag: String, ns: Name.NName, loc: SourceLocation) extends ResolutionError with Recoverable {
    def summary: String = s"Undefined tag: '$tag'."

    def message(formatter: Formatter): String = {
      import formatter._
      s""">> Undefined tag '${red(tag)}'.
         |
         |${code(loc, "tag not found.")}
         |
         |""".stripMargin
    }

    override def explain(formatter: Formatter): Option[String] = Some({
      import formatter._
      s"${underline("Tip:")} Possible typo or non-existent tag?"
    })

  }

  /**
    * Undefined Type Error.
    *
    * @param qn  the name.
    * @param ns  the current namespace.
    * @param loc the location where the error occurred.
    */
  case class UndefinedType(qn: Name.QName, ns: Name.NName, loc: SourceLocation) extends ResolutionError with Recoverable {
    def summary: String = s"Undefined type: '${qn.toString}'."

    def message(formatter: Formatter): String = {
      import formatter._
      s""">> Undefined type '${red(qn.toString)}'.
         |
         |${code(loc, "type not found.")}
         |
         |""".stripMargin
    }

    override def explain(formatter: Formatter): Option[String] = Some({
      import formatter._
      s"${underline("Tip:")} Possible typo or non-existent type?"
    })

  }

  /**
    * An error raised to indicate that the type variable was not found.
    *
    * @param name the name of the type variable.
    * @param loc  the location of the undefined type variable.
    */
  case class UndefinedTypeVar(name: String, loc: SourceLocation) extends ResolutionError with Recoverable {
    def summary: String = s"Undefined type variable '$name'."

    def message(formatter: Formatter): String = {
      import formatter._
      s""">> Undefined type variable '${red(name)}'.
         |
         |${code(loc, "undefined type variable.")}
         |""".stripMargin

    }

    override def explain(formatter: Formatter): Option[String] = Some({
      "Flix cannot find the type variable. Maybe there is a typo?"
    })
  }

  /**
    * An error raised to indicate an under-applied type alias.
    *
    * @param sym the associated type.
    * @param loc the location where the error occurred.
    */
  case class UnderAppliedAssocType(sym: Symbol.AssocTypeSym, loc: SourceLocation) extends ResolutionError with Recoverable {
    override def summary: String = s"Under-applied associated type: ${sym.name}"

    def message(formatter: Formatter): String = {
      import formatter._
      s""">> Under-applied associated type '${red(sym.name)}'.
         |
         |${code(loc, "Under-applied associated type.")}
         |""".stripMargin
    }

    override def explain(formatter: Formatter): Option[String] = Some({
      import formatter._
      s"${underline("Tip:")} Associated types must be fully applied."
    })

  }

  /**
    * An error raised to indicate an under-applied type alias.
    *
    * @param sym the type alias.
    * @param loc the location where the error occurred.
    */
  case class UnderAppliedTypeAlias(sym: Symbol.TypeAliasSym, loc: SourceLocation) extends ResolutionError with Recoverable {
    override def summary: String = s"Under-applied type alias: ${sym.name}"

    def message(formatter: Formatter): String = {
      import formatter._
      s""">> Under-applied type alias '${red(sym.name)}'.
         |
         |${code(loc, "Under-applied type alias.")}
         |""".stripMargin
    }

    override def explain(formatter: Formatter): Option[String] = Some({
      import formatter._
      s"${underline("Tip:")} Type aliases must be fully applied."
    })

  }

  /**
    * An error indicating the number of effect operation arguments does not match the expected number.
    *
    * @param op       the effect operation symbol.
    * @param expected the expected number of arguments.
    * @param actual   the actual number of arguments.
    * @param loc      the location where the error occurred.
    */
  case class MismatchedOpArity(op: Symbol.OpSym, expected: Int, actual: Int, loc: SourceLocation) extends ResolutionError with Recoverable {
    val params = if (expected == 1) "parameter" else "parameters"
    val be = if (actual == 1) "is" else "are"

    override def summary: String = s"Expected $expected $params but found $actual."

    /**
      * Returns the formatted error message.
      */
    override def message(formatter: Formatter): String = {
      import formatter._
      s""">> Mismatched arity.
         |
         |The operation $op expects $expected $params,
         |but $actual $be provided here.
         |
         |${code(loc, s"expected $expected $params but found $actual")}
         |""".stripMargin
    }

    /**
      * Returns a formatted string with helpful suggestions.
      */
    override def explain(formatter: Formatter): Option[String] = None
  }

  /**
    * An error raised to indicate a struct does not exist in a `new Struct { ... } @ r` expression
    *
    * @param struct the names of the struct
    * @param loc the location where the error occurred.
    */
<<<<<<< HEAD
  case class NonExistentStruct(struct: String, loc: SourceLocation) extends ResolutionError with Recoverable {
    override def summary: String = s"Nonexistent struct type"

    def message(formatter: Formatter): String = {
      import formatter._
      s""">> A struct type with the name `${struct}` does not exist
         |
         |${code(loc, "nonexistent struct")}
=======
  case class UndefinedStruct(struct: Name.QName, loc: SourceLocation) extends ResolutionError with Recoverable {
    override def summary: String = s"Undefined struct type"

    def message(formatter: Formatter): String = {
      import formatter._
      s""">> Undefined struct `${struct}`
         |
         |${code(loc, "undefined struct")}
>>>>>>> 26dc4e70
         |""".stripMargin
    }
  }

  /**
    * An error raised to indicate a struct is missing a required field in `struct.field` or `struct.field = value` expression
    *
    * @param field the names of the missing fields
    * @param loc the location where the error occurred.
    */
<<<<<<< HEAD
  case class NonExistentStructField(struct: String, field: String, loc: SourceLocation) extends ResolutionError with Recoverable {
    override def summary: String = s"Struct is missing a field"

    def message(formatter: Formatter): String = {
      import formatter._
      s""">> Struct $struct does not have field $field
         |
         |${code(loc, "nonexistent field")}
=======
  case class UndefinedStructField(struct: Symbol.StructSym, field: Name.Label, loc: SourceLocation) extends ResolutionError with Recoverable {
    override def summary: String = s"Undefined struct field `$field` on `$struct`"

    def message(formatter: Formatter): String = {
      import formatter._
      s""">> Undefined struct field `$field` on `$struct`
         |
         |${code(loc, "undefined field")}
>>>>>>> 26dc4e70
         |""".stripMargin
    }
  }

  /**
    * An error raised to indicate a `new` struct expression provides too many fields
    *
    * @param fields the names of the extra fields
    * @param loc the location where the error occurred.
    */
<<<<<<< HEAD
  case class ExtraStructField(field: String, loc: SourceLocation) extends ResolutionError with Recoverable {
    override def summary: String = s"`new` struct expression provides too many fields"

    def message(formatter: Formatter): String = {
      import formatter._
      s""">> `new` struct expression provides field not present in original declaration of struct type
         |
         |${code(loc, "extra fields")}
         |
         |Extra Field: ${field}
=======
  case class ExtraStructField(struct: Symbol.StructSym, field: Name.Label, loc: SourceLocation) extends ResolutionError with Recoverable {
    override def summary: String = s"Unexpected field `$field`. The struct `$struct` does not declare `$field`"

    def message(formatter: Formatter): String = {
      import formatter._
      s""">> Unexpected field `$field`. The struct `$struct` does not declare `$field`
         |
         |${code(loc, "unexpected field")}
         |
         |Unexpected Field: ${field}
>>>>>>> 26dc4e70
         |""".stripMargin
    }
  }

  /**
    * An error raised to indicate a `new` struct expression is missing fields
    *
    * @param fields the names of the missing fields
    * @param loc the location where the error occurred.
    */
<<<<<<< HEAD
  case class UnprovidedStructField(field: String, loc: SourceLocation) extends ResolutionError with Recoverable {
    override def summary: String = s"`new` struct expression provides too few fields"

    def message(formatter: Formatter): String = {
      import formatter._
      s""">> `new` struct expression does not provide required field `$field`
=======
  case class MissingStructField(struct: Symbol.StructSym, field: Name.Label, loc: SourceLocation) extends ResolutionError with Recoverable {
    override def summary: String = s"Missing struct field `$field` in initializer"

    def message(formatter: Formatter): String = {
      import formatter._
      s""">> Missing struct field `$field` in initializer
>>>>>>> 26dc4e70
         |
         |${code(loc, "missing field")}
         |
         |Missing Field: $field
         |""".stripMargin
    }
  }

  /**
    * Removes all access modifiers from the given string `s`.
    */
  private def stripAccessModifier(s: String): String =
    s.replace("public", "").
      replace("protected", "").
      replace("private", "")

}<|MERGE_RESOLUTION|>--- conflicted
+++ resolved
@@ -1114,16 +1114,6 @@
     * @param struct the names of the struct
     * @param loc the location where the error occurred.
     */
-<<<<<<< HEAD
-  case class NonExistentStruct(struct: String, loc: SourceLocation) extends ResolutionError with Recoverable {
-    override def summary: String = s"Nonexistent struct type"
-
-    def message(formatter: Formatter): String = {
-      import formatter._
-      s""">> A struct type with the name `${struct}` does not exist
-         |
-         |${code(loc, "nonexistent struct")}
-=======
   case class UndefinedStruct(struct: Name.QName, loc: SourceLocation) extends ResolutionError with Recoverable {
     override def summary: String = s"Undefined struct type"
 
@@ -1132,7 +1122,6 @@
       s""">> Undefined struct `${struct}`
          |
          |${code(loc, "undefined struct")}
->>>>>>> 26dc4e70
          |""".stripMargin
     }
   }
@@ -1143,16 +1132,6 @@
     * @param field the names of the missing fields
     * @param loc the location where the error occurred.
     */
-<<<<<<< HEAD
-  case class NonExistentStructField(struct: String, field: String, loc: SourceLocation) extends ResolutionError with Recoverable {
-    override def summary: String = s"Struct is missing a field"
-
-    def message(formatter: Formatter): String = {
-      import formatter._
-      s""">> Struct $struct does not have field $field
-         |
-         |${code(loc, "nonexistent field")}
-=======
   case class UndefinedStructField(struct: Symbol.StructSym, field: Name.Label, loc: SourceLocation) extends ResolutionError with Recoverable {
     override def summary: String = s"Undefined struct field `$field` on `$struct`"
 
@@ -1161,7 +1140,6 @@
       s""">> Undefined struct field `$field` on `$struct`
          |
          |${code(loc, "undefined field")}
->>>>>>> 26dc4e70
          |""".stripMargin
     }
   }
@@ -1172,18 +1150,6 @@
     * @param fields the names of the extra fields
     * @param loc the location where the error occurred.
     */
-<<<<<<< HEAD
-  case class ExtraStructField(field: String, loc: SourceLocation) extends ResolutionError with Recoverable {
-    override def summary: String = s"`new` struct expression provides too many fields"
-
-    def message(formatter: Formatter): String = {
-      import formatter._
-      s""">> `new` struct expression provides field not present in original declaration of struct type
-         |
-         |${code(loc, "extra fields")}
-         |
-         |Extra Field: ${field}
-=======
   case class ExtraStructField(struct: Symbol.StructSym, field: Name.Label, loc: SourceLocation) extends ResolutionError with Recoverable {
     override def summary: String = s"Unexpected field `$field`. The struct `$struct` does not declare `$field`"
 
@@ -1194,7 +1160,6 @@
          |${code(loc, "unexpected field")}
          |
          |Unexpected Field: ${field}
->>>>>>> 26dc4e70
          |""".stripMargin
     }
   }
@@ -1205,21 +1170,12 @@
     * @param fields the names of the missing fields
     * @param loc the location where the error occurred.
     */
-<<<<<<< HEAD
-  case class UnprovidedStructField(field: String, loc: SourceLocation) extends ResolutionError with Recoverable {
-    override def summary: String = s"`new` struct expression provides too few fields"
-
-    def message(formatter: Formatter): String = {
-      import formatter._
-      s""">> `new` struct expression does not provide required field `$field`
-=======
   case class MissingStructField(struct: Symbol.StructSym, field: Name.Label, loc: SourceLocation) extends ResolutionError with Recoverable {
     override def summary: String = s"Missing struct field `$field` in initializer"
 
     def message(formatter: Formatter): String = {
       import formatter._
       s""">> Missing struct field `$field` in initializer
->>>>>>> 26dc4e70
          |
          |${code(loc, "missing field")}
          |
