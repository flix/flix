package ca.uwaterloo.flix.language.errors

import ca.uwaterloo.flix.language.CompilationMessage
import ca.uwaterloo.flix.language.ast.TypedAst.Expression
import ca.uwaterloo.flix.language.ast.{SourceLocation, Symbol, Type}
import ca.uwaterloo.flix.util.Formatter

/**
  * A common super-type for safety errors.
  */
sealed trait SafetyError extends CompilationMessage {
  val kind: String = "Safety Error"
}

object SafetyError {

  /**
    * An error raised to indicate an illegal use of a non-positively bound variable in a negative atom.
    *
    * @param loc the position of the body atom containing the illegal variable.
    */
  case class IllegalNonPositivelyBoundVariable(sym: Symbol.VarSym, loc: SourceLocation) extends SafetyError {
    def summary: String = s"Illegal non-positively bound variable '$sym'."

    def message(formatter: Formatter): String = {
      import formatter._
      s"""${line(kind, source.name)}
         |>> Illegal non-positively bound variable '${red(sym.text)}'.
         |
         |${code(loc, "the variable occurs in this negated atom.")}
         |""".stripMargin
    }

    def explain(formatter: Formatter): Option[String] = Some({
      import formatter._
      if (!sym.isWild)
        s"""
           |${underline("Tip:")} Ensure that the variable occurs in at least one positive atom.
           |""".stripMargin
      else
        ""
    })
  }

  /**
    * An error raised to indicate an illegal use of a wild variable in a negative atom.
    *
    * @param loc the position of the body atom containing the illegal variable.
    */
  case class IllegalNegativelyBoundWildVariable(sym: Symbol.VarSym, loc: SourceLocation) extends SafetyError {
    def summary: String = s"Illegal negatively bound variable '$sym'."

    def message(formatter: Formatter): String = {
      import formatter._
      s"""${line(kind, source.name)}
         |>> Illegal negatively bound variable '${red(sym.text)}'.
         |
         |${code(loc, "the variable occurs in this negated atom.")}
         |""".stripMargin
    }

    /**
      * Returns a formatted string with helpful suggestions.
      */
    def explain(formatter: Formatter): Option[String] = None
  }

  /**
    * An error raised to indicate an illegal use of a wildcard in a negative atom.
    *
    * @param loc the position of the body atom containing the illegal wildcard.
    */
  case class IllegalNegativelyBoundWildcard(loc: SourceLocation) extends SafetyError {
    def summary: String = s"Illegal negatively bound wildcard '_'."

    def message(formatter: Formatter): String = {
      import formatter._
      s"""${line(kind, source.name)}
         |>> Illegal negatively bound wildcard '${red("_")}'.
         |
         |${code(loc, "the wildcard occurs in this negated atom.")}
         |""".stripMargin
    }

    /**
      * Returns a formatted string with helpful suggestions.
      */
    def explain(formatter: Formatter): Option[String] = None
  }

  /**
    * An error raised to indicate an illegal relational use of the lattice variable `sym`.
    *
    * @param sym the variable symbol.
    * @param loc the source location of the atom where the illegal use occurs.
    */
  case class IllegalRelationalUseOfLatticeVariable(sym: Symbol.VarSym, loc: SourceLocation) extends SafetyError {
    def summary: String = s"Illegal relational use of the lattice variable '$sym'."

    def message(formatter: Formatter): String = {
      import formatter._
      s"""${line(kind, source.name)}
         |>> Illegal relational use of the lattice variable '${red(sym.text)}'. Use `fix`?
         |
         |${code(loc, "the illegal use occurs here.")}
         |""".stripMargin
    }

    /**
      * Returns a formatted string with helpful suggestions.
      */
    def explain(formatter: Formatter): Option[String] = Some({
      s"""
         |A lattice variable cannot be used as relational variable unless the atom
         |from which it originates is marked with `fix`.
         |""".stripMargin
    })
  }

  /**
    * An error raised to indicate an illegal relational use of the lattice variable `sym`.
    *
    * @param actual   the expression being upcast.
    * @param expected the upcast expression itself.
    * @param loc      the source location of the unsafe upcast.
    */
  case class UnsafeUpcast(actual: Expression, expected: Expression, loc: SourceLocation) extends SafetyError {
    override def summary: String = "Unsafe upcast."

    override def message(formatter: Formatter): String = {
      import formatter._
      s"""${line(kind, source.name)}
         |>> The following upcast is unsafe and not allowed.
         |
         |${code(loc, "the upcast occurs here.")}
         |
         |Actual type:      ${actual.tpe}
         |Tried casting to: ${expected.tpe}
         |""".stripMargin
    }

    override def explain(formatter: Formatter): Option[String] = None
  }

  /**
    * An error raised to indicate an illegal object derivation. Objects can only be derived from Java interfaces.
    *
    * @param clazz The (illegal) superclass.
    * @param loc   The source location of the object derivation.
    */
  case class IllegalObjectDerivation(clazz: java.lang.Class[_], loc: SourceLocation) extends SafetyError {
    def summary: String = s"Illegal object derivation from '$clazz'."

    def message(formatter: Formatter): String = {
      import formatter._
      s"""${line(kind, source.name)}
         |>> '${red(clazz.toString)}' is not a Java interface.
         |
         |${code(loc, "the illegal derivation occurs here.")}
         |""".stripMargin
    }

    def explain(formatter: Formatter): Option[String] = None
  }

  /**
    * An error raised to indicate a missing `this` parameter for a method.
    *
    * @param clazz The expected `this` type.
    * @param name  The name of the method with the invalid `this` parameter.
    * @param loc   The source location of the method.
    */
  case class MissingThis(clazz: java.lang.Class[_], name: String, loc: SourceLocation) extends SafetyError {
    def summary: String = s"Missing `this` parameter for method '$name'."

    def message(formatter: Formatter): String = {
      import formatter._
      s"""${line(kind, source.name)}
         |>> Missing 'this' parameter for method '${red(name)}''.
         |
         |The 'this' parameter should have type ${cyan(s"##${clazz.getName}")}
         |
         |${code(loc, "the method occurs here.")}
         |""".stripMargin
    }

    def explain(formatter: Formatter): Option[String] = Some({
      s"""
         | The first argument to any method must be 'this', and must have the same type as the superclass.
         |""".stripMargin
    })
  }

  /**
    * An error raised to indicate an invalid `this` parameter for a method.
    *
    * @param clazz           The expected `this` type.
    * @param illegalThisType The incorrect `this` type.
    * @param name            The name of the method with the invalid `this` parameter.
    * @param loc             The source location of the method.
    */
  case class IllegalThisType(clazz: java.lang.Class[_], illegalThisType: Type, name: String, loc: SourceLocation) extends SafetyError {
    def summary: String = s"Invalid `this` parameter for method '$name'."

    def message(formatter: Formatter): String = {
      import formatter._
      s"""${line(kind, source.name)}
         |>> Invalid 'this' parameter for method '${red(name)}''.
         |
         |Expected 'this' type is ${cyan(s"##${clazz.getName}")}, but the first argument is declared as type ${cyan(illegalThisType.toString)}
         |
         |${code(loc, "the method occurs here.")}
         |""".stripMargin
    }

    def explain(formatter: Formatter): Option[String] = Some({
      s"""
         | The first argument to any method must be 'this', and must have the same type as the superclass.
         |""".stripMargin
    })
  }

  /**
    * Format a Java type suitable for method implementation.
    */
  private def formatJavaType(t: java.lang.Class[_]) = {
    if (t.isPrimitive || t.isArray)
      Type.getFlixType(t).toString
    else
      s"##${t.getName}"
  }

  /**
    * An error raised to indicate an unimplemented superclass method
    *
    * @param clazz  The type of the superclass.
    * @param method The unimplemented method.
    * @param loc    The source location of the object derivation.
    */
  case class UnimplementedMethod(clazz: java.lang.Class[_], method: java.lang.reflect.Method, loc: SourceLocation) extends SafetyError {
    def summary: String = s"No implementation found for method '${method.getName}' of superclass '${clazz.getName}'."

    def message(formatter: Formatter): String = {
      import formatter._
      s"""${line(kind, source.name)}
         |>> No implementation found for method '${red(method.getName)}' of superclass '${red(clazz.getName)}'.
         |
         |${code(loc, "the object occurs here.")}
         |""".stripMargin
    }

    def explain(formatter: Formatter): Option[String] = Some({
      val parameterTypes = (clazz +: method.getParameterTypes).map(formatJavaType)
      val returnType = formatJavaType(method.getReturnType)
      s"""
         | Try adding a method with the following signature:
         |
         | def ${method.getName}(${parameterTypes.mkString(", ")}): $returnType
         |""".stripMargin
    })
  }

  /**
    * An error raised to indicate that an object derivation includes a method that doesn't exist
    * in the superclass being implemented.
    *
    * @param clazz The type of superclass
    * @param name  The name of the extra method.
    * @param loc   The source location of the method.
    */
  case class ExtraMethod(clazz: java.lang.Class[_], name: String, loc: SourceLocation) extends SafetyError {
    def summary: String = s"Method '$name' not found in superclass '${clazz.getName}'"

    def message(formatter: Formatter): String = {
      import formatter._
      s"""${line(kind, source.name)}
         |>> Method '${red(name)}' not found in superclass '${red(clazz.getName)}'
         |
         |${code(loc, "the method occurs here.")}
         |""".stripMargin
    }

    def explain(formatter: Formatter): Option[String] = None
  }

  /**
    * An error raised to indicate that a class lacks a public zero argument constructor.
    *
    * @param clazz the class.
    * @param loc   the source location of the new object expression.
    */
  case class MissingPublicZeroArgConstructor(clazz: java.lang.Class[_], loc: SourceLocation) extends SafetyError {
    def summary: String = s"Class '${clazz.getName}' lacks a public zero argument constructor."

    def message(formatter: Formatter): String = {
      import formatter._
      s"""${line(kind, source.name)}
         |>> Class '${red(clazz.getName)}' lacks a public zero argument constructor.
         |
         |${code(loc, "missing constructor.")}
         |""".stripMargin
    }

    def explain(formatter: Formatter): Option[String] = None
  }

  /**
    * An error raised to indicate that a class is non-public.
    *
    * @param clazz the class.
    * @param loc   the source location of the new object expression.
    */
  case class NonPublicClass(clazz: java.lang.Class[_], loc: SourceLocation) extends SafetyError {
    def summary: String = s"Class '${clazz.getName}' is not public"

    def message(formatter: Formatter): String = {
      import formatter._
      s"""${line(kind, source.name)}
         |>> Class '${red(clazz.getName)}' is not public.
         |
         |${code(loc, "non-public class.")}
         |""".stripMargin
    }

    def explain(formatter: Formatter): Option[String] = None
  }

  /**
    * An error raised to indicate that a `par expression` is not supported.
    *
    * @param exp the par expression.
    * @param loc the source location of the expression.
    */
  case class IllegalParExpression(exp: Expression, loc: SourceLocation) extends SafetyError {
    override def summary: String = s"Unable to parallelize $exp"

    override def message(formatter: Formatter): String = {
      import formatter._
      s"""${line(kind, source.name)}
         |>> Unable to parallelize expression.
         |
         |${code(loc, "illegal par expression")}
         |""".stripMargin
    }

    override def explain(formatter: Formatter): Option[String] =
<<<<<<< HEAD
      Some("Only tuples and function applications can be parallelized with par.")
=======
      Some("Only tuples can be parallelized with par.")
>>>>>>> 8bbe5e9a
  }
}<|MERGE_RESOLUTION|>--- conflicted
+++ resolved
@@ -344,10 +344,6 @@
     }
 
     override def explain(formatter: Formatter): Option[String] =
-<<<<<<< HEAD
       Some("Only tuples and function applications can be parallelized with par.")
-=======
-      Some("Only tuples can be parallelized with par.")
->>>>>>> 8bbe5e9a
   }
 }