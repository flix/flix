/*
 * Copyright 2015-2016 Magnus Madsen
 *
 * Licensed under the Apache License, Version 2.0 (the "License");
 * you may not use this file except in compliance with the License.
 * You may obtain a copy of the License at
 *
 *   http://www.apache.org/licenses/LICENSE-2.0
 *
 * Unless required by applicable law or agreed to in writing, software
 * distributed under the License is distributed on an "AS IS" BASIS,
 * WITHOUT WARRANTIES OR CONDITIONS OF ANY KIND, either express or implied.
 * See the License for the specific language governing permissions and
 * limitations under the License.
 */

package ca.uwaterloo.flix.language.ast

import ca.uwaterloo.flix.language.CompilationMessage
import ca.uwaterloo.flix.language.ast.shared.{Annotations, AvailableClasses, CheckedCastType, Constant, Denotation, Doc, Fixity, Modifiers, Polarity, Source}
import ca.uwaterloo.flix.util.collection.MultiMap

object WeededAst {

  val empty: Root = Root(Map.empty, None, AvailableClasses.empty)

  case class Root(units: Map[Source, CompilationUnit], mainEntryPoint: Option[Symbol.DefnSym], availableClasses: AvailableClasses)

  case class CompilationUnit(usesAndImports: List[UseOrImport], decls: List[Declaration], loc: SourceLocation)

  sealed trait Declaration {
    def loc: SourceLocation
  }

  object Declaration {

    case class Namespace(ident: Name.Ident, usesAndImports: List[UseOrImport], decls: List[Declaration], loc: SourceLocation) extends Declaration

    // TODO change laws to Law
    case class Trait(doc: Doc, ann: Annotations, mod: Modifiers, ident: Name.Ident, tparam: TypeParam, superTraits: List[TraitConstraint], assocs: List[Declaration.AssocTypeSig], sigs: List[Declaration.Sig], laws: List[Declaration.Def], loc: SourceLocation) extends Declaration

    case class Instance(doc: Doc, ann: Annotations, mod: Modifiers, clazz: Name.QName, tpe: Type, tconstrs: List[TraitConstraint], assocs: List[Declaration.AssocTypeDef], defs: List[Declaration.Def], redefs: List[Declaration.Redef], loc: SourceLocation) extends Declaration

    case class Sig(doc: Doc, ann: Annotations, mod: Modifiers, ident: Name.Ident, tparams: List[TypeParam], fparams: List[FormalParam], exp: Option[Expr], tpe: Type, eff: Option[Type], tconstrs: List[TraitConstraint], econstrs: List[EqualityConstraint], loc: SourceLocation)

    case class Def(doc: Doc, ann: Annotations, mod: Modifiers, ident: Name.Ident, tparams: List[TypeParam], fparams: List[FormalParam], exp: Expr, tpe: Type, eff: Option[Type], tconstrs: List[TraitConstraint], constrs: List[EqualityConstraint], loc: SourceLocation) extends Declaration

    case class Redef(doc: Doc, ann: Annotations, mod: Modifiers, ident: Name.Ident, tparams: List[TypeParam], fparams: List[FormalParam], exp: Expr, tpe: Type, eff: Option[Type], tconstrs: List[TraitConstraint], constrs: List[EqualityConstraint], loc: SourceLocation) extends Declaration

    case class Law(doc: Doc, ann: Annotations, mod: Modifiers, ident: Name.Ident, tparams: List[TypeParam], fparams: List[FormalParam], exp: Expr, tpe: Type, eff: Type, tconstrs: List[TraitConstraint], loc: SourceLocation) extends Declaration

    case class Enum(doc: Doc, ann: Annotations, mod: Modifiers, ident: Name.Ident, tparams: List[TypeParam], derives: Derivations, cases: List[Case], loc: SourceLocation) extends Declaration

    case class RestrictableEnum(doc: Doc, ann: Annotations, mod: Modifiers, ident: Name.Ident, index: TypeParam, tparams: List[TypeParam], derives: Derivations, cases: List[RestrictableCase], loc: SourceLocation) extends Declaration

    case class Struct(doc: Doc, ann: Annotations, mod: Modifiers, ident: Name.Ident, tparams: List[TypeParam], fields: List[StructField], loc: SourceLocation) extends Declaration

    case class TypeAlias(doc: Doc, ann: Annotations, mod: Modifiers, ident: Name.Ident, tparams: List[TypeParam], tpe: Type, loc: SourceLocation) extends Declaration

    case class AssocTypeSig(doc: Doc, mod: Modifiers, ident: Name.Ident, tparam: TypeParam, kind: Kind, tpe: Option[Type], loc: SourceLocation)

    case class AssocTypeDef(doc: Doc, mod: Modifiers, ident: Name.Ident, arg: Type, tpe: Type, loc: SourceLocation)

    case class Effect(doc: Doc, ann: Annotations, mod: Modifiers, ident: Name.Ident, ops: List[Declaration.Op], loc: SourceLocation) extends Declaration

    case class Op(doc: Doc, ann: Annotations, mod: Modifiers, ident: Name.Ident, fparams: List[FormalParam], tpe: Type, tconstrs: List[TraitConstraint], loc: SourceLocation)

  }

  sealed trait UseOrImport

  object UseOrImport {

    case class Use(qname: Name.QName, alias: Name.Ident, loc: SourceLocation) extends UseOrImport

    case class Import(name: Name.JavaName, alias: Name.Ident, loc: SourceLocation) extends UseOrImport
  }


  sealed trait Expr {
    def loc: SourceLocation
  }

  object Expr {

    case class Ambiguous(qname: Name.QName, loc: SourceLocation) extends Expr

    case class Open(qname: Name.QName, loc: SourceLocation) extends Expr

    case class OpenAs(qname: Name.QName, exp: Expr, loc: SourceLocation) extends Expr

    case class Hole(name: Option[Name.Ident], loc: SourceLocation) extends Expr

    case class HoleWithExp(exp: Expr, loc: SourceLocation) extends Expr

    case class Use(uses: List[UseOrImport], exp: Expr, loc: SourceLocation) extends Expr

    case class Cst(cst: Constant, loc: SourceLocation) extends Expr

    case class Apply(exp: Expr, exps: List[Expr], loc: SourceLocation) extends Expr

    case class Infix(exp1: Expr, exp2: Expr, exp3: Expr, loc: SourceLocation) extends Expr

    case class Lambda(fparam: FormalParam, exp: Expr, loc: SourceLocation) extends Expr

    case class LambdaMatch(pat: Pattern, exp: Expr, loc: SourceLocation) extends Expr

    case class Unary(sop: SemanticOp.UnaryOp, exp: Expr, loc: SourceLocation) extends Expr

    case class Binary(sop: SemanticOp.BinaryOp, exp1: Expr, exp2: Expr, loc: SourceLocation) extends Expr

    case class IfThenElse(exp1: Expr, exp2: Expr, exp3: Expr, loc: SourceLocation) extends Expr

    case class Stm(exp1: Expr, exp2: Expr, loc: SourceLocation) extends Expr

    case class Discard(exp: Expr, loc: SourceLocation) extends Expr

    case class LocalDef(ident: Name.Ident, fparams: List[FormalParam], declaredTpe: Option[Type], declaredEff: Option[Type], exp1: Expr, exp2: Expr, loc: SourceLocation) extends Expr

    case class Scope(ident: Name.Ident, exp: Expr, loc: SourceLocation) extends Expr

    case class Match(exp: Expr, rules: List[MatchRule], loc: SourceLocation) extends Expr

    case class TypeMatch(exp: Expr, rules: List[TypeMatchRule], loc: SourceLocation) extends Expr

    case class RestrictableChoose(star: Boolean, exp: Expr, rules: List[RestrictableChooseRule], loc: SourceLocation) extends Expr

    case class ApplicativeFor(frags: List[ForFragment.Generator], exp: Expr, loc: SourceLocation) extends Expr

    case class ForEach(frags: List[ForFragment], exp: Expr, loc: SourceLocation) extends Expr

    case class MonadicFor(frags: List[ForFragment], exp: Expr, loc: SourceLocation) extends Expr

    case class ForEachYield(frags: List[ForFragment], exp: Expr, loc: SourceLocation) extends Expr

    case class LetMatch(pat: Pattern, tpe: Option[Type], exp1: Expr, exp2: Expr, loc: SourceLocation) extends Expr

    case class Tuple(exps: List[Expr], loc: SourceLocation) extends Expr

    case class RecordEmpty(loc: SourceLocation) extends Expr

    case class RecordSelect(exp: Expr, label: Name.Label, loc: SourceLocation) extends Expr

    case class RecordExtend(label: Name.Label, exp1: Expr, exp2: Expr, loc: SourceLocation) extends Expr

    case class RecordRestrict(label: Name.Label, exp: Expr, loc: SourceLocation) extends Expr

    case class ArrayLit(exps: List[Expr], exp: Expr, loc: SourceLocation) extends Expr

    case class ArrayNew(exp1: Expr, exp2: Expr, exp3: Expr, loc: SourceLocation) extends Expr

    case class ArrayLoad(exp1: Expr, exp2: Expr, loc: SourceLocation) extends Expr

    case class ArrayLength(exp: Expr, loc: SourceLocation) extends Expr

    case class ArrayStore(exp1: Expr, exp2: Expr, exp3: Expr, loc: SourceLocation) extends Expr

    case class StructNew(name: Name.QName, exps: List[(Name.Label, Expr)], region: Expr, loc: SourceLocation) extends Expr

    case class VectorLit(exps: List[Expr], loc: SourceLocation) extends Expr

    case class VectorLoad(exp1: Expr, exp2: Expr, loc: SourceLocation) extends Expr

    case class VectorLength(exp: Expr, loc: SourceLocation) extends Expr

    case class FCons(exp1: Expr, exp2: Expr, loc: SourceLocation) extends Expr

    case class FAppend(exp1: Expr, exp2: Expr, loc: SourceLocation) extends Expr

    case class ListLit(exps: List[Expr], loc: SourceLocation) extends Expr

    case class SetLit(exps: List[Expr], loc: SourceLocation) extends Expr

    case class MapLit(exps: List[(Expr, Expr)], loc: SourceLocation) extends Expr

    case class Ascribe(exp: Expr, expectedType: Option[Type], expectedEff: Option[Type], loc: SourceLocation) extends Expr

    case class InstanceOf(exp: Expr, clazzName: Name.Ident, loc: SourceLocation) extends Expr

    case class CheckedCast(cast: CheckedCastType, exp: Expr, loc: SourceLocation) extends Expr

    case class UncheckedCast(exp: Expr, declaredType: Option[Type], declaredEff: Option[Type], loc: SourceLocation) extends Expr

<<<<<<< HEAD
    case class UnsafeRemove(exp: Expr, eff: Type, loc: SourceLocation) extends Expr

    case class Unsafe(exp: Expr, loc: SourceLocation) extends Expr
=======
    case class UnsafeOld(exp: Expr, loc: SourceLocation) extends Expr
>>>>>>> 3b275996

    case class Without(exp: Expr, eff: Name.QName, loc: SourceLocation) extends Expr

    case class TryCatch(exp: Expr, handlers: List[CatchRule], loc: SourceLocation) extends Expr

    case class Throw(exp: Expr, loc: SourceLocation) extends Expr

    case class TryWith(exp: Expr, handler: List[WithHandler], loc: SourceLocation) extends Expr

    case class InvokeConstructor(clazzName: Name.Ident, exps: List[Expr], loc: SourceLocation) extends Expr

    case class InvokeMethod(exp: Expr, methodName: Name.Ident, exps: List[Expr], loc: SourceLocation) extends Expr

    case class GetField(exp: Expr, fieldName: Name.Ident, loc: SourceLocation) extends Expr

    case class NewObject(tpe: Type, methods: List[JvmMethod], loc: SourceLocation) extends Expr

    case class StructGet(exp: Expr, label: Name.Label, loc: SourceLocation) extends Expr

    case class StructPut(exp1: Expr, label: Name.Label, exp2: Expr, loc: SourceLocation) extends Expr

    case class Static(loc: SourceLocation) extends Expr

    case class NewChannel(exp: Expr, loc: SourceLocation) extends Expr

    case class GetChannel(exp: Expr, loc: SourceLocation) extends Expr

    case class PutChannel(exp1: Expr, exp2: Expr, loc: SourceLocation) extends Expr

    case class SelectChannel(rules: List[SelectChannelRule], exp: Option[Expr], loc: SourceLocation) extends Expr

    case class Spawn(exp1: Expr, exp2: Expr, loc: SourceLocation) extends Expr

    case class ParYield(frags: List[ParYieldFragment], exp: Expr, loc: SourceLocation) extends Expr

    case class Lazy(exp: Expr, loc: SourceLocation) extends Expr

    case class Force(exp: Expr, loc: SourceLocation) extends Expr

    case class FixpointConstraintSet(cs: List[Constraint], loc: SourceLocation) extends Expr

    case class FixpointLambda(pparams: List[PredicateParam], exp: Expr, loc: SourceLocation) extends Expr

    case class FixpointMerge(exp1: Expr, exp2: Expr, loc: SourceLocation) extends Expr

    case class FixpointSolve(exp: Expr, loc: SourceLocation) extends Expr

    case class FixpointFilter(pred: Name.Pred, exp: Expr, loc: SourceLocation) extends Expr

    case class FixpointInject(exp: Expr, pred: Name.Pred, loc: SourceLocation) extends Expr

    case class FixpointInjectInto(exps: List[Expr], idents: List[Name.Ident], loc: SourceLocation) extends Expr

    case class FixpointSolveWithProject(exps: List[Expr], optIdents: Option[List[Name.Ident]], loc: SourceLocation) extends Expr

    case class FixpointQueryWithSelect(exps: List[Expr], selects: List[Expr], from: List[Predicate.Body], where: List[Expr], loc: SourceLocation) extends Expr

    case class FixpointProject(pred: Name.Pred, exp1: Expr, exp2: Expr, loc: SourceLocation) extends Expr

    case class Debug(exp: Expr, kind: DebugKind, loc: SourceLocation) extends Expr

    case class Error(m: CompilationMessage) extends Expr {
      override def loc: SourceLocation = m.loc
    }

  }

  sealed trait Pattern {
    def loc: SourceLocation
  }

  object Pattern {

    case class Wild(loc: SourceLocation) extends Pattern

    case class Var(ident: Name.Ident, loc: SourceLocation) extends Pattern

    case class Cst(cst: Constant, loc: SourceLocation) extends Pattern

    case class Tag(qname: Name.QName, pats: List[Pattern], loc: SourceLocation) extends Pattern

    case class Tuple(pats: List[Pattern], loc: SourceLocation) extends Pattern

    case class Record(pats: List[Record.RecordLabelPattern], pat: Pattern, loc: SourceLocation) extends Pattern

    case class RecordEmpty(loc: SourceLocation) extends Pattern

    case class Error(loc: SourceLocation) extends Pattern

    object Record {
      case class RecordLabelPattern(label: Name.Label, pat: Option[Pattern], loc: SourceLocation)
    }

  }

  sealed trait RestrictableChoosePattern {
    def loc: SourceLocation
  }

  object RestrictableChoosePattern {

    sealed trait VarOrWild

    case class Wild(loc: SourceLocation) extends VarOrWild

    case class Var(ident: Name.Ident, loc: SourceLocation) extends VarOrWild

    case class Tag(qname: Name.QName, pats: List[VarOrWild], loc: SourceLocation) extends RestrictableChoosePattern

    case class Error(loc: SourceLocation) extends VarOrWild with RestrictableChoosePattern

  }


  sealed trait Predicate

  object Predicate {

    sealed trait Head extends Predicate

    object Head {

      case class Atom(pred: Name.Pred, den: Denotation, exps: List[Expr], loc: SourceLocation) extends Predicate.Head

    }

    sealed trait Body extends Predicate

    object Body {

      case class Atom(pred: Name.Pred, den: Denotation, polarity: Polarity, fixity: Fixity, terms: List[Pattern], loc: SourceLocation) extends Predicate.Body

      case class Functional(idents: List[Name.Ident], exp: Expr, loc: SourceLocation) extends Predicate.Body

      case class Guard(exp: Expr, loc: SourceLocation) extends Predicate.Body

    }

  }

  sealed trait Type {
    def loc: SourceLocation
  }

  object Type {

    case class Var(ident: Name.Ident, loc: SourceLocation) extends Type

    case class Ambiguous(qname: Name.QName, loc: SourceLocation) extends Type

    case class Unit(loc: SourceLocation) extends Type

    case class Tuple(tpes: List[Type], loc: SourceLocation) extends Type

    case class RecordRowEmpty(loc: SourceLocation) extends Type

    case class RecordRowExtend(label: Name.Label, tpe: Type, rest: Type, loc: SourceLocation) extends Type

    case class Record(row: Type, loc: SourceLocation) extends Type

    case class SchemaRowEmpty(loc: SourceLocation) extends Type

    case class SchemaRowExtendByAlias(qname: Name.QName, targs: List[Type], rest: Type, loc: SourceLocation) extends Type

    case class SchemaRowExtendByTypes(name: Name.Ident, den: Denotation, tpes: List[Type], rest: Type, loc: SourceLocation) extends Type

    case class Schema(row: Type, loc: SourceLocation) extends Type

    case class Native(fqn: String, loc: SourceLocation) extends Type

    case class Arrow(tparams: List[Type], eff: Option[Type], tresult: Type, loc: SourceLocation) extends Type

    case class Apply(tpe1: Type, tpe2: Type, loc: SourceLocation) extends Type

    case class True(loc: SourceLocation) extends Type

    case class False(loc: SourceLocation) extends Type

    case class Not(tpe: Type, loc: SourceLocation) extends Type

    case class And(tpe1: Type, tpe2: Type, loc: SourceLocation) extends Type

    case class Or(tpe1: Type, tpe2: Type, loc: SourceLocation) extends Type

    case class Complement(tpe: Type, loc: SourceLocation) extends Type

    case class Union(tpe1: Type, tpe2: Type, loc: SourceLocation) extends Type

    case class Intersection(tpe1: Type, tpe2: Type, loc: SourceLocation) extends Type

    case class Difference(tpe1: Type, tpe2: Type, loc: SourceLocation) extends Type

    case class Pure(loc: SourceLocation) extends Type

    case class CaseSet(cases: List[Name.QName], loc: SourceLocation) extends Type

    case class CaseUnion(tpe1: Type, tpe2: Type, loc: SourceLocation) extends Type

    case class CaseIntersection(tpe1: Type, tpe2: Type, loc: SourceLocation) extends Type

    case class CaseComplement(tpe: Type, loc: SourceLocation) extends Type

    case class Ascribe(tpe: Type, kind: Kind, loc: SourceLocation) extends Type

    case class Error(loc: SourceLocation) extends Type

  }

  sealed trait Kind

  object Kind {
    case class Ambiguous(qname: Name.QName, loc: SourceLocation) extends Kind

    case class Arrow(k1: Kind, k2: Kind, loc: SourceLocation) extends Kind
  }

  case class Case(ident: Name.Ident, tpes: List[Type], loc: SourceLocation)

  case class StructField(mod: Modifiers, name: Name.Label, tpe: Type, loc: SourceLocation)

  case class RestrictableCase(ident: Name.Ident, tpes: List[Type], loc: SourceLocation)

  case class FormalParam(ident: Name.Ident, mod: Modifiers, tpe: Option[Type], loc: SourceLocation)

  sealed trait PredicateParam

  object PredicateParam {

    case class PredicateParamUntyped(pred: Name.Pred, loc: SourceLocation) extends PredicateParam

    case class PredicateParamWithType(pred: Name.Pred, den: Denotation, tpes: List[Type], loc: SourceLocation) extends PredicateParam

  }

  case class JvmMethod(ident: Name.Ident, fparams: List[FormalParam], exp: Expr, tpe: Type, eff: Option[Type], loc: SourceLocation)

  case class CatchRule(ident: Name.Ident, className: String, exp: Expr)

  case class HandlerRule(op: Name.Ident, fparams: List[FormalParam], exp: Expr)

  case class WithHandler(eff: Name.QName, rules: List[HandlerRule])

  case class RestrictableChooseRule(pat: RestrictableChoosePattern, exp: Expr)

  case class TraitConstraint(trt: Name.QName, tpe: Type, loc: SourceLocation)

  case class EqualityConstraint(qname: Name.QName, tpe1: Type, tpe2: Type, loc: SourceLocation)

  case class Constraint(head: Predicate.Head, body: List[Predicate.Body], loc: SourceLocation)

  case class MatchRule(pat: Pattern, exp1: Option[Expr], exp2: Expr)

  case class TypeMatchRule(ident: Name.Ident, tpe: Type, exp: Expr)

  case class SelectChannelRule(ident: Name.Ident, exp1: Expr, exp2: Expr)

  sealed trait TypeParam

  object TypeParam {

    case class Unkinded(ident: Name.Ident) extends TypeParam

    case class Kinded(ident: Name.Ident, kind: Kind) extends TypeParam

  }

  case class ParYieldFragment(pat: Pattern, exp: Expr, loc: SourceLocation)

  case class Derivations(traits: List[Name.QName], loc: SourceLocation)


  sealed trait ForFragment {
    def loc: SourceLocation
  }

  object ForFragment {

    case class Generator(pat: Pattern, exp: Expr, loc: SourceLocation) extends ForFragment

    case class Guard(exp: Expr, loc: SourceLocation) extends ForFragment

    case class Let(pat: Pattern, exp: Expr, loc: SourceLocation) extends ForFragment
  }

  sealed trait DebugKind

  object DebugKind {

    case object Debug extends DebugKind

    case object DebugWithLoc extends DebugKind

    case object DebugWithLocAndSrc extends DebugKind

  }

}<|MERGE_RESOLUTION|>--- conflicted
+++ resolved
@@ -181,13 +181,9 @@
 
     case class UncheckedCast(exp: Expr, declaredType: Option[Type], declaredEff: Option[Type], loc: SourceLocation) extends Expr
 
-<<<<<<< HEAD
     case class UnsafeRemove(exp: Expr, eff: Type, loc: SourceLocation) extends Expr
 
-    case class Unsafe(exp: Expr, loc: SourceLocation) extends Expr
-=======
     case class UnsafeOld(exp: Expr, loc: SourceLocation) extends Expr
->>>>>>> 3b275996
 
     case class Without(exp: Expr, eff: Name.QName, loc: SourceLocation) extends Expr
 
