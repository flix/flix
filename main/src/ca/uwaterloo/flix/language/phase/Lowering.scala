--- conflicted
+++ resolved
@@ -711,13 +711,9 @@
         case _ => tpe0
       }
 
-<<<<<<< HEAD
       case Type.Apply(Type.Cst(TypeConstructor.Channel, _), _, _) => Types.ChannelMpmc
 
-      case Type.Cst(tc, loc) => tpe0
-=======
       case Type.Cst(_, _) => tpe0
->>>>>>> 4c4b0597
 
       case Type.Apply(tpe1, tpe2, loc) =>
         val t1 = visitType(tpe1)
