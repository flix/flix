--- conflicted
+++ resolved
@@ -71,14 +71,9 @@
   private var changeSet: ChangeSet = ChangeSet.Everything
 
   /**
-<<<<<<< HEAD
-   * A cache of ASTs for incremental compilation.
-   */
-=======
     * A cache of ASTs for incremental compilation.
     */
   private var cachedLexerTokens: Map[Ast.Source, Array[Token]] = Map.empty  
->>>>>>> 22459791
   private var cachedParserAst: ParsedAst.Root = ParsedAst.empty
   private var cachedWeederAst: WeededAst.Root = WeededAst.empty
   private var cachedKinderAst: KindedAst.Root = KindedAst.empty
@@ -547,12 +542,8 @@
     // The compiler pipeline.
     val result = for {
       afterReader <- Reader.run(getInputs)
-<<<<<<< HEAD
-      afterLexer <- Lexer.run(afterReader)
+      afterLexer <- Lexer.run(afterReader, cachedLexerTokens, changeSet)
       afterParser2 <- Parser2.run(afterLexer)
-=======
-      afterLexer <- Lexer.run(afterReader, cachedLexerTokens, changeSet)
->>>>>>> 22459791
       afterParser <- Parser.run(afterReader, entryPoint, cachedParserAst, changeSet)
       afterWeeder <- Weeder.run(afterParser, cachedWeederAst, changeSet)
       afterNamer <- Namer.run(afterWeeder)
