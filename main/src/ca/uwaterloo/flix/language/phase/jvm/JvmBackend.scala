--- conflicted
+++ resolved
@@ -99,20 +99,6 @@
 
       val uncaughtExceptionHandlerClass = Map(genClass(BackendObjType.UncaughtExceptionHandler))
 
-<<<<<<< HEAD
-      // Generate new (unused) effect handler classes.
-      val resultInterface = Map(BackendObjType.Result.jvmName -> JvmClass(BackendObjType.Result.jvmName, BackendObjType.Result.genByteCode()))
-      val valueClass = Map(BackendObjType.Value.jvmName -> JvmClass(BackendObjType.Value.jvmName, BackendObjType.Value.genByteCode()))
-      val frameInterface = Map(BackendObjType.Frame.jvmName -> JvmClass(BackendObjType.Frame.jvmName, BackendObjType.Frame.genByteCode()))
-      val thunkAbstractClass = Map(BackendObjType.Thunk.jvmName -> JvmClass(BackendObjType.Thunk.jvmName, BackendObjType.Thunk.genByteCode()))
-      val framesInterface = Map(BackendObjType.Frames.jvmName -> JvmClass(BackendObjType.Frames.jvmName, BackendObjType.Frames.genByteCode()))
-      val framesConsClass = Map(BackendObjType.FramesCons.jvmName -> JvmClass(BackendObjType.FramesCons.jvmName, BackendObjType.FramesCons.genByteCode()))
-      val framesNilClass = Map(BackendObjType.FramesNil.jvmName -> JvmClass(BackendObjType.FramesNil.jvmName, BackendObjType.FramesNil.genByteCode()))
-      val resumptionInterface = Map(BackendObjType.Resumption.jvmName -> JvmClass(BackendObjType.Resumption.jvmName, BackendObjType.Resumption.genByteCode()))
-      val resumptionConsClass = Map(BackendObjType.ResumptionCons.jvmName -> JvmClass(BackendObjType.ResumptionCons.jvmName, BackendObjType.ResumptionCons.genByteCode()))
-      val resumptionNilClass = Map(BackendObjType.ResumptionNil.jvmName -> JvmClass(BackendObjType.ResumptionNil.jvmName, BackendObjType.ResumptionNil.genByteCode()))
-      val handlerInterface = Map(BackendObjType.Handler.jvmName -> JvmClass(BackendObjType.Handler.jvmName, BackendObjType.Handler.genByteCode()))
-=======
       // Generate effect runtime classes.
       val resultInterface = Map(genClass(BackendObjType.Result))
       val valueClass = Map(genClass(BackendObjType.Value))
@@ -121,7 +107,10 @@
       val framesInterface = Map(genClass(BackendObjType.Frames))
       val framesConsClass = Map(genClass(BackendObjType.FramesCons))
       val framesNilClass = Map(genClass(BackendObjType.FramesNil))
->>>>>>> 0cda6aa2
+      val resumptionInterface = Map(genClass(BackendObjType.Resumption))
+      val resumptionConsClass = Map(genClass(BackendObjType.ResumptionCons))
+      val resumptionNilClass = Map(genClass(BackendObjType.ResumptionNil))
+      val handlerInterface = Map(genClass(BackendObjType.Handler))
 
       // Collect all the classes and interfaces together.
       List(
