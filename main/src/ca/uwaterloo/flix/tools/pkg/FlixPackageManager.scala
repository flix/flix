--- conflicted
+++ resolved
@@ -252,17 +252,10 @@
     securityLevels.get(manifest) match {
       case Some(t) => t
       case None =>
-<<<<<<< HEAD
-        val incomingTrusts = resolution.manifestToFlixDeps(manifest).map(_.security)
-        val parentTrusts = resolution.immediateDependents(manifest).map(minTrustLevel)
-        val glb = Trust.glb(parentTrusts ::: incomingTrusts)
-        trustLevels.put(manifest, glb)
-=======
         val incomingSctxs = resolution.manifestToFlixDeps(manifest).map(_.sctx)
         val parentSctxs = resolution.immediateDependents(manifest).map(minSecurityLevel)
         val glb = SecurityContext.glb(parentSctxs ::: incomingSctxs)
         securityLevels.put(manifest, glb)
->>>>>>> 10094d04
         glb
     }
   }
@@ -288,12 +281,7 @@
     */
   private def checkGraphErrors(m: Manifest, sctx: SecurityContext): List[PackageError.DepGraphSecurityError] = {
     val flixDeps = m.dependencies.collect { case d: FlixDependency => d }
-<<<<<<< HEAD
-    val manifestTrustErrors = flixDeps.filter(d => d.security.greaterThan(t)).map(d => PackageError.TrustGraphError(m, d, t))
-    manifestTrustErrors
-=======
     flixDeps.filter(d => d.sctx.greaterThan(sctx)).map(d => PackageError.DepGraphSecurityError(m, d, sctx))
->>>>>>> 10094d04
   }
 
   /**
