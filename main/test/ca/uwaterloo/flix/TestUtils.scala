/*
 * Copyright 2016 Magnus Madsen
 *
 * Licensed under the Apache License, Version 2.0 (the "License");
 * you may not use this file except in compliance with the License.
 * You may obtain a copy of the License at
 *
 *   http://www.apache.org/licenses/LICENSE-2.0
 *
 * Unless required by applicable law or agreed to in writing, software
 * distributed under the License is distributed on an "AS IS" BASIS,
 * WITHOUT WARRANTIES OR CONDITIONS OF ANY KIND, either express or implied.
 * See the License for the specific language governing permissions and
 * limitations under the License.
 */

package ca.uwaterloo.flix

import ca.uwaterloo.flix.api.Flix
import ca.uwaterloo.flix.language.CompilationMessage
import ca.uwaterloo.flix.language.ast.SourceLocation
import ca.uwaterloo.flix.runtime.CompilationResult
import ca.uwaterloo.flix.util.{Formatter, Options, Result, Validation}
import org.scalatest.funsuite.AnyFunSuite

import scala.reflect.ClassTag

trait TestUtils {

  this: AnyFunSuite =>

  /**
   * Compiles the given input string `s` with the given compilation options `o`.
   */
  def compile(s: String, o: Options): Validation[CompilationResult, CompilationMessage] =
    new Flix().setOptions(o).addSourceCode("<test>", s).compile()

  private def errorString(errors: Seq[CompilationMessage]): String = {
    errors.map(_.message(Formatter.NoFormatter)).mkString("\n\n")
  }

  /**
   * Asserts that the validation is a failure with a value of the parametric type `T`.
   */
  def expectError[T](result: Validation[CompilationResult, CompilationMessage])(implicit classTag: ClassTag[T]): Unit = result.toHardResult match {
    case Result.Ok(_) => fail(s"Expected Failure, but got Success.")

    case Result.Err(errors) =>
      val expected = classTag.runtimeClass
      val actuals = errors.map(e => (e, e.getClass)).toList
      actuals.find(p => expected.isAssignableFrom(p._2)) match {
        case Some((actual, _)) =>
<<<<<<< HEAD
          // Require known source location on the expected error.
=======
          // Require known source location only on the expected error.
>>>>>>> f9d1948a
          if (actual.loc == SourceLocation.Unknown) {
            fail("Error contains unknown source location.")
          }
        case None => fail(s"Expected an error of type ${expected.getSimpleName}, but found:\n\n${actuals.map(p => p._2.getName)}.")
      }


  }

  /**
   * Asserts that the validation does not contain a value of the parametric type `T`.
   */
  def rejectError[T](result: Validation[CompilationResult, CompilationMessage])(implicit classTag: ClassTag[T]): Unit = result.toHardResult match {
    case Result.Ok(_) => ()

    case Result.Err(errors) =>
      val rejected = classTag.runtimeClass
      val actuals = errors.map(_.getClass)

      if (actuals.exists(rejected.isAssignableFrom(_)))
        fail(s"Unexpected an error of type ${rejected.getSimpleName}.")
  }

  /**
   * Asserts that the validation is successful.
   */
  def expectSuccess(result: Validation[CompilationResult, CompilationMessage]): Unit = result.toHardResult match {
    case Result.Ok(_) => ()
    case Result.Err(errors) =>
      fail(s"Expected success, but found errors:\n\n${errorString(errors.toSeq)}.")
  }
}<|MERGE_RESOLUTION|>--- conflicted
+++ resolved
@@ -50,11 +50,7 @@
       val actuals = errors.map(e => (e, e.getClass)).toList
       actuals.find(p => expected.isAssignableFrom(p._2)) match {
         case Some((actual, _)) =>
-<<<<<<< HEAD
-          // Require known source location on the expected error.
-=======
           // Require known source location only on the expected error.
->>>>>>> f9d1948a
           if (actual.loc == SourceLocation.Unknown) {
             fail("Error contains unknown source location.")
           }
