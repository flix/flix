/*
 *  Copyright 2024 Jonathan Lindegaard Starup
 *
 *  Licensed under the Apache License, Version 2.0 (the "License");
 *  you may not use this file except in compliance with the License.
 *  You may obtain a copy of the License at
 *
 *  http://www.apache.org/licenses/LICENSE-2.0
 *
 *  Unless required by applicable law or agreed to in writing, software
 *  distributed under the License is distributed on an "AS IS" BASIS,
 *  WITHOUT WARRANTIES OR CONDITIONS OF ANY KIND, either express or implied.
 *  See the License for the specific language governing permissions and
 *  limitations under the License.
 */
package ca.uwaterloo.flix.language.phase.unification

import ca.uwaterloo.flix.api.{Flix, FlixEvent}
import ca.uwaterloo.flix.language.ast.shared.Scope
import ca.uwaterloo.flix.language.ast.shared.SymUse.AssocTypeSymUse
import ca.uwaterloo.flix.language.ast.{Kind, RigidityEnv, SourceLocation, Symbol, Type, TypeConstructor}
import ca.uwaterloo.flix.language.phase.typer.TypeConstraint
import ca.uwaterloo.flix.language.phase.typer.TypeConstraint.Provenance
import ca.uwaterloo.flix.language.phase.unification.set.Equation.Status
import ca.uwaterloo.flix.language.phase.unification.set.{Equation, SetFormula, SetSubstitution, SetUnification}
import ca.uwaterloo.flix.language.phase.unification.zhegalkin.Zhegalkin
import ca.uwaterloo.flix.util.collection.SortedBimap
import ca.uwaterloo.flix.util.{InternalCompilerException, Result}

import scala.annotation.tailrec
import scala.collection.immutable.SortedSet

object EffUnification3 {

  /**
    * Controls whether to enable solve-and-retry for subeffecting.
    */
  var EnableSmartSubeffecting: Boolean = true

  /**
    * Computes an MGU for **ALL* equations in `eqns`.
    *
    * Returns `Result.Ok(s)` if *ALL* equations in `eqns` where solvable.
    * The returned substitution `s` is an MGU for `eqns`.
    *
    * Returns `Result.Err(l)` if *a single equation* in `eqns` is unsolvable.
    * The returned list `l` is a non-empty list of equations that were unsolvable (i.e. in conflict).
    * The equations in `l` are derived from `eqns` but are not a strict subset of `eqns`.
    * That is, an equation in `l` may not directly correspond to any equation in `eqns`. However, their source locations are valid.
    *
    * Returns `Result.Err(eqns)` if `eqns` contains an equation that is ill-kinded. Hence, it is better to handle ill-kinded equations elsewhere.
    *
    * Note: Treats `Type.Error` as a constant, i.e. only equal to itself. Hence, it is better to drop equations that contain `Type.Error`.
    */
  def unifyAll(eqs: List[TypeConstraint.Equality], scope: Scope, renv: RigidityEnv)(implicit flix: Flix): Result[Substitution, List[TypeConstraint]] = {
    // Performance: Nothing to do if the equation list is empty
    if (eqs.isEmpty) {
      return Result.Ok(Substitution.empty)
    }

    // Add to implicit context.
    implicit val scopeImplicit: Scope = scope
    implicit val renvImplicit: RigidityEnv = renv
    implicit val listener: SetUnification.SolverListener = SetUnification.SolverListener.DoNothing

    // Choose a unique number for each atom.
    implicit val bimap: SortedBimap[Atom, Int] = mkBidirectionalVarMap(getAtomsFromConstraints(eqs))

    //
    // Phase 1: Try to solve without subeffecting.
    //
    if (EnableSmartSubeffecting) {
      try {
        val equations = toEquations(eqs, withSlack = false)
        val (unsolvedEqns, resultSubst) = SetUnification.solve(equations)
        if (unsolvedEqns.isEmpty) {
          // We have found a valid solution without subeffecting. Return it immediately.
          return Result.Ok(fromSetSubst(resultSubst)(withSlack = false, m = bimap))
        }
        // Otherwise we fall through.
      } catch {
        case InvalidType(_) => // We fall through.
      }
    }

    //
    // Phase 2: With subeffecting.
    //
    try {
      val equations = toEquations(eqs, withSlack = true)
      flix.emitEvent(FlixEvent.SolveEffEquations(equations))
      val (unsolvedEqns, resultSubst) = SetUnification.solve(equations)
      if (unsolvedEqns.isEmpty) {
        Result.Ok(fromSetSubst(resultSubst)(withSlack = true, m = bimap))
      } else {
        Result.Err(fromSetEquations(unsolvedEqns))
      }
    } catch {
      case InvalidType(_) =>
        // The effect equations are invalid.
        // We don't call these conflicted because TypeReduction may make these valid later.
        Result.Err(eqs)
    }
  }

  /** Returns a [[SortedBimap]] with each [[Atom]] having a unique number. */
  private def mkBidirectionalVarMap(atoms: SortedSet[Atom]): SortedBimap[Atom, Int] =
    SortedBimap.from(atoms.toList.zipWithIndex)

  /** Returns the union of [[Atom]]s for each [[Type]] in `eqs` using [[Atom.getAtoms]]. */
  private def getAtomsFromConstraints(eqs: List[TypeConstraint.Equality])(implicit scope: Scope, renv: RigidityEnv): SortedSet[Atom] = {
    eqs.foldLeft(SortedSet.empty[Atom]) {
      case (acc, TypeConstraint.Equality(t1, t2, _)) => acc ++ Atom.getAtoms(t1) ++ Atom.getAtoms(t2)
    }
  }

  /**
    * Returns the given list of type equations as a list of set equations.
    */
  private def toEquations(l: List[TypeConstraint.Equality], withSlack: Boolean)(implicit scope: Scope, renv: RigidityEnv, m: SortedBimap[Atom, Int]): List[Equation] =
    l.map(e => toEquation(e, withSlack))

  /**
    * Translates `eq` into a equation of [[SetFormula]].
    *
    * Throws [[InvalidType]] for types not convertible to [[SetFormula]].
    */
  private def toEquation(eq: TypeConstraint.Equality, withSlack: Boolean)(implicit scope: Scope, renv: RigidityEnv, m: SortedBimap[Atom, Int]): Equation = {
    val TypeConstraint.Equality(tpe1, tpe2, prov) = eq
    Equation.mk(toSetFormula(tpe1)(withSlack = withSlack, scope, renv, m), toSetFormula(tpe2)(withSlack = withSlack, scope, renv, m), prov.loc)
  }

  /**
    * Returns `t` as a [[SetFormula]].
    *
    * Throws [[InvalidType]] if `t` is not valid.
    */
  private def toSetFormula(t: Type)(implicit withSlack: Boolean, scope: Scope, renv: RigidityEnv, m: SortedBimap[Atom, Int]): SetFormula = t match {
    case Type.Univ => SetFormula.Univ
    case Type.Pure => SetFormula.Empty

    case tpe@Type.Var(_, _) =>
      val atom = Atom.fromType(tpe)
      m.getForward(atom) match {
        case None => throw InternalCompilerException(s"Unexpected unbound type variable: '$tpe'.", tpe.loc)
        case Some(x) => atom match {
          case Atom.VarFlex(sym) =>
            if (sym.isSlack && !withSlack) {
              // Special Case: We have a slack variable and we want to ignore it. Return the empty set.
              SetFormula.Empty
            } else {
              // General Case: A flexible type variable is a real Set variable.
              SetFormula.Var(x)
            }
          case Atom.VarRigid(_) => SetFormula.Cst(x) // A rigid variable is a constant.
          case _ => throw InternalCompilerException(s"Unexpected atom representation ($atom) of variable ($tpe)", tpe.loc)
        }
      }

    case tpe@Type.Cst(TypeConstructor.Effect(_), _) => m.getForward(Atom.fromType(tpe)) match {
      case None => throw InternalCompilerException(s"Unexpected unbound effect: '$tpe'.", tpe.loc)
      case Some(x) => SetFormula.mkElemSet(x)
    }

    case tpe@Type.Cst(TypeConstructor.Region(_), _) => m.getForward(Atom.fromType(tpe)) match {
      case None => throw InternalCompilerException(s"Unexpected unbound effect: '$tpe'.", tpe.loc)
      case Some(x) => SetFormula.mkElemSet(x)
    }

    case tpe@Type.AssocType(_, _, _, _) => m.getForward(Atom.fromType(tpe)) match {
      case None => throw InternalCompilerException(s"Unexpected unbound associated type: '$tpe'.", tpe.loc)
      case Some(x) => SetFormula.Cst(x)
    }

    case tpe@Type.Cst(TypeConstructor.Error(_, _), _) => m.getForward(Atom.fromType(tpe)) match {
      case None => throw InternalCompilerException(s"Unexpected unbound error type: '$tpe'.", tpe.loc)
      case Some(x) => SetFormula.Var(x)
    }

    case Type.Apply(Type.Cst(TypeConstructor.Complement, _), tpe1, _) =>
      SetFormula.mkCompl(toSetFormula(tpe1))

    case Type.Apply(Type.Apply(Type.Cst(TypeConstructor.Union, _), tpe1, _), tpe2, _) =>
      SetFormula.mkUnion2(toSetFormula(tpe1), toSetFormula(tpe2))

    case Type.Apply(Type.Apply(Type.Cst(TypeConstructor.Intersection, _), tpe1, _), tpe2, _) =>
      SetFormula.mkInter(toSetFormula(tpe1), toSetFormula(tpe2))

    case Type.Apply(Type.Apply(Type.Cst(TypeConstructor.Difference, _), tpe1, _), tpe2, _) =>
      SetFormula.mkDiff2(toSetFormula(tpe1), toSetFormula(tpe2))

    case Type.Apply(Type.Apply(Type.Cst(TypeConstructor.SymmetricDiff, _), tpe1, _), tpe2, _) =>
      val f1 = toSetFormula(tpe1)
      val f2 = toSetFormula(tpe2)
      SetFormula.mkXor2(f1, f2)

    case Type.Alias(_, _, tpe, _) => toSetFormula(tpe)

    case _ => throw InvalidType(t)
  }

  /** Returns [[Substitution]] where each mapping in `s` is converted to [[Type]]. */
  private def fromSetSubst(s: SetSubstitution)(implicit withSlack: Boolean, m: SortedBimap[Atom, Int]): Substitution = {
    Substitution(s.m.foldLeft(Map.empty[Symbol.KindedTypeVarSym, Type]) {
      case (macc, (k, SetFormula.Var(x))) if k == x => macc
      case (macc, (k, v)) =>
        m.getBackward(k) match {
          case Some(Atom.VarFlex(sym)) =>
            // A proper var. Add it to the substitution.
            if (sym.isSlack && !withSlack) {
              // Special Case: The slack variable was set to the empty set.
              macc + (sym -> Type.Pure)
            } else {
              // General Case: The map determines the type variable.
              macc + (sym -> fromSetFormula(v, sym.loc))
            }

          case Some(Atom.Error(_)) =>
            // An error type. Don't add it to the substitution.
            macc

          case Some(a) =>
            // An invalid atom. Crash.
            throw InternalCompilerException(s"Unexpected atom '$a' for key '$k'.", SourceLocation.Unknown)

          case None =>
            // An unbound identifier. Crash.
            throw InternalCompilerException(s"Unexpected unbound variable '$k'.", SourceLocation.Unknown)
        }
    })
  }

  /**
    * Returns the given list of equations as a list of type equalities.
    */
  private def fromSetEquations(l: List[Equation])(implicit m: SortedBimap[Atom, Int]): List[TypeConstraint] =
    l.map {
      case Equation(f1, f2, status, loc) =>
        val t1 = fromSetFormula(f1, loc)
        val t2 = fromSetFormula(f2, loc)
        val prov = status match {
          case Status.Pending => Provenance.Match(t1, t2, loc)
          case Status.Unsolvable => Provenance.Match(t1, t2, loc)
          case Status.Timeout(msg) => Provenance.Timeout(msg, loc)
        }
        TypeConstraint.Conflicted(t1, t2, prov)
    }

  /**
    * Returns `f` as a type with location `loc`.
    *
    * Both constants and variables are mapped back to generic type variables. The rigidity
    * environment, in the type world, distinguishes their rigidity or flexibility.
    */
  private def fromSetFormula(f: SetFormula, loc: SourceLocation)(implicit m: SortedBimap[Atom, Int]): Type = f match {
    case SetFormula.Univ => Type.Univ
    case SetFormula.Empty => Type.Pure
    case SetFormula.Cst(c) => m.getBackward(c) match {
      case Some(atom) => Atom.toType(atom, loc)
      case None => throw InternalCompilerException(s"Unexpected unbound constant identifier '$c'", loc)
    }
    case SetFormula.Var(x) => m.getBackward(x) match {
      case Some(atom) => Atom.toType(atom, loc)
      case None => throw InternalCompilerException(s"Unexpected unbound variable identifier '$x'", loc)
    }
    case SetFormula.ElemSet(s) =>
      val elementTypes = s.toList.map(e => m.getBackward(e) match {
        case Some(atom) => Atom.toType(atom, loc)
        case None => throw InternalCompilerException(s"Unexpected unbound element identifier '$e'", loc)
      })
      Type.mkUnion(elementTypes, loc)
    case SetFormula.Compl(f1) => Type.mkComplement(fromSetFormula(f1, loc), loc)

    case SetFormula.Inter(l) =>
      Type.mkIntersection(l.toList.map(fromSetFormula(_, loc)), loc)

    case SetFormula.Union(l) =>
      Type.mkUnion(l.toList.map(fromSetFormula(_, loc)), loc)

    case SetFormula.Xor(other) =>
      Type.mkSymmetricDiff(other.map(fromSetFormula(_, loc)), loc)
  }

  /**
    * Atomic effects that can be represented as atoms in [[SetFormula]]. Atomic effects are
    * variables, effects, errors, or simple associated effects, described in the grammar below.
    *
    * atom ::= VarFlex | VarRigid | Eff | Error | atomAssoc
    * atomAssoc ::= Assoc atomAssoc | VarRigid
    */
  private sealed trait Atom extends Ordered[Atom] {
    override def compare(that: Atom): Int = (this, that) match {
      case (Atom.VarFlex(sym1), Atom.VarFlex(sym2)) => sym1.id - sym2.id
      case (Atom.VarRigid(sym1), Atom.VarRigid(sym2)) => sym1.id - sym2.id
      case (Atom.Eff(sym1), Atom.Eff(sym2)) => sym1.compare(sym2)
      case (Atom.Region(sym1), Atom.Region(sym2)) => sym1.compare(sym2)
      case (Atom.Assoc(sym1, arg1), Atom.Assoc(sym2, arg2)) =>
        val symCmp = sym1.compare(sym2)
        if (symCmp != 0) symCmp else arg1.compare(arg2)
      case (Atom.Error(id1), Atom.Error(id2)) => id1 - id2
      case _ =>
        def ordinal(a: Atom): Int = a match {
          case Atom.VarFlex(_) => 0
          case Atom.VarRigid(_) => 1
          case Atom.Region(_) => 2
          case Atom.Eff(_) => 3
          case Atom.Assoc(_, _) => 4
          case Atom.Error(_) => 5
        }

        ordinal(this) - ordinal(that)
    }
  }

  private object Atom {
    /** Representing a flexible variable. */
    case class VarFlex(sym: Symbol.KindedTypeVarSym) extends Atom

    /** Representing a rigid variable. */
    case class VarRigid(sym: Symbol.KindedTypeVarSym) extends Atom

    /** Representing an effect constant. */
    case class Eff(sym: Symbol.EffectSym) extends Atom

    /** Represents an associated effect. */
    case class Assoc(sym: Symbol.AssocTypeSym, arg: Atom) extends Atom

    /** Represents a region. */
    case class Region(sym: Symbol.RegionSym) extends Atom

    /** Represents an error type. */
    case class Error(id: Int) extends Atom

    /** Returns the [[Atom]] representation of `t` or throws [[InvalidType]]. */
    @tailrec
    def fromType(t: Type)(implicit scope: Scope, renv: RigidityEnv): Atom = t match {
      case Type.Var(sym, _) if renv.isRigid(sym) => Atom.VarRigid(sym)
      case Type.Var(sym, _) => Atom.VarFlex(sym)
      case Type.Cst(TypeConstructor.Effect(sym), _) => Atom.Eff(sym)
      case Type.Cst(TypeConstructor.Region(sym), _) => Atom.Region(sym)
      case assoc@Type.AssocType(_, _, _, _) => assocFromType(assoc)
      case Type.Cst(TypeConstructor.Error(id, _), _) => Atom.Error(id)
      case Type.Alias(_, _, tpe, _) => fromType(tpe)
      case _ => throw InvalidType(t)
    }

    /** Returns the [[Atom]] representation of `t` or throws [[InvalidType]]. */
    private def assocFromType(t: Type)(implicit scope: Scope, renv: RigidityEnv): Atom = t match {
      case Type.Var(sym, _) if renv.isRigid(sym) => Atom.VarRigid(sym)
      case Type.AssocType(AssocTypeSymUse(sym, _), arg, _, _) => Atom.Assoc(sym, assocFromType(arg))
      case Type.Alias(_, _, tpe, _) => assocFromType(tpe)
      case _ => throw InvalidType(t)
    }

    /**
      * Returns the set of valid [[Atom]]s that occur in `t` (according to [[Atom.fromType]]).
      * Invalid or unrelated types are ignored.
      *
      * The validity of atoms are checked top-down, so even though `MyTrait.MyType[x]` is a valid
      * atom where `x` is rigid, `getAtoms(MyTrait.MyType[MyTrait.MyType[x] ∪ IO])` will return
      * `Set.empty` since the outermost associated type is not valid. This behaviour aligns with the
      * needs of [[toSetFormula]].
      *
      * Examples:
      *   - `getAtoms(Crash ∪ ef) = Set(Eff(Crash), VarFlex(ef))` (if [[RigidityEnv.isRigid]] is
      *     false for `ef`)
      *   - `getAtoms(Indexable.Aef[Error]) = Set.empty`
      */
    def getAtoms(t: Type)(implicit scope: Scope, renv: RigidityEnv): SortedSet[Atom] = t match {
      case Type.Var(sym, _) if renv.isRigid(sym) => SortedSet(Atom.VarRigid(sym))
      case Type.Var(sym, _) => SortedSet(Atom.VarFlex(sym))
      case Type.Cst(TypeConstructor.Effect(sym), _) => SortedSet(Atom.Eff(sym))
      case Type.Cst(TypeConstructor.Region(sym), _) => SortedSet(Atom.Region(sym))
      case Type.Cst(TypeConstructor.Error(id, _), _) => SortedSet(Atom.Error(id))
      case Type.Apply(tpe1, tpe2, _) => getAtoms(tpe1) ++ getAtoms(tpe2)
      case Type.Alias(_, _, tpe, _) => getAtoms(tpe)
      case assoc@Type.AssocType(_, _, _, _) => SortedSet.from(getAssocAtoms(assoc))
      case _ => SortedSet.empty
    }

    /**
      * Returns the [[Atom]] of `t` if it is a valid associated [[Atom]] (according to
      * [[Atom.assocFromType]]). Invalid or unrelated types return [[None]].
      */
    private def getAssocAtoms(t: Type)(implicit scope: Scope, renv: RigidityEnv): Option[Atom] = t match {
      case Type.Var(sym, _) if renv.isRigid(sym) => Some(Atom.VarRigid(sym))
      case Type.AssocType(AssocTypeSymUse(sym, _), arg, _, _) =>
        getAssocAtoms(arg).map(Atom.Assoc(sym, _))
      case Type.Alias(_, _, tpe, _) => getAssocAtoms(tpe)
      case _ => None
    }

    /**
      * Returns the [[Type]] represented by `atom` with location `loc`. The kind of errors and
      * associated types are set to be [[Kind.Eff]].
      */
    def toType(atom: Atom, loc: SourceLocation)(implicit m: SortedBimap[Atom, Int]): Type = atom match {
      case Atom.Eff(sym) => Type.Cst(TypeConstructor.Effect(sym), loc)
      case Atom.Region(sym) => Type.Cst(TypeConstructor.Region(sym), loc)
      case Atom.VarRigid(sym) => Type.Var(sym, loc)
      case Atom.VarFlex(sym) => Type.Var(sym, loc)
      case Atom.Assoc(sym, arg0) =>
        Type.AssocType(AssocTypeSymUse(sym, loc), toType(arg0, loc), Kind.Eff, loc)
      case Atom.Error(id) => Type.Cst(TypeConstructor.Error(id, Kind.Eff), loc)
    }
  }

  /**
    * Simplifies the given effect `tpe` by conversion to - and back from - a Zhegalkin polynomial.
    *
    * WARNING:
    * - The type `tpe` *MUST* have kind `Eff`.
    * - The type `tpe` *MUST* be well-kinded. Do not use this function for ill-kinded effects!
    *
    * The type `tpe` may contain `Type.Error`.
    */
  def simplify(tpe: Type): Type = try {
    // Check if type is too complex to simplify via Zhegalkin polynomials.
    if (tpe.typeVars.size > SetUnification.MaxVars / 2) {
      // The type is too complex, we return it unchanged.
      return tpe
    }

    // We can use an arbitrary scope and renv because we don't do any unification.
    implicit val scope: Scope = Scope.Top
    implicit val renv: RigidityEnv = RigidityEnv.empty
    implicit val bimap: SortedBimap[Atom, Int] = mkBidirectionalVarMap(Atom.getAtoms(tpe))

    try {
      val f0 = toSetFormula(tpe)(withSlack = false, scope, renv, bimap)
      val z = Zhegalkin.toZhegalkin(f0)
      val f1 = Zhegalkin.toSetFormula(z)

<<<<<<< HEAD
      fromSetFormula(f1, tpe.loc)
    } catch {
      case EffUnification3.InvalidType => tpe
    }
=======
    fromSetFormula(f1, tpe.loc)
  } catch {
    case _: InvalidType =>
      // The type is invalid. We cannot simplify it.
      tpe
>>>>>>> b1d28074
  }

  /**
    * An exception used for partial functions that convert [[Type]] into [[Atom]].
    *
    * This exception should not leak outside this phase - it should always be caught. It is used to
    * avoid having [[Option]] types on recursive functions.
    */
  private case class InvalidType(tpe: Type) extends RuntimeException

}<|MERGE_RESOLUTION|>--- conflicted
+++ resolved
@@ -414,7 +414,7 @@
     *
     * The type `tpe` may contain `Type.Error`.
     */
-  def simplify(tpe: Type): Type = try {
+  def simplify(tpe: Type): Type = {
     // Check if type is too complex to simplify via Zhegalkin polynomials.
     if (tpe.typeVars.size > SetUnification.MaxVars / 2) {
       // The type is too complex, we return it unchanged.
@@ -431,18 +431,11 @@
       val z = Zhegalkin.toZhegalkin(f0)
       val f1 = Zhegalkin.toSetFormula(z)
 
-<<<<<<< HEAD
-      fromSetFormula(f1, tpe.loc)
-    } catch {
-      case EffUnification3.InvalidType => tpe
-    }
-=======
     fromSetFormula(f1, tpe.loc)
   } catch {
     case _: InvalidType =>
       // The type is invalid. We cannot simplify it.
       tpe
->>>>>>> b1d28074
   }
 
   /**
