/*
 * Copyright 2015-2016 Magnus Madsen, Ming-Ho Yee
 *
 * Licensed under the Apache License, Version 2.0 (the "License");
 * you may not use this file except in compliance with the License.
 * You may obtain a copy of the License at
 *
 *   http://www.apache.org/licenses/LICENSE-2.0
 *
 * Unless required by applicable law or agreed to in writing, software
 * distributed under the License is distributed on an "AS IS" BASIS,
 * WITHOUT WARRANTIES OR CONDITIONS OF ANY KIND, either express or implied.
 * See the License for the specific language governing permissions and
 * limitations under the License.
 */

package ca.uwaterloo.flix.api

import ca.uwaterloo.flix.language.ast.Ast.Input
import ca.uwaterloo.flix.language.ast._
import ca.uwaterloo.flix.language.dbg.AstPrinter
import ca.uwaterloo.flix.language.fmt.FormatOptions
import ca.uwaterloo.flix.language.phase._
import ca.uwaterloo.flix.language.phase.jvm.JvmBackend
import ca.uwaterloo.flix.language.{CompilationMessage, GenSym}
import ca.uwaterloo.flix.runtime.CompilationResult
import ca.uwaterloo.flix.tools.Summary
import ca.uwaterloo.flix.util.Formatter.NoFormatter
import ca.uwaterloo.flix.util._

import java.nio.charset.Charset
import java.nio.file.{Files, Path}
import scala.collection.mutable
import scala.collection.mutable.ListBuffer

object Flix {
  /**
    * The reserved Flix delimiter.
    */
  val Delimiter: String = "$"

  /**
    * The file extension for intermediate representation files.
    */
  val IrFileExtension = "flixir"

  /**
    * The maximum width of the intermediate representation files.
    */
  val IrFileWidth = 80

  /**
    * The number of spaces per indentation in the intermediate representation files.
    */
  val IrFileIndentation = 4
}

/**
  * Main programmatic interface for Flix.
  */
class Flix {

  /**
    * A sequence of inputs to be parsed into Flix ASTs.
    */
  private val inputs = mutable.Map.empty[String, Input]

  /**
    * The set of sources changed since last compilation.
    */
  private var changeSet: ChangeSet = ChangeSet.Everything

  /**
    * A cache of ASTs for incremental compilation.
    */
  private var cachedParserAst: ParsedAst.Root = ParsedAst.empty
  private var cachedWeederAst: WeededAst.Root = WeededAst.empty
  private var cachedKinderAst: KindedAst.Root = KindedAst.empty
  private var cachedResolverAst: ResolvedAst.Root = ResolvedAst.empty
  private var cachedTyperAst: TypedAst.Root = TypedAst.empty

  def getParserAst: ParsedAst.Root = cachedParserAst

  def getWeederAst: WeededAst.Root = cachedWeederAst

  def getKinderAst: KindedAst.Root = cachedKinderAst

  def getResolverAst: ResolvedAst.Root = cachedResolverAst

  def getTyperAst: TypedAst.Root = cachedTyperAst

  /**
    * A cache of ASTs for debugging.
    */
  private var cachedDocumentorAst: TypedAst.Root = TypedAst.empty
  private var cachedLoweringAst: LoweredAst.Root = LoweredAst.empty
  private var cachedEarlyTreeShakerAst: LoweredAst.Root = LoweredAst.empty
  private var cachedMonomorphAst: LoweredAst.Root = LoweredAst.empty
  private var cachedMonomorphEnumsAst: LoweredAst.Root = LoweredAst.empty
  private var cachedSimplifierAst: SimplifiedAst.Root = SimplifiedAst.empty
  private var cachedClosureConvAst: SimplifiedAst.Root = SimplifiedAst.empty
  private var cachedLambdaLiftAst: LiftedAst.Root = LiftedAst.empty
  private var cachedTailrecAst: LiftedAst.Root = LiftedAst.empty
  private var cachedOptimizerAst: LiftedAst.Root = LiftedAst.empty
  private var cachedLateTreeShakerAst: LiftedAst.Root = LiftedAst.empty
  private var cachedReducerAst: ReducedAst.Root = ReducedAst.empty
  private var cachedControlSeparatorAst: CallByValueAst.Root = CallByValueAst.empty
  private var cachedUndoAst: ReducedAst.Root = ReducedAst.empty
  private var cachedVarNumberingAst: ReducedAst.Root = ReducedAst.empty
  private var cachedEraserAst: ErasedAst.Root = ErasedAst.empty

  def getDocumentorAst: TypedAst.Root = cachedDocumentorAst

  def getLoweringAst: LoweredAst.Root = cachedLoweringAst

  def getEarlyTreeShakerAst: LoweredAst.Root = cachedEarlyTreeShakerAst

  def getMonomorphAst: LoweredAst.Root = cachedMonomorphAst

  def getMonomorphEnumsAst: LoweredAst.Root = cachedMonomorphEnumsAst

  def getSimplifierAst: SimplifiedAst.Root = cachedSimplifierAst

  def getClosureConvAst: SimplifiedAst.Root = cachedClosureConvAst

  def getLambdaLiftAst: LiftedAst.Root = cachedLambdaLiftAst

  def getTailrecAst: LiftedAst.Root = cachedTailrecAst

  def getOptimizerAst: LiftedAst.Root = cachedOptimizerAst

  def getLateTreeShakerAst: LiftedAst.Root = cachedLateTreeShakerAst

  def getReducerAst: ReducedAst.Root = cachedReducerAst

  def getControlSeparatorAst: CallByValueAst.Root = cachedControlSeparatorAst

  def getUndoAst: ReducedAst.Root = cachedUndoAst

  def getVarNumberingAst: ReducedAst.Root = cachedVarNumberingAst
<<<<<<< HEAD

  def getMonoTyperAst: MonoTypedAst.Root = cachedMonoTyperAst

=======
>>>>>>> a44e4650
  def getEraserAst: ErasedAst.Root = cachedEraserAst

  /**
    * A sequence of internal inputs to be parsed into Flix ASTs.
    *
    * The core library *must* be present for any program to compile.
    */
  private val coreLibrary = List(
    // Prelude
    "Prelude.flix" -> LocalResource.get("/src/library/Prelude.flix"),

    // Comparison
    "Comparison.flix" -> LocalResource.get("/src/library/Comparison.flix"),

    // Operators
    "Neg.flix" -> LocalResource.get("/src/library/Neg.flix"),
    "Add.flix" -> LocalResource.get("/src/library/Add.flix"),
    "Sub.flix" -> LocalResource.get("/src/library/Sub.flix"),
    "Mul.flix" -> LocalResource.get("/src/library/Mul.flix"),
    "Div.flix" -> LocalResource.get("/src/library/Div.flix"),
    "Bool.flix" -> LocalResource.get("/src/library/Bool.flix"),

    // Channels and Threads
    "Channel.flix" -> LocalResource.get("/src/library/Channel.flix"),
    "Thread.flix" -> LocalResource.get("/src/library/Thread.flix"),
    "Time.flix" -> LocalResource.get("/src/library/Time.flix"),

    // Built-in
    "Eq.flix" -> LocalResource.get("/src/library/Eq.flix"),
    "Hash.flix" -> LocalResource.get("/src/library/Hash.flix"),
    "Sendable.flix" -> LocalResource.get("/src/library/Sendable.flix"),
    "Order.flix" -> LocalResource.get("/src/library/Order.flix"),

    // Lattices
    "PartialOrder.flix" -> LocalResource.get("/src/library/PartialOrder.flix"),
    "LowerBound.flix" -> LocalResource.get("/src/library/LowerBound.flix"),
    "UpperBound.flix" -> LocalResource.get("/src/library/UpperBound.flix"),
    "JoinLattice.flix" -> LocalResource.get("/src/library/JoinLattice.flix"),
    "MeetLattice.flix" -> LocalResource.get("/src/library/MeetLattice.flix"),

    // String
    "ToString.flix" -> LocalResource.get("/src/library/ToString.flix"),

    // Reflect
    "Reflect.flix" -> LocalResource.get("/src/library/Reflect.flix"),

    // Debug
    "Debug.flix" -> LocalResource.get("/src/library/Debug.flix"),

    // References
    "Ref.flix" -> LocalResource.get("/src/library/Ref.flix"),
  )

  /**
    * A sequence of internal inputs to be parsed into Flix ASTs.
    *
    * The standard library is not required to be present for at least some programs to compile.
    */
  private val standardLibrary = List(
    "Array.flix" -> LocalResource.get("/src/library/Array.flix"),
    "Assert.flix" -> LocalResource.get("/src/library/Assert.flix"),
    "Benchmark.flix" -> LocalResource.get("/src/library/Benchmark.flix"),
    "BigDecimal.flix" -> LocalResource.get("/src/library/BigDecimal.flix"),
    "BigInt.flix" -> LocalResource.get("/src/library/BigInt.flix"),
    "Boxable.flix" -> LocalResource.get("/src/library/Boxable.flix"),
    "Boxed.flix" -> LocalResource.get("/src/library/Boxed.flix"),
    "Chain.flix" -> LocalResource.get("/src/library/Chain.flix"),
    "Char.flix" -> LocalResource.get("/src/library/Char.flix"),
    "Choice.flix" -> LocalResource.get("/src/library/Choice.flix"),
    "Closeable.flix" -> LocalResource.get("/src/library/Closeable.flix"),
    "CodePoint.flix" -> LocalResource.get("/src/library/CodePoint.flix"),
    "Console.flix" -> LocalResource.get("/src/library/Console.flix"),
    "DelayList.flix" -> LocalResource.get("/src/library/DelayList.flix"),
    "DelayMap.flix" -> LocalResource.get("/src/library/DelayMap.flix"),
    "Down.flix" -> LocalResource.get("/src/library/Down.flix"),
    "Float32.flix" -> LocalResource.get("/src/library/Float32.flix"),
    "Float64.flix" -> LocalResource.get("/src/library/Float64.flix"),
    "Int8.flix" -> LocalResource.get("/src/library/Int8.flix"),
    "Int16.flix" -> LocalResource.get("/src/library/Int16.flix"),
    "Int32.flix" -> LocalResource.get("/src/library/Int32.flix"),
    "Int64.flix" -> LocalResource.get("/src/library/Int64.flix"),
    "Iterable.flix" -> LocalResource.get("/src/library/Iterable.flix"),
    "Iterator.flix" -> LocalResource.get("/src/library/Iterator.flix"),
    "List.flix" -> LocalResource.get("/src/library/List.flix"),
    "Map.flix" -> LocalResource.get("/src/library/Map.flix"),
    "Nec.flix" -> LocalResource.get("/src/library/Nec.flix"),
    "Nel.flix" -> LocalResource.get("/src/library/Nel.flix"),
    "Object.flix" -> LocalResource.get("/src/library/Object.flix"),
    "Option.flix" -> LocalResource.get("/src/library/Option.flix"),
    "Random.flix" -> LocalResource.get("/src/library/Random.flix"),
    "Region.flix" -> LocalResource.get("/src/library/Region.flix"),
    "Result.flix" -> LocalResource.get("/src/library/Result.flix"),
    "Set.flix" -> LocalResource.get("/src/library/Set.flix"),
    "String.flix" -> LocalResource.get("/src/library/String.flix"),
    "System.flix" -> LocalResource.get("/src/library/System.flix"),
    "MultiMap.flix" -> LocalResource.get("/src/library/MultiMap.flix"),

    "MutDeque.flix" -> LocalResource.get("/src/library/MutDeque.flix"),
    "MutList.flix" -> LocalResource.get("/src/library/MutList.flix"),
    "MutSet.flix" -> LocalResource.get("/src/library/MutSet.flix"),
    "MutMap.flix" -> LocalResource.get("/src/library/MutMap.flix"),

    "File.flix" -> LocalResource.get("/src/library/File.flix"),

    "Environment.flix" -> LocalResource.get("/src/library/Environment.flix"),

    "Applicative.flix" -> LocalResource.get("/src/library/Applicative.flix"),
    "CommutativeGroup.flix" -> LocalResource.get("/src/library/CommutativeGroup.flix"),
    "CommutativeMonoid.flix" -> LocalResource.get("/src/library/CommutativeMonoid.flix"),
    "CommutativeSemiGroup.flix" -> LocalResource.get("/src/library/CommutativeSemiGroup.flix"),
    "Foldable.flix" -> LocalResource.get("/src/library/Foldable.flix"),
    "FromString.flix" -> LocalResource.get("/src/library/FromString.flix"),
    "Functor.flix" -> LocalResource.get("/src/library/Functor.flix"),
    "Filterable.flix" -> LocalResource.get("/src/library/Filterable.flix"),
    "Group.flix" -> LocalResource.get("/src/library/Group.flix"),
    "Identity.flix" -> LocalResource.get("/src/library/Identity.flix"),
    "Monad.flix" -> LocalResource.get("/src/library/Monad.flix"),
    "MonadZero.flix" -> LocalResource.get("/src/library/MonadZero.flix"),
    "MonadZip.flix" -> LocalResource.get("/src/library/MonadZip.flix"),
    "Monoid.flix" -> LocalResource.get("/src/library/Monoid.flix"),
    "Reducible.flix" -> LocalResource.get("/src/library/Reducible.flix"),
    "SemiGroup.flix" -> LocalResource.get("/src/library/SemiGroup.flix"),
    "Traversable.flix" -> LocalResource.get("/src/library/Traversable.flix"),
    "Witherable.flix" -> LocalResource.get("/src/library/Witherable.flix"),
    "UnorderedFoldable.flix" -> LocalResource.get("/src/library/UnorderedFoldable.flix"),
    "Collectable.flix" -> LocalResource.get("/src/library/Collectable.flix"),

    "Validation.flix" -> LocalResource.get("/src/library/Validation.flix"),

    "StringBuilder.flix" -> LocalResource.get("/src/library/StringBuilder.flix"),
    "RedBlackTree.flix" -> LocalResource.get("/src/library/RedBlackTree.flix"),
    "GetOpt.flix" -> LocalResource.get("/src/library/GetOpt.flix"),

    "Concurrent/Channel.flix" -> LocalResource.get("/src/library/Concurrent/Channel.flix"),
    "Concurrent/Condition.flix" -> LocalResource.get("/src/library/Concurrent/Condition.flix"),
    "Concurrent/CyclicBarrier.flix" -> LocalResource.get("/src/library/Concurrent/CyclicBarrier.flix"),
    "Concurrent/ReentrantLock.flix" -> LocalResource.get("/src/library/Concurrent/ReentrantLock.flix"),

    "Time/Duration.flix" -> LocalResource.get("/src/library/Time/Duration.flix"),
    "Time/Epoch.flix" -> LocalResource.get("/src/library/Time/Epoch.flix"),
    "Time/Instant.flix" -> LocalResource.get("/src/library/Time/Instant.flix"),

    "Fixpoint/Compiler.flix" -> LocalResource.get("/src/library/Fixpoint/Compiler.flix"),
    "Fixpoint/Debugging.flix" -> LocalResource.get("/src/library/Fixpoint/Debugging.flix"),
    "Fixpoint/IndexSelection.flix" -> LocalResource.get("/src/library/Fixpoint/IndexSelection.flix"),
    "Fixpoint/Interpreter.flix" -> LocalResource.get("/src/library/Fixpoint/Interpreter.flix"),
    "Fixpoint/Options.flix" -> LocalResource.get("/src/library/Fixpoint/Options.flix"),
    "Fixpoint/PredSymsOf.flix" -> LocalResource.get("/src/library/Fixpoint/PredSymsOf.flix"),
    "Fixpoint/Simplifier.flix" -> LocalResource.get("/src/library/Fixpoint/Simplifier.flix"),
    "Fixpoint/Solver.flix" -> LocalResource.get("/src/library/Fixpoint/Solver.flix"),
    "Fixpoint/Stratifier.flix" -> LocalResource.get("/src/library/Fixpoint/Stratifier.flix"),
    "Fixpoint/SubstitutePredSym.flix" -> LocalResource.get("/src/library/Fixpoint/SubstitutePredSym.flix"),
    "Fixpoint/VarsToIndices.flix" -> LocalResource.get("/src/library/Fixpoint/VarsToIndices.flix"),

    "Fixpoint/Ast/BodyPredicate.flix" -> LocalResource.get("/src/library/Fixpoint/Ast/BodyPredicate.flix"),
    "Fixpoint/Ast/BodyTerm.flix" -> LocalResource.get("/src/library/Fixpoint/Ast/BodyTerm.flix"),
    "Fixpoint/Ast/Constraint.flix" -> LocalResource.get("/src/library/Fixpoint/Ast/Constraint.flix"),
    "Fixpoint/Ast/Datalog.flix" -> LocalResource.get("/src/library/Fixpoint/Ast/Datalog.flix"),
    "Fixpoint/Ast/Denotation.flix" -> LocalResource.get("/src/library/Fixpoint/Ast/Denotation.flix"),
    "Fixpoint/Ast/Fixity.flix" -> LocalResource.get("/src/library/Fixpoint/Ast/Fixity.flix"),
    "Fixpoint/Ast/HeadPredicate.flix" -> LocalResource.get("/src/library/Fixpoint/Ast/HeadPredicate.flix"),
    "Fixpoint/Ast/HeadTerm.flix" -> LocalResource.get("/src/library/Fixpoint/Ast/HeadTerm.flix"),
    "Fixpoint/Ast/Polarity.flix" -> LocalResource.get("/src/library/Fixpoint/Ast/Polarity.flix"),
    "Fixpoint/Ast/PrecedenceGraph.flix" -> LocalResource.get("/src/library/Fixpoint/Ast/PrecedenceGraph.flix"),
    "Fixpoint/Ast/VarSym.flix" -> LocalResource.get("/src/library/Fixpoint/Ast/VarSym.flix"),

    "Fixpoint/Ram/BoolExp.flix" -> LocalResource.get("/src/library/Fixpoint/Ram/BoolExp.flix"),
    "Fixpoint/Ram/RamStmt.flix" -> LocalResource.get("/src/library/Fixpoint/Ram/RamStmt.flix"),
    "Fixpoint/Ram/RamSym.flix" -> LocalResource.get("/src/library/Fixpoint/Ram/RamSym.flix"),
    "Fixpoint/Ram/RamTerm.flix" -> LocalResource.get("/src/library/Fixpoint/Ram/RamTerm.flix"),
    "Fixpoint/Ram/RelOp.flix" -> LocalResource.get("/src/library/Fixpoint/Ram/RelOp.flix"),
    "Fixpoint/Ram/RowVar.flix" -> LocalResource.get("/src/library/Fixpoint/Ram/RowVar.flix"),

    "Fixpoint/Shared/PredSym.flix" -> LocalResource.get("/src/library/Fixpoint/Shared/PredSym.flix"),

    "Graph.flix" -> LocalResource.get("/src/library/Graph.flix"),
    "Vector.flix" -> LocalResource.get("/src/library/Vector.flix"),
    "Regex.flix" -> LocalResource.get("/src/library/Regex.flix"),
  )

  /**
    * A map to track the time spent in each phase and sub-phase.
    */
  var phaseTimers: ListBuffer[PhaseTime] = ListBuffer.empty

  /**
    * The current phase we are in. Initially null.
    */
  private var currentPhase: PhaseTime = _

  /**
    * The progress bar.
    */
  private val progressBar: ProgressBar = new ProgressBar

  /**
    * The default assumed charset.
    */
  val defaultCharset: Charset = Charset.forName("UTF-8")

  /**
    * The current Flix options.
    */
  var options: Options = Options.Default

  /**
    * The fork join pool for `this` Flix instance.
    */
  private var forkJoinPool: java.util.concurrent.ForkJoinPool = _

  /**
    * The fork join task support for `this` Flix instance.
    */
  var forkJoinTaskSupport: scala.collection.parallel.ForkJoinTaskSupport = _

  /**
    * The symbol generator associated with this Flix instance.
    */
  val genSym = new GenSym()

  /**
    * The default output formatter.
    */
  private var formatter: Formatter = NoFormatter

  /**
    * A class loader for loading external JARs.
    */
  val jarLoader = new ExternalJarLoader

  /**
    * Adds the given string `text` with the given `name`.
    */
  def addSourceCode(name: String, text: String): Flix = {
    if (name == null)
      throw new IllegalArgumentException("'name' must be non-null.")
    if (text == null)
      throw new IllegalArgumentException("'text' must be non-null.")
    addInput(name, Input.Text(name, text, stable = false))
    this
  }

  /**
    * Removes the source code with the given `name`.
    */
  def remSourceCode(name: String): Flix = {
    if (name == null)
      throw new IllegalArgumentException("'name' must be non-null.")
    remInput(name, Input.Text(name, "", stable = false))
    this
  }

  /**
    * Adds the given path `p` as Flix source file.
    */
  def addFlix(p: Path): Flix = {
    if (p == null)
      throw new IllegalArgumentException(s"'p' must be non-null.")
    if (!Files.exists(p))
      throw new IllegalArgumentException(s"'$p' must be a file.")
    if (!Files.isRegularFile(p))
      throw new IllegalArgumentException(s"'$p' must be a regular file.")
    if (!Files.isReadable(p))
      throw new IllegalArgumentException(s"'$p' must be a readable file.")
    if (!p.getFileName.toString.endsWith(".flix"))
      throw new IllegalArgumentException(s"'$p' must be a *.flix file.")

    addInput(p.toString, Input.TxtFile(p))
    this
  }

  /**
    * Adds the given path `p` as a Flix package file.
    */
  def addPkg(p: Path): Flix = {
    if (p == null)
      throw new IllegalArgumentException(s"'p' must be non-null.")
    if (!Files.exists(p))
      throw new IllegalArgumentException(s"'$p' must be a file.")
    if (!Files.isRegularFile(p))
      throw new IllegalArgumentException(s"'$p' must be a regular file.")
    if (!Files.isReadable(p))
      throw new IllegalArgumentException(s"'$p' must be a readable file.")
    if (!p.getFileName.toString.endsWith(".fpkg"))
      throw new IllegalArgumentException(s"'$p' must be a *.pkg file.")

    addInput(p.toString, Input.PkgFile(p))
    this
  }

  /**
    * Removes the given path `p` as a Flix source file.
    */
  def remFlix(p: Path): Flix = {
    if (!p.getFileName.toString.endsWith(".flix"))
      throw new IllegalArgumentException(s"'$p' must be a *.flix file.")

    remInput(p.toString, Input.TxtFile(p))
    this
  }

  /**
    * Adds the JAR file at path `p` to the class loader.
    */
  def addJar(p: Path): Flix = {
    if (p == null)
      throw new IllegalArgumentException(s"'p' must be non-null.")
    if (!Files.exists(p))
      throw new IllegalArgumentException(s"'$p' must be a file.")
    if (!Files.isRegularFile(p))
      throw new IllegalArgumentException(s"'$p' must be a regular file.")
    if (!Files.isReadable(p))
      throw new IllegalArgumentException(s"'$p' must be a readable file.")

    jarLoader.addURL(p.toUri.toURL)
    this
  }

  /**
    * Adds the given `input` under the given `name`.
    */
  private def addInput(name: String, input: Input): Unit = inputs.get(name) match {
    case None =>
      inputs += name -> input
    case Some(_) =>
      changeSet = changeSet.markChanged(input)
      inputs += name -> input
  }

  /**
    * Removes the given `input` under the given `name`.
    *
    * Note: Removing an input means to replace it by the empty string.
    */
  private def remInput(name: String, input: Input): Unit = inputs.get(name) match {
    case None => // nop
    case Some(_) =>
      changeSet = changeSet.markChanged(input)
      inputs += name -> Input.Text(name, "", stable = false)
  }

  /**
    * Sets the options used for this Flix instance.
    */
  def setOptions(opts: Options): Flix = {
    if (opts == null)
      throw new IllegalArgumentException("'opts' must be non-null.")
    options = opts
    this
  }

  /**
    * Returns the format options associated with this Flix instance.
    */
  def getFormatOptions: FormatOptions = {
    FormatOptions(
      ignorePur = options.xnobooleffects,
      ignoreEff = options.xnoseteffects,
      varNames = FormatOptions.VarName.NameBased // TODO add cli option
    )
  }

  /**
    * Returns the current formatter instance.
    */
  def getFormatter: Formatter = this.formatter

  /**
    * Sets the output formatter used for this Flix instance.
    */
  def setFormatter(formatter: Formatter): Flix = {
    if (formatter == null)
      throw new IllegalArgumentException("'formatter' must be non-null.")
    this.formatter = formatter
    this
  }

  /**
    * Converts a list of compiler error messages to a list of printable messages.
    * Decides whether or not to append the explanation.
    */
  def mkMessages(errors: Seq[CompilationMessage]): List[String] = {
    if (options.explain)
      errors.sortBy(_.loc).map(cm => cm.message(formatter) + cm.explain(formatter).getOrElse("")).toList
    else
      errors.sortBy(_.loc).map(cm => cm.message(formatter)).toList
  }

  /**
    * Compiles the Flix program and returns a typed ast.
    */
  def check(): Validation[TypedAst.Root, CompilationMessage] = try {
    import Validation.Implicit.AsMonad

    // Mark this object as implicit.
    implicit val flix: Flix = this

    // Initialize fork join pool.
    initForkJoin()

    // Reset the phase information.
    phaseTimers = ListBuffer.empty

    // The default entry point
    val entryPoint = flix.options.entryPoint

    // The compiler pipeline.
    val result = for {
      afterReader <- Reader.run(getInputs)
      afterParser <- Parser.run(afterReader, entryPoint, cachedParserAst, changeSet)
      afterWeeder <- Weeder.run(afterParser, cachedWeederAst, changeSet)
      afterNamer <- Namer.run(afterWeeder)
      afterResolver <- Resolver.run(afterNamer, cachedResolverAst, changeSet)
      afterKinder <- Kinder.run(afterResolver, cachedKinderAst, changeSet)
      afterDeriver <- Deriver.run(afterKinder)
      afterTyper <- Typer.run(afterDeriver, cachedTyperAst, changeSet)
      afterEntryPoint <- EntryPoint.run(afterTyper)
      afterStatistics <- Statistics.run(afterEntryPoint)
      _ <- Instances.run(afterStatistics, cachedTyperAst, changeSet)
      afterStratifier <- Stratifier.run(afterStatistics)
      _ <- Regions.run(afterStratifier)
      afterPatMatch <- PatternExhaustiveness.run(afterStratifier)
      afterRedundancy <- Redundancy.run(afterPatMatch)
      afterSafety <- Safety.run(afterRedundancy)
    } yield {
      // Update caches for incremental compilation.
      if (options.incremental) {
        this.cachedParserAst = afterParser
        this.cachedWeederAst = afterWeeder
        this.cachedKinderAst = afterKinder
        this.cachedResolverAst = afterResolver
        this.cachedTyperAst = afterTyper
      }
      afterSafety
    }

    // Write formatted asts to disk based on options.
    // (Possible duplicate files in codeGen will just be empty and overwritten there)
    AstPrinter.printAsts()

    // Shutdown fork join pool.
    shutdownForkJoin()

    // Reset the progress bar.
    progressBar.complete()

    // Print summary?
    if (options.xsummary) {
      Summary.printSummary(result)
    }

    // Return the result (which could contain soft failures).
    result
  } catch {
    case ex: InternalCompilerException =>
      CrashHandler.handleCrash(ex)(this)
      throw ex
  }

  /**
    * Compiles the given typed ast to an executable ast.
    */
  def codeGen(typedAst: TypedAst.Root): Validation[CompilationResult, CompilationMessage] = try {
    // Mark this object as implicit.
    implicit val flix: Flix = this

    // Initialize fork join pool.
    initForkJoin()

    cachedDocumentorAst = Documentor.run(typedAst)
    cachedLoweringAst = Lowering.run(cachedDocumentorAst)
    cachedEarlyTreeShakerAst = EarlyTreeShaker.run(cachedLoweringAst)
    cachedMonomorphAst = Monomorph.run(cachedEarlyTreeShakerAst)
    cachedMonomorphEnumsAst = MonomorphEnums.run(cachedMonomorphAst)
    cachedSimplifierAst = Simplifier.run(cachedMonomorphEnumsAst)
    cachedClosureConvAst = ClosureConv.run(cachedSimplifierAst)
    cachedLambdaLiftAst = LambdaLift.run(cachedClosureConvAst)
    cachedTailrecAst = Tailrec.run(cachedLambdaLiftAst)
    cachedOptimizerAst = Optimizer.run(cachedTailrecAst)
    cachedLateTreeShakerAst = LateTreeShaker.run(cachedOptimizerAst)
    cachedReducerAst = Reducer.run(cachedLateTreeShakerAst)
<<<<<<< HEAD
    cachedControlSeparatorAst = ControlSeparator.run(cachedReducerAst)
    cachedUndoAst = Undo.run(cachedControlSeparatorAst)
    cachedVarNumberingAst = VarNumbering.run(cachedUndoAst)
    cachedMonoTyperAst = MonoTyper.run(cachedVarNumberingAst)
    cachedEraserAst = Eraser.run(cachedMonoTyperAst)
=======
    cachedVarNumberingAst = VarNumbering.run(cachedReducerAst)
    cachedEraserAst = Eraser.run(cachedVarNumberingAst)
>>>>>>> a44e4650
    val afterJvmBackend = JvmBackend.run(cachedEraserAst)
    val result = Finish.run(afterJvmBackend)

    // Write formatted asts to disk based on options.
    AstPrinter.printAsts()

    // Shutdown fork join pool.
    shutdownForkJoin()

    // Reset the progress bar.
    progressBar.complete()

    // Return the result.
    result
  } catch {
    case ex: InternalCompilerException =>
      CrashHandler.handleCrash(ex)(this)
      throw ex
    case ex: java.lang.VerifyError =>
      CrashHandler.handleCrash(ex)(this)
      throw ex
  }

  /**
    * Compiles the given typed ast to an executable ast.
    */
  def compile(): Validation[CompilationResult, CompilationMessage] = {
    val result = check().toHardFailure
    Validation.flatMapN(result)(codeGen)
  }

  /**
    * Enters the phase with the given name.
    */
  def phase[A](phase: String)(f: => A): A = {
    // Initialize the phase time object.
    currentPhase = PhaseTime(phase, 0, Nil)

    if (options.progress) {
      progressBar.observe(currentPhase.phase, "", sample = false)
    }

    // Measure the execution time.
    val t = System.nanoTime()
    val r = f
    val e = System.nanoTime() - t

    // Update the phase time.
    currentPhase = currentPhase.copy(time = e)

    // And add it to the list of executed phases.
    phaseTimers += currentPhase

    // Print performance information if in verbose mode.
    if (options.debug) {
      // Print information about the phase.
      val d = new Duration(e)
      val emojiPart = formatter.blue("✓ ")
      val phasePart = formatter.blue(f"$phase%-40s")
      val timePart = f"${d.fmtMiliSeconds}%8s"
      Console.println(emojiPart + phasePart + timePart)

      // Print information about each subphase.
      for ((subphase, e) <- currentPhase.subphases.reverse) {
        val d = new Duration(e)
        val emojiPart = "    "
        val phasePart = formatter.magenta(f"$subphase%-37s")
        val timePart = f"(${d.fmtMiliSeconds}%8s)"
        Console.println(emojiPart + phasePart + timePart)
      }
    }

    // Return the result computed by the phase.
    r
  }

  /**
    * Enters the sub-phase with the given name.
    */
  def subphase[A](subphase: String)(f: => A): A = {
    // Measure the execution time.
    val t = System.nanoTime()
    val r = f
    val e = System.nanoTime() - t

    // Update the phase with information about the subphase.
    val subphases = (subphase, e) :: currentPhase.subphases
    currentPhase = currentPhase.copy(subphases = subphases)

    // Return the result computed by the subphase.
    r
  }

  /**
    * Returns the total compilation time in nanoseconds.
    */
  def getTotalTime: Long = phaseTimers.foldLeft(0L) {
    case (acc, phase) => acc + phase.time
  }

  /**
    * A callback to indicate that work has started on the given subtask.
    */
  def subtask(subtask: String, sample: Boolean = false): Unit = {
    if (options.progress) {
      progressBar.observe(currentPhase.phase, subtask, sample)
    }
  }

  /**
    * Returns a list of inputs constructed from the strings and paths passed to Flix.
    */
  private def getInputs: List[Input] = {
    val lib = options.lib match {
      case LibLevel.Nix => Nil
      case LibLevel.Min => getLibraryInputs(coreLibrary)
      case LibLevel.All => getLibraryInputs(coreLibrary ++ standardLibrary)
    }
    inputs.values.toList ::: lib
  }

  /**
    * Returns the inputs for the given list of (path, text) pairs.
    */
  private def getLibraryInputs(xs: List[(String, String)]): List[Input] = xs.foldLeft(List.empty[Input]) {
    case (xs, (name, text)) => Input.Text(name, text, stable = true) :: xs
  }

  /**
    * Initializes the fork join pools.
    */
  private def initForkJoin(): Unit = {
    forkJoinPool = new java.util.concurrent.ForkJoinPool(options.threads)
    forkJoinTaskSupport = new scala.collection.parallel.ForkJoinTaskSupport(forkJoinPool)
  }

  /**
    * Shuts down the fork join pools.
    */
  private def shutdownForkJoin(): Unit = {
    forkJoinPool.shutdown()
  }

}<|MERGE_RESOLUTION|>--- conflicted
+++ resolved
@@ -138,12 +138,6 @@
   def getUndoAst: ReducedAst.Root = cachedUndoAst
 
   def getVarNumberingAst: ReducedAst.Root = cachedVarNumberingAst
-<<<<<<< HEAD
-
-  def getMonoTyperAst: MonoTypedAst.Root = cachedMonoTyperAst
-
-=======
->>>>>>> a44e4650
   def getEraserAst: ErasedAst.Root = cachedEraserAst
 
   /**
@@ -625,16 +619,10 @@
     cachedOptimizerAst = Optimizer.run(cachedTailrecAst)
     cachedLateTreeShakerAst = LateTreeShaker.run(cachedOptimizerAst)
     cachedReducerAst = Reducer.run(cachedLateTreeShakerAst)
-<<<<<<< HEAD
     cachedControlSeparatorAst = ControlSeparator.run(cachedReducerAst)
     cachedUndoAst = Undo.run(cachedControlSeparatorAst)
     cachedVarNumberingAst = VarNumbering.run(cachedUndoAst)
-    cachedMonoTyperAst = MonoTyper.run(cachedVarNumberingAst)
-    cachedEraserAst = Eraser.run(cachedMonoTyperAst)
-=======
-    cachedVarNumberingAst = VarNumbering.run(cachedReducerAst)
     cachedEraserAst = Eraser.run(cachedVarNumberingAst)
->>>>>>> a44e4650
     val afterJvmBackend = JvmBackend.run(cachedEraserAst)
     val result = Finish.run(afterJvmBackend)
 
